#pragma once
#include "dag.h"

<<<<<<< HEAD
=======
/**
 * @brief Set the priority for a DAG node.
 *
 * @param n        Node to update.
 * @param priority New priority value.
 */
>>>>>>> d8ad5273
static inline void dag_node_set_priority(struct dag_node *n, int priority) {
  n->priority = priority;
}

<<<<<<< HEAD
=======
/**
 * @brief Set the weight for a DAG node.
 *
 * @param n      Node to update.
 * @param weight New weight value.
 */
>>>>>>> d8ad5273
static inline void dag_node_set_weight(struct dag_node *n, int weight) {
  n->weight = weight;
}

void beatty_sched_set_tasks(exo_cap, exo_cap);
void beatty_sched_set_weights(int, int);
void libos_setup_beatty_dag(void);<|MERGE_RESOLUTION|>--- conflicted
+++ resolved
@@ -1,28 +1,21 @@
 #pragma once
 #include "dag.h"
-
-<<<<<<< HEAD
-=======
 /**
  * @brief Set the priority for a DAG node.
  *
  * @param n        Node to update.
  * @param priority New priority value.
  */
->>>>>>> d8ad5273
 static inline void dag_node_set_priority(struct dag_node *n, int priority) {
   n->priority = priority;
 }
 
-<<<<<<< HEAD
-=======
 /**
  * @brief Set the weight for a DAG node.
  *
  * @param n      Node to update.
  * @param weight New weight value.
  */
->>>>>>> d8ad5273
 static inline void dag_node_set_weight(struct dag_node *n, int weight) {
   n->weight = weight;
 }
