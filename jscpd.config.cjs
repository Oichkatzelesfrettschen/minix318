/**
 * Configuration for jscpd (JavaScript Copy/Paste Detector).
 * See: https://github.com/kucherenko/jscpd
 */
module.exports = {
<<<<<<< HEAD
  // Directories to scan for duplicate code. Start with the kernel folder
  path: ["minix/kernel"],
=======
  // Directories to scan for duplicate code
  path: ["minix/kernel"], // analyze only the small kernel folder inside the minix directory

  // Analyze C code and accompanying headers together with assembler
  // sources so jscpd can detect cross-language duplication.
  pattern: "**/*.{c,h,s,S}",
>>>>>>> 998baf73

  // Minimum tokens for duplication detection
  minTokens: 50,

  // Fail if duplication percentage is over threshold
  // Set high threshold so the command doesn't exit with error
  threshold: 100,

  // Ignore patterns to reduce noise in results
  ignore: [
    "**/node_modules/**", // ignore dependencies
    "**/*.md", // ignore markdown docs
    "**/releasetools/**", // ignore release tools
    "**/build/**", // ignore build artifacts
  ],

  // Output verbose diagnostic information
  verbose: true,

  // Reporters to generate output
  reporters: ["console", "json"],

  // Directory to store reports
  output: "jscpd-report",
};<|MERGE_RESOLUTION|>--- conflicted
+++ resolved
@@ -3,17 +3,13 @@
  * See: https://github.com/kucherenko/jscpd
  */
 module.exports = {
-<<<<<<< HEAD
-  // Directories to scan for duplicate code. Start with the kernel folder
-  path: ["minix/kernel"],
-=======
+
   // Directories to scan for duplicate code
   path: ["minix/kernel"], // analyze only the small kernel folder inside the minix directory
 
   // Analyze C code and accompanying headers together with assembler
   // sources so jscpd can detect cross-language duplication.
   pattern: "**/*.{c,h,s,S}",
->>>>>>> 998baf73
 
   // Minimum tokens for duplication detection
   minTokens: 50,
