--- conflicted
+++ resolved
@@ -10,7 +10,6 @@
 # Create include directory
 run_command('mkdir', '-p', include_build_dir, check: false)
 
-<<<<<<< HEAD
 # Handle architecture-specific includes
 if target_machine.system() != 'windows'
   # Create symlink on Unix-like systems
@@ -19,7 +18,8 @@
 endif
 
 # Build order: libraries first, then kernel, then optional components
-subdir('lib/klib')
+subdir('lib/klib') # Added for our new capability_klib
+subdir('lib/acpi')
 subdir('kernel')
 
 # Optional components based on build options
@@ -41,10 +41,4 @@
 
 if get_option('build_commands')
   subdir('commands')
-endif
-=======
-subdir('lib/klib') # Added for our new capability_klib
-subdir('lib/acpi')
-subdir('lib/libc') # Added this line
-subdir('kernel')
->>>>>>> 5cb7519f
+endif