--- conflicted
+++ resolved
@@ -1,13 +1,20 @@
-```meson
 #------------------------------------------------------------------------------
 # minix/lib/libc/meson.build
-<<<<<<< HEAD
-=======
 #
-# Builds the custom mathematical‐POSIX extensions to the MINIX C library.
-# Defines a static component 'libc_custom_math' for new math/POSIX support.
+# Static component for mathematical/POSIX extensions to the MINIX C library.
 #------------------------------------------------------------------------------
->>>>>>> 652b4caa
+
+#------------------------------------------------------------------------------  
+# Options  
+#------------------------------------------------------------------------------  
+# Choose the C standard for this component: c11, c17 or c23
+option(
+  'libc_c_std',
+  type        : 'string',
+  value       : 'c23',
+  choices     : ['c11', 'c17', 'c23'],
+  description : 'C standard to use when compiling libc custom math'
+)
 
 #------------------------------------------------------------------------------  
 # Include Directories  
@@ -16,16 +23,9 @@
 # - '../../include'      : core MINIX libc headers (mathposix.h, ipc.h, callnr.h, etc.)
 # - '../../include/posix': POSIX types & definitions (sys/types.h, unistd.h, ...)
 libc_include_dirs = include_directories(
-<<<<<<< HEAD
-    '.',                              # For internal libc headers if any
-    '../../include',                  # For <mathposix.h>, <minix/ipc.h>, <minix/callnr.h> etc.
-                                      # Adjust if mathposix.h is in minix/include/minix/
-    '../../include/posix'             # If POSIX headers like <sys/types.h> are there
-=======
   '.',
   '../../include',
   '../../include/posix'
->>>>>>> 652b4caa
 )
 
 #------------------------------------------------------------------------------  
@@ -33,58 +33,53 @@
 #------------------------------------------------------------------------------  
 # - mathematical_posix.c : POSIX wrappers with formal math verification
 # - mathematical_init.c  : Initialization routines for the math subsystem
-# - math_control.c       : Future control interfaces (to be implemented)
+# - math_control.c       : Control interfaces (to be implemented)
 libc_sources = files(
-<<<<<<< HEAD
-    'sys-minix/mathematical_posix.c',   # Moved in previous step
-    'sys-minix/mathematical_init.c',   # Added this line
-    'sys-minix/math_control.c'          # Will be created in a future step
-    # Other libc sources would be listed here in a full libc build
-=======
   'sys-minix/mathematical_posix.c',
   'sys-minix/mathematical_init.c',
   'sys-minix/math_control.c'
->>>>>>> 652b4caa
 )
 
 #------------------------------------------------------------------------------  
 # Compiler Arguments  
 #------------------------------------------------------------------------------  
-# Use C23 for portability within userland; treat warnings as errors
+# Use the selected C standard, enable all warnings as errors, and apply
+# the top-level optimization level.
 libc_c_args = [
-  '-std=c23,
+  '-std=' + get_option('libc_c_std'),
   '-Wall',
   '-Wextra',
-  '-Werror'
+  '-Werror',
+  '-O' + get_option('opt_level')
 ]
 
 #------------------------------------------------------------------------------  
 # Static Library Definition  
 #------------------------------------------------------------------------------  
-# Builds a static component for mathematical/POSIX extensions.
+# Builds a static library 'libc_custom_math' for mathematical/POSIX extensions.
 libc_custom_math = static_library(
-  'libc_custom_math',        # library name
-  libc_sources,              # source files
+  'libc_custom_math',
+  libc_sources,
   include_directories : libc_include_dirs,
   c_args              : libc_c_args,
-  install             : true,           # install into system libc path if appropriate
-  install_dir         : 'lib'           # adjust as needed for Minix userland
+  install             : true,        # install into userland libc path
+  install_dir         : 'lib'        # adjust to match Minix layout
 )
 
 #------------------------------------------------------------------------------  
 # Dependency Object  
 #------------------------------------------------------------------------------  
-# Provides include paths and link libraries for other Meson subprojects.
+# Exposes include paths and link libraries for downstream Meson projects.
 libc_custom_math_dep = declare_dependency(
   include_directories : libc_include_dirs,
   link_with           : libc_custom_math
 )
 
 #------------------------------------------------------------------------------  
-# Notes / TODO  
+# Functional Gaps / TODO  
 #------------------------------------------------------------------------------  
-# - In a full libc build, this file would be integrated into a shared/static libc.
-# - 'math_control.c' is a placeholder for future interfaces; implement as required.
-# - Adjust 'install_dir' to match your Minix filesystem layout.
-#------------------------------------------------------------------------------
-```+# - Integrate this component into the main libc build (shared/static libc).  
+# - Verify that 'sys-minix' source files exist; add fallbacks or generate stubs.  
+# - Populate math_control.c with actual control APIs or remove if unneeded.  
+# - Add Meson test cases to validate mathematical_posix and initialization logic.  
+#------------------------------------------------------------------------------