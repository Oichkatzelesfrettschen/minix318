--- conflicted
+++ resolved
@@ -1,92 +1,107 @@
+#------------------------------------------------------------------------------
 # minix/lib/klib/meson.build
-<<<<<<< HEAD
-# project('capability_klib', 'c') # Renamed project (legacy)
-=======
->>>>>>> 6767acac
+#
+# Static libraries for MINIX kernel:
+#  - capability_klib : capability‐verification, math syscalls, auditing, cache
+#  - klib            : core kernel support (memory, strings, panic, debug, etc.)
+#------------------------------------------------------------------------------
 
-klib_sources = [
-    'src/kmemory_c23.c',
-    'src/kstring_c23.c',
-    'src/kcapability_dag.c',
-    'src/kcapability_dag_test.c',
-    'src/kcapability_posix.c',
-    'src/kcrypto.c',
-    'src/khelpers.c'
+# Allow overriding optimization level in parent project
+opt_level = get_option('opt_level')
+
+#------------------------------------------------------------------------------  
+# Include directories  
+#------------------------------------------------------------------------------  
+# Kernel headers (for both libraries)
+common_includes = include_directories(
+  'include',               # lib/klib public headers
+  '../../kernel/include'   # kernel headers for capability
+)
+
+#------------------------------------------------------------------------------  
+# capability_klib  
+#------------------------------------------------------------------------------  
+# Sources for the capability verification & math‐syscall library
+cap_klib_sources = [
+  'src/kmemory_c23.c',           # memory helpers in C23
+  'src/kstring_c23.c',           # string routines in C23
+  'src/kcapability_dag.c',       # capability‐DAG implementation
+  'src/kcapability_dag_test.c',  # self‐tests for DAG
+  'src/kcapability_posix.c',     # POSIX compatibility shims
+  'src/kcrypto.c',               # basic cryptographic utilities
+  'src/khelpers.c'               # miscellaneous helpers
 ]
 
-klib_include_dirs = include_directories(['include', '../../kernel/include'])
+# Compiler arguments for capability_klib
+cap_klib_c_args = [
+  '-std=c23',                    # enforce C23
+  '-DKERNEL_SPACE',              # kernel‐only build
+  '-DKDEBUG',                    # enable debug macros
+  '-DMATHEMATICAL_VERIFICATION', # enable verification hooks
+  '-O' + opt_level               # optimization level from top‐level
+]
 
-capability_klib = static_library('capability_klib', # Renamed library
-    klib_sources,
-    include_directories: klib_include_dirs,
-<<<<<<< HEAD
-    c_args: [
-        '-DKERNEL_SPACE',
-        '-DKDEBUG',
-        '-DMATHEMATICAL_VERIFICATION',
-        '-O' + get_option('opt_level')
-    ]
-=======
-    c_args: ['-std=c23', '-DKERNEL_SPACE', '-DKDEBUG',
-             '-DMATHEMATICAL_VERIFICATION']
->>>>>>> 6767acac
-    # pic: false # Explicitly false if this lib is kernel only and won't be linked to user space directly
+# Build the static capability library
+capability_klib = static_library(
+  'capability_klib',             # library name
+  cap_klib_sources,
+  include_directories : common_includes,
+  c_args              : cap_klib_c_args,
+  install             : false     # not installed to user‐space
 )
 
-capability_klib_dep = declare_dependency( # Renamed dependency variable
-    include_directories: klib_include_dirs,
-    link_with: capability_klib
+# Exportable dependency object for Meson subprojects
+capability_klib_dep = declare_dependency(
+  include_directories : common_includes,
+  link_with           : capability_klib
 )
 
-<<<<<<< HEAD
-# project('klib', 'c',
-#   default_options : ['warning_level=2', 'c_std=c23'])
-=======
-# build the legacy 'klib' components within the same project
->>>>>>> 6767acac
-
-# Common C arguments for klib
-klib_c_args = [
-  '-ffreestanding',
-  '-fno-builtin',
-  '-Wall',
-  '-Wextra',
-  '-O' + get_option('opt_level'),
-  '-Werror', # Treat warnings as errors
-  '-D_MINIX_KERNEL',
-  '-D_KLIB'
+#------------------------------------------------------------------------------  
+# klib (core kernel support)  
+#------------------------------------------------------------------------------  
+# Sources for the core kernel support library
+core_klib_sources = [
+  'src/kmemory_c23.c',                   # duplicated for core, reuses C23
+  'src/kstring_c23.c',                   # as above
+  'src/kcore.c',                         # core routines (alloc, free)
+  'src/kconv.c',                         # numeric conversions
+  'src/kdebug.c',                        # debug print & panic
+  'src/kcapability_dag.c',               # shared with capability lib
+  'src/kassert_metrics.c',               # assertion & metrics stubs
+  'arch/i386/kcpu_detect_features_arch.c' # arch‐specific CPU detection
 ]
 
-# Include directory for klib's own headers
+# Compiler arguments for core klib
+core_klib_c_args = [
+  '-std=c23',            # unify on C23
+  '-ffreestanding',      # freestanding, no libc
+  '-fno-builtin',        # no implicit builtins
+  '-Wall',               # all warnings
+  '-Wextra',             # extra warnings
+  '-Werror',             # treat warnings as errors
+  '-O' + opt_level,      # optimization
+  '-D_MINIX_KERNEL',     # kernel‐mode build
+  '-D_KLIB'              # klib build flag
+]
+
+# Include directory for klib public headers
 klib_inc = include_directories('include')
 
-# Source files for klib
-klib_sources = [
-  'src/kmemory_c23.c',
-  'src/kstring_c23.c',
-  'src/kcore.c',
-  'src/kconv.c',
-  'src/kdebug.c',
-  'src/kcapability_dag.c',
-  'src/kassert_metrics.c', # Assertion metrics collection stubs
-  'arch/i386/kcpu_detect_features_arch.c'
-]
+# Build the static core library
+klib_lib = static_library(
+  'klib', 
+  core_klib_sources,
+  include_directories : klib_inc,
+  c_args              : core_klib_c_args,
+  install             : false
+)
 
-# Static library definition
-klib_lib = static_library('klib', klib_sources,
-  c_args : klib_c_args,
+# Exportable dependency for other Meson projects
+klib_dep = declare_dependency(
+  link_with           : klib_lib,
   include_directories : klib_inc
 )
 
-# Dependency object for other Meson projects to use
-klib_dep = declare_dependency(
-  link_with : klib_lib,
-  include_directories : klib_inc
-)
-<<<<<<< HEAD
-
-# For subproject access if klib_inc is needed directly by the parent project
-# This makes 'klib_include_dir' available via klib_proj.get_variable() (legacy)
-# meson.override_variable('klib_include_dir', klib_inc)
-=======
->>>>>>> 6767acac
+#------------------------------------------------------------------------------
+# EOF: minix/lib/klib/meson.build
+#------------------------------------------------------------------------------