--- conflicted
+++ resolved
@@ -1,38 +1,35 @@
 #------------------------------------------------------------------------------
 # minix/lib/klib/meson.build
-<<<<<<< HEAD
-=======
 #
 # Static libraries for MINIX kernel:
-#  - capability_klib : capability‐verification, math syscalls, auditing, cache
-#  - klib            : core kernel support (memory, strings, panic, debug, etc.)
+#   - capability_klib  : capability verification, math syscalls, auditing, cache
+#   - klib             : core kernel support (memory, strings, panic, debug, etc.)
 #------------------------------------------------------------------------------
->>>>>>> 652b4caa
 
-# Allow overriding optimization level in parent project
+# Allow overriding the top‐level optimization level
 opt_level = get_option('opt_level')
 
 #------------------------------------------------------------------------------  
-# Include directories  
+# Common Include Directories  
 #------------------------------------------------------------------------------  
-# Kernel headers (for both libraries)
+# Public headers for both libraries and kernel headers for capability
 common_includes = include_directories(
-  'include',               # lib/klib public headers
-  '../../kernel/include'   # kernel headers for capability
+  'include',
+  '../../kernel/include'
 )
 
+#------------------------------------------------------------------------------
+# capability_klib
 #------------------------------------------------------------------------------  
-# capability_klib  
-#------------------------------------------------------------------------------  
-# Sources for the capability verification & math‐syscall library
+# Sources for the capability‐verification and math‐syscall library
 cap_klib_sources = [
-  'src/kmemory_c23.c',           # memory helpers in C23
-  'src/kstring_c23.c',           # string routines in C23
-  'src/kcapability_dag.c',       # capability‐DAG implementation
-  'src/kcapability_dag_test.c',  # self‐tests for DAG
-  'src/kcapability_posix.c',     # POSIX compatibility shims
-  'src/kcrypto.c',               # basic cryptographic utilities
-  'src/khelpers.c'               # miscellaneous helpers
+  'src/kmemory_c23.c',          
+  'src/kstring_c23.c',          
+  'src/kcapability_dag.c',      
+  'src/kcapability_dag_test.c', 
+  'src/kcapability_posix.c',    
+  'src/kcrypto.c',              
+  'src/khelpers.c'              
 ]
 
 # Compiler arguments for capability_klib
@@ -41,66 +38,50 @@
   '-DKERNEL_SPACE',              # kernel‐only build
   '-DKDEBUG',                    # enable debug macros
   '-DMATHEMATICAL_VERIFICATION', # enable verification hooks
-  '-O' + opt_level               # optimization level from top‐level
+  '-O' + opt_level               # optimization level
 ]
 
-<<<<<<< HEAD
-capability_klib = static_library('capability_klib', # Renamed library
-    klib_sources,
-    include_directories: klib_include_dirs,
-    c_args: ['-DKERNEL_SPACE', '-DKDEBUG',
-             '-DMATHEMATICAL_VERIFICATION']
-    # pic: false  # Explicitly false if this lib is kernel only and won't be linked to user space directly
-)
-
-capability_klib_dep = declare_dependency( # Renamed dependency variable
-    include_directories: klib_include_dirs,
-    link_with: capability_klib
-)
-
-=======
 # Build the static capability library
 capability_klib = static_library(
-  'capability_klib',             # library name
+  'capability_klib',
   cap_klib_sources,
   include_directories : common_includes,
   c_args              : cap_klib_c_args,
   install             : false     # not installed to user‐space
 )
 
-# Exportable dependency object for Meson subprojects
+# Exportable dependency for Meson subprojects
 capability_klib_dep = declare_dependency(
   include_directories : common_includes,
   link_with           : capability_klib
 )
 
-#------------------------------------------------------------------------------  
-# klib (core kernel support)  
+#------------------------------------------------------------------------------
+# klib (core kernel support)
 #------------------------------------------------------------------------------  
 # Sources for the core kernel support library
 core_klib_sources = [
-  'src/kmemory_c23.c',                   # duplicated for core, reuses C23
-  'src/kstring_c23.c',                   # as above
-  'src/kcore.c',                         # core routines (alloc, free)
-  'src/kconv.c',                         # numeric conversions
-  'src/kdebug.c',                        # debug print & panic
-  'src/kcapability_dag.c',               # shared with capability lib
-  'src/kassert_metrics.c',               # assertion & metrics stubs
-  'arch/i386/kcpu_detect_features_arch.c' # arch‐specific CPU detection
+  'src/kmemory_c23.c',                   
+  'src/kstring_c23.c',                   
+  'src/kcore.c',                         
+  'src/kconv.c',                         
+  'src/kdebug.c',                        
+  'src/kcapability_dag.c',               
+  'src/kassert_metrics.c',               
+  'arch/i386/kcpu_detect_features_arch.c'
 ]
->>>>>>> 652b4caa
 
-# Compiler arguments for core klib
+# Compiler arguments for klib
 core_klib_c_args = [
-  '-std=c23',            # unify on C23
-  '-ffreestanding',      # freestanding, no libc
-  '-fno-builtin',        # no implicit builtins
-  '-Wall',               # all warnings
-  '-Wextra',             # extra warnings
-  '-Werror',             # treat warnings as errors
-  '-O' + opt_level,      # optimization
-  '-D_MINIX_KERNEL',     # kernel‐mode build
-  '-D_KLIB'              # klib build flag
+  '-std=c23',           
+  '-ffreestanding',     
+  '-fno-builtin',       
+  '-Wall',              
+  '-Wextra',            
+  '-Werror',            
+  '-O' + opt_level,     
+  '-D_MINIX_KERNEL',    
+  '-D_KLIB'             
 ]
 
 # Include directory for klib public headers
@@ -108,22 +89,23 @@
 
 # Build the static core library
 klib_lib = static_library(
-  'klib', 
+  'klib',
   core_klib_sources,
   include_directories : klib_inc,
   c_args              : core_klib_c_args,
   install             : false
 )
 
-# Exportable dependency for other Meson projects
+# Exportable dependency for other projects
 klib_dep = declare_dependency(
   link_with           : klib_lib,
   include_directories : klib_inc
 )
-<<<<<<< HEAD
-=======
 
 #------------------------------------------------------------------------------
-# EOF: minix/lib/klib/meson.build
+# Functional Gaps / TODO
 #------------------------------------------------------------------------------
->>>>>>> 652b4caa
+# - Ensure 'arch/i386/kcpu_detect_features_arch.c' is guarded or replaced for x86_64.
+# - Introduce option for building PIC vs non-PIC if needed in future.  
+# - Consider refactoring duplicate sources (kmemory/kstring) into a shared helper.
+# - Add Meson test targets for capability_klib and klib to verify correctness.