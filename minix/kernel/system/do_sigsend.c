/* The kernel call that is implemented in this file:
 *	m_type: SYS_SIGSEND
 *
 * The parameters for this kernel call are:
 * 	m_sigcalls.endpt	# process to call signal handler
 *	m_sigcalls.sigctx	# pointer to userspace sigmsg structure
 *	m_sigcalls.sigctx	# pointer to userspace sigmsg structure
 *
 */

#include "kernel/system.h"
// #include <signal.h> // Replaced
// #include <string.h> // Replaced

// Added kernel headers
#include <minix/kernel_types.h> // For k_errno_t, k_sigset_t
#include <klib/include/kprintf.h>
#include <klib/include/kstring.h>
#include <klib/include/kmemory.h>
#include "kernel/ksignal.h" /* For k_sigmsg_t and signal frame setup */


#if USE_SIGSEND

/*===========================================================================*
 *			      do_sigsend				     *
 *===========================================================================*/
int do_sigsend(struct proc * caller, message * m_ptr)
{
/* Handle sys_sigsend, POSIX-style signal handling. */

  k_sigmsg_t ksm; /* Kernel's copy of crucial sigmsg fields */
  register struct proc *rp;
  /* FIXME: struct sigframe_sigcontext and its fields (sf_scp, sf_sc, etc.)
   * are problematic if not defined in a kernel-safe way.
   * This part of the code needs careful review against actual kernel-compatible
   * structure definitions for signal frames, possibly from <machine/frame.h>
   * or a new kernel-specific signal frame definition.
   * For now, we'll assume struct sigframe_sigcontext is available/compilable
   * but its usage needs to be audited once its definition is clear.
   */
  struct sigframe_sigcontext fr, *frp;
  int proc_nr, r;
#if defined(__i386__)
  reg_t new_fp;
#endif
  vir_bytes userspace_sigmsg_ptr = (vir_bytes)m_ptr->m_sigcalls.sigctx;
  vir_bytes userspace_sigmsg_ptr = (vir_bytes)m_ptr->m_sigcalls.sigctx;

  if (!isokendpt(m_ptr->m_sigcalls.endpt, &proc_nr)) return EINVAL;
  if (iskerneln(proc_nr)) return EPERM;
  rp = proc_addr(proc_nr);

  /* Copy necessary fields from userspace sigmsg structure individually. */
  /* This avoids pulling in the full userspace struct sigmsg definition. */
  /* Offsets are assumed based on a typical struct sigmsg layout. */
  /* These need to be defined based on the actual userspace struct sigmsg. */
  /* For demonstration, using direct field names assuming userspace struct sigmsg matches k_sigmsg_t for these fields */
  /* A more robust way would be to use K_OFFSETOF with a known (even if not directly included) userspace
   * struct definition for these offsets, or have PM pass them in the message m_ptr directly.
   * Let's assume PM passes these in the message for now, or they are standard offsets.
   * This part is highly dependent on how struct sigmsg is actually laid out in userspace
   * and what the kernel can safely assume or copy.
   * The example below simplifies this by directly assigning from message fields if they were there,
   * or by copying field-by-field if sigctx points to a structure.
   * Given the message structure, it seems sigctx is a pointer.
   */

  /* Copy sm_signo */
  if ((r = data_copy_vmcheck(caller, caller->p_endpoint, userspace_sigmsg_ptr + K_OFFSETOF(struct sigmsg, sm_signo),
	KERNEL, (vir_bytes)&ksm.sm_signo, sizeof(ksm.sm_signo))) != OK) return r;
  /* Copy sm_mask */
  if ((r = data_copy_vmcheck(caller, caller->p_endpoint, userspace_sigmsg_ptr + K_OFFSETOF(struct sigmsg, sm_mask),
	KERNEL, (vir_bytes)&ksm.sm_mask, sizeof(ksm.sm_mask))) != OK) return r;
  /* Copy sm_sighandler */
  if ((r = data_copy_vmcheck(caller, caller->p_endpoint, userspace_sigmsg_ptr + K_OFFSETOF(struct sigmsg, sm_sighandler),
	KERNEL, (vir_bytes)&ksm.sm_sighandler, sizeof(ksm.sm_sighandler))) != OK) return r;
  /* Copy sm_sigreturn */
  if ((r = data_copy_vmcheck(caller, caller->p_endpoint, userspace_sigmsg_ptr + K_OFFSETOF(struct sigmsg, sm_sigreturn),
	KERNEL, (vir_bytes)&ksm.sm_sigreturn, sizeof(ksm.sm_sigreturn))) != OK) return r;

  /* WARNING: the following code may be run more than once even for a single
   * signal delivery. Do not change registers here. See the comment below.
   */

  /* Compute the user stack pointer where sigframe will start. */
  // FIXME: smsg.sm_stkptr will be problematic
  // FIXME: smsg.sm_stkptr will be problematic
  smsg.sm_stkptr = arch_get_sp(rp);
  frp = (struct sigframe_sigcontext *) arch_get_sp(rp) - 1;
  ksm.sm_stkptr = (vir_bytes)frp; /* Kernel determines the actual user stack ptr for the frame */
  frp = (struct sigframe_sigcontext *) arch_get_sp(rp) - 1;
  ksm.sm_stkptr = (vir_bytes)frp; /* Kernel determines the actual user stack ptr for the frame */

  /* Copy the registers to the sigcontext part of the signal frame. */
  /* This assumes fr.sf_sc is of type k_sigcontext_t or compatible layout. */
  kmemset(&fr, 0, sizeof(fr));
  fr.sf_scp = &frp->sf_sc; /* Pointer to the k_sigcontext_t on user stack */

#if defined(__i386__)
  /* Populate the k_sigcontext_t (fr.sf_sc) using rp->p_reg */
  fr.sf_sc.sc_gs = rp->p_reg.gs;
  fr.sf_sc.sc_fs = rp->p_reg.fs;
  fr.sf_sc.sc_es = rp->p_reg.es;
  fr.sf_sc.sc_ds = rp->p_reg.ds;
  fr.sf_sc.sc_edi = rp->p_reg.di;
  fr.sf_sc.sc_esi = rp->p_reg.si;
  fr.sf_sc.sc_ebp = rp->p_reg.fp;
  fr.sf_sc.sc_ebx = rp->p_reg.bx;
  fr.sf_sc.sc_edx = rp->p_reg.dx;
  fr.sf_sc.sc_ecx = rp->p_reg.cx;
  fr.sf_sc.sc_eax = rp->p_reg.retreg;
  fr.sf_sc.sc_eip = rp->p_reg.pc;
  fr.sf_sc.sc_cs = rp->p_reg.cs;
  fr.sf_sc.sc_eflags = rp->p_reg.psw;
  fr.sf_sc.sc_esp = rp->p_reg.sp; /* This is the user SP *before* pushing the frame */
  fr.sf_sc.sc_esp = rp->p_reg.sp; /* This is the user SP *before* pushing the frame */
  fr.sf_sc.sc_ss = rp->p_reg.ss;

  fr.sf_fp = rp->p_reg.fp; /* Old frame pointer, for completeness in sigframe */
  fr.sf_signum = ksm.sm_signo; /* Signal number */
  new_fp = (reg_t) &frp->sf_fp; /* New frame ptr will point to sf_fp in the frame on stack */
  fr.sf_scpcopy = fr.sf_scp;    /* Pointer to k_sigcontext on stack */
  fr.sf_ra_sigreturn = ksm.sm_sigreturn; /* Userspace _sigreturn address */
  fr.sf_ra = rp->p_reg.pc;      /* Return address after signal handler (current PC) */
<<<<<<< HEAD
<<<<<<< HEAD

  fr.sf_sc.sc_trap_style = rp->p_seg.p_kern_trap_style; /* Save how kernel was entered */
=======
>>>>>>> acfb8ad15 (feat: Dev tools, advanced spinlocks, IPC KASSERTs, docs & quality)

  fr.sf_sc.sc_trap_style = rp->p_seg.p_kern_trap_style; /* Save how kernel was entered */
=======

  fr.sf_fp = rp->p_reg.fp; /* Old frame pointer, for completeness in sigframe */
  fr.sf_signum = ksm.sm_signo; /* Signal number */
  new_fp = (reg_t) &frp->sf_fp; /* New frame ptr will point to sf_fp in the frame on stack */
  fr.sf_scpcopy = fr.sf_scp;    /* Pointer to k_sigcontext on stack */
  fr.sf_ra_sigreturn = ksm.sm_sigreturn; /* Userspace _sigreturn address */
  fr.sf_ra = rp->p_reg.pc;      /* Return address after signal handler (current PC) */

  fr.sf_sc.sc_trap_style = rp->p_seg.p_kern_trap_style; /* Save how kernel was entered */
  fr.sf_sc.sc_trap_style = rp->p_seg.p_kern_trap_style; /* Save how kernel was entered */
>>>>>>> acfb8ad15 (feat: Dev tools, advanced spinlocks, IPC KASSERTs, docs & quality)

  if (fr.sf_sc.sc_trap_style == KTS_NONE) {
	kprintf_stub("do_sigsend: sigsend an unsaved process\n");
	return EINVAL;
  }

  if (proc_used_fpu(rp)) {
	save_fpu(rp); /* Ensure FPU state is in rp->p_seg.fpu_state */
	kmemcpy(&fr.sf_sc.sc_fpu_state, rp->p_seg.fpu_state, FPU_XFP_SIZE);
    fr.sf_sc.sc_fpu_flags = _MC_FPU_SAVED; /* Indicate FPU state is present */
  } else {
    fr.sf_sc.sc_fpu_flags = 0;
  }
#endif

#if defined(__arm__)
  /* ARM specific register setup for signal frame */
  fr.sf_sc.sc_spsr = rp->p_reg.psr;
  fr.sf_sc.sc_r0 = rp->p_reg.retreg;
  fr.sf_sc.sc_r1 = rp->p_reg.r1;
  fr.sf_sc.sc_r2 = rp->p_reg.r2;
  fr.sf_sc.sc_r3 = rp->p_reg.r3;
  fr.sf_sc.sc_r4 = rp->p_reg.r4;
  fr.sf_sc.sc_r5 = rp->p_reg.r5;
  fr.sf_sc.sc_r6 = rp->p_reg.r6;
  fr.sf_sc.sc_r7 = rp->p_reg.r7;
  fr.sf_sc.sc_r8 = rp->p_reg.r8;
  fr.sf_sc.sc_r9 = rp->p_reg.r9;
  fr.sf_sc.sc_r10 = rp->p_reg.r10;
  fr.sf_sc.sc_r11 = rp->p_reg.fp;   /* R11 is usually Frame Pointer */
  fr.sf_sc.sc_r12 = rp->p_reg.r12;  /* R12 is IP */
  fr.sf_sc.sc_usr_sp = rp->p_reg.sp;/* This is the user SP *before* pushing the frame */
  fr.sf_sc.sc_usr_lr = rp->p_reg.lr;/* User mode Link Register */
  fr.sf_sc.sc_pc = rp->p_reg.pc;    /* PC to return to after signal (current PC) */
  fr.sf_sc.sc_trap_style = rp->p_seg.p_kern_trap_style; /* Save how kernel was entered */
  /* ARM FPU state would be handled here if supported */
  fr.sf_sc.sc_r11 = rp->p_reg.fp;   /* R11 is usually Frame Pointer */
  fr.sf_sc.sc_r12 = rp->p_reg.r12;  /* R12 is IP */
  fr.sf_sc.sc_usr_sp = rp->p_reg.sp;/* This is the user SP *before* pushing the frame */
  fr.sf_sc.sc_usr_lr = rp->p_reg.lr;/* User mode Link Register */
  fr.sf_sc.sc_pc = rp->p_reg.pc;    /* PC to return to after signal (current PC) */
  fr.sf_sc.sc_trap_style = rp->p_seg.p_kern_trap_style; /* Save how kernel was entered */
  /* ARM FPU state would be handled here if supported */
#endif

  /* Finish the k_sigcontext_t initialization. */
  fr.sf_sc.sc_mask = ksm.sm_mask;
  /* sc_fpu_flags handled in arch-specific block for i386 */
  fr.sf_sc.sc_magic = KSIGCONTEXT_MAGIC;

  /* Initialize the sigframe structure (arch-specific parts if any beyond sc). */
  /* fpu_sigcontext might be an arch-specific call to finalize FPU parts in frame */
  fpu_sigcontext(rp, &fr, &fr.sf_sc); /* This call might need adjustment if fr.sf_sc is now k_sigcontext_t */

  /* Copy the sigframe structure to the user's stack. */
  if ((r = data_copy_vmcheck(caller, KERNEL, (vir_bytes)&fr,
		m_ptr->m_sigcalls.endpt, (vir_bytes)frp,
		(vir_bytes)sizeof(struct sigframe_sigcontext))) != OK)
      return r;

  /* WARNING: up to the statement above, the code may run multiple times, since
   * copying out the frame/context may fail with VMSUSPEND the first time. For
   * that reason, changes to process registers *MUST* be deferred until after
   * this last copy -- otherwise, these changes will be made several times,
   * possibly leading to corrupted process state.
   */

  /* Reset user registers to execute the signal handler. */
  rp->p_reg.sp = (reg_t) frp;
  rp->p_reg.pc = (reg_t) ksm.sm_sighandler;

#if defined(__i386__)
  rp->p_reg.fp = new_fp;
#elif defined(__arm__)
  /* use the ARM link register to set the return address from the signal
   * handler
   */
  rp->p_reg.lr = (reg_t) ksm.sm_sigreturn;
  if(rp->p_reg.lr & 1) { kprintf_stub("sigsend: LSB LR makes no sense.\n"); }

  /* pass signal handler parameters in registers */
  rp->p_reg.retreg = (reg_t) ksm.sm_signo;
  rp->p_reg.r1 = 0;	/* sf_code */
  rp->p_reg.r2 = (reg_t) fr.sf_scp;
  rp->p_misc_flags |= MF_CONTEXT_SET;
#endif

  /* Signal handler should get clean FPU. */
  rp->p_misc_flags &= ~MF_FPU_INITIALIZED;

  if(!RTS_ISSET(rp, RTS_PROC_STOP)) {
	kprintf_stub("system: warning: sigsend a running process\n"); // MODIFIED
	kprintf_stub("caller stack: "); // MODIFIED
	kprintf_stub("system: warning: sigsend a running process\n"); // MODIFIED
	kprintf_stub("caller stack: "); // MODIFIED
	proc_stacktrace(caller);
  }

  return OK;
}

#endif /* USE_SIGSEND */<|MERGE_RESOLUTION|>--- conflicted
+++ resolved
@@ -1,247 +1,223 @@
-/* The kernel call that is implemented in this file:
- *	m_type: SYS_SIGSEND
+/**
+ * @file do_sigsend.c
+ * @brief SYS_SIGSEND: deliver a POSIX‐style signal to a target process.
  *
- * The parameters for this kernel call are:
- * 	m_sigcalls.endpt	# process to call signal handler
- *	m_sigcalls.sigctx	# pointer to userspace sigmsg structure
- *	m_sigcalls.sigctx	# pointer to userspace sigmsg structure
+ * This kernel call is invoked by a signal manager (typically PM) to
+ * arrange user‐level signal delivery. It performs the following steps:
+ *  1. Validate the target endpoint and ensure it is a user process.
+ *  2. Copy a minimal sigmsg (signo, mask, handler, sigreturn) from the
+ *     caller’s address space into a kernel sigmsg struct.
+ *  3. Allocate space on the target’s user stack for a k_sigframe_sigcontext.
+ *  4. Initialize the frame with the target’s current register state,
+ *     the new signal context, and the information from the sigmsg.
+ *  5. Copy the frame into the target’s address space (may suspend/resume VM).
+ *  6. Update the target’s registers (SP, PC, FP/LR, args) to invoke the
+ *     signal handler with the correct context.
+ *  7. Clear the FPU‐initialized flag so the handler starts with a clean FPU.
+ */
+
+#include "kernel/system.h"
+
+#include <minix/endpoint.h>          /* endpoint_t, isokendpt(), NONE */
+#include <minix/const.h>             /* BEG_USER_ADDR, END_PROC_ADDR */
+#include <minix/com.h>               /* iskerneln(), isemptyp() */
+#include <minix/kernel_types.h>      /* k_sigset_t, k_sigmsg_t */
+#include <klib/include/kmemory.h>    /* kmemset(), kmemcpy() */
+#include <klib/include/kprintf.h>    /* kprintf_stub() */
+#include <klib/include/kstring.h>    /* arch_get_sp() */
+#include "kernel/ksignal.h"          /* k_sigmsg_t, k_sigcontext_t,
+                                        k_sigframe_sigcontext,
+                                        fpu_sigcontext() */
+#include "kernel/k_spinlock_irq.h"   /* spinlock_irq_t,
+                                        spin_lock_irqsave(),
+                                        spin_unlock_irqrestore() */
+#include <sys/kassert.h>             /* KASSERT() */
+
+#if USE_SIGSEND
+
+/**
+ * @brief Handle the SYS_SIGSEND kernel call.
+ * @param caller The signal manager invoking this call (e.g., PM).
+ * @param m_ptr  Message with:
+ *                 - m_sigcalls.endpt  : target endpoint
+ *                 - m_sigcalls.sigctx : userspace pointer to struct sigmsg
+ * @return OK on success, or a negative error code.
  *
+ * Performs:
+ *  - Endpoint validation (user only).
+ *  - Field‐by‐field copy of struct sigmsg (signo, mask, handler, sigreturn).
+ *  - Signal frame allocation and initialization on the target’s stack.
+ *  - Copy of the frame into the target’s memory.
+ *  - Register updates to transfer control to the handler.
+ *  - FPU context flag reset.
+ *  - Optional warning if the target was still runnable.
  */
-
-#include "kernel/system.h"
-// #include <signal.h> // Replaced
-// #include <string.h> // Replaced
-
-// Added kernel headers
-#include <minix/kernel_types.h> // For k_errno_t, k_sigset_t
-#include <klib/include/kprintf.h>
-#include <klib/include/kstring.h>
-#include <klib/include/kmemory.h>
-#include "kernel/ksignal.h" /* For k_sigmsg_t and signal frame setup */
-
-
-#if USE_SIGSEND
-
-/*===========================================================================*
- *			      do_sigsend				     *
- *===========================================================================*/
-int do_sigsend(struct proc * caller, message * m_ptr)
+int do_sigsend(struct proc *caller, message *m_ptr)
 {
-/* Handle sys_sigsend, POSIX-style signal handling. */
-
-  k_sigmsg_t ksm; /* Kernel's copy of crucial sigmsg fields */
-  register struct proc *rp;
-  /* FIXME: struct sigframe_sigcontext and its fields (sf_scp, sf_sc, etc.)
-   * are problematic if not defined in a kernel-safe way.
-   * This part of the code needs careful review against actual kernel-compatible
-   * structure definitions for signal frames, possibly from <machine/frame.h>
-   * or a new kernel-specific signal frame definition.
-   * For now, we'll assume struct sigframe_sigcontext is available/compilable
-   * but its usage needs to be audited once its definition is clear.
-   */
-  struct sigframe_sigcontext fr, *frp;
-  int proc_nr, r;
+    endpoint_t target_ep = m_ptr->m_sigcalls.endpt;
+    vir_bytes   user_sigmsg = (vir_bytes)m_ptr->m_sigcalls.sigctx;
+    struct proc *rp;
+    k_sigmsg_t   ksm = { 0 };
+    struct sigframe_sigcontext frame = { 0 };
+    struct sigframe_sigcontext *frame_ptr;
+    int          target_nr, err;
 #if defined(__i386__)
-  reg_t new_fp;
+    reg_t        new_fp;
 #endif
-  vir_bytes userspace_sigmsg_ptr = (vir_bytes)m_ptr->m_sigcalls.sigctx;
-  vir_bytes userspace_sigmsg_ptr = (vir_bytes)m_ptr->m_sigcalls.sigctx;
-
-  if (!isokendpt(m_ptr->m_sigcalls.endpt, &proc_nr)) return EINVAL;
-  if (iskerneln(proc_nr)) return EPERM;
-  rp = proc_addr(proc_nr);
-
-  /* Copy necessary fields from userspace sigmsg structure individually. */
-  /* This avoids pulling in the full userspace struct sigmsg definition. */
-  /* Offsets are assumed based on a typical struct sigmsg layout. */
-  /* These need to be defined based on the actual userspace struct sigmsg. */
-  /* For demonstration, using direct field names assuming userspace struct sigmsg matches k_sigmsg_t for these fields */
-  /* A more robust way would be to use K_OFFSETOF with a known (even if not directly included) userspace
-   * struct definition for these offsets, or have PM pass them in the message m_ptr directly.
-   * Let's assume PM passes these in the message for now, or they are standard offsets.
-   * This part is highly dependent on how struct sigmsg is actually laid out in userspace
-   * and what the kernel can safely assume or copy.
-   * The example below simplifies this by directly assigning from message fields if they were there,
-   * or by copying field-by-field if sigctx points to a structure.
-   * Given the message structure, it seems sigctx is a pointer.
-   */
-
-  /* Copy sm_signo */
-  if ((r = data_copy_vmcheck(caller, caller->p_endpoint, userspace_sigmsg_ptr + K_OFFSETOF(struct sigmsg, sm_signo),
-	KERNEL, (vir_bytes)&ksm.sm_signo, sizeof(ksm.sm_signo))) != OK) return r;
-  /* Copy sm_mask */
-  if ((r = data_copy_vmcheck(caller, caller->p_endpoint, userspace_sigmsg_ptr + K_OFFSETOF(struct sigmsg, sm_mask),
-	KERNEL, (vir_bytes)&ksm.sm_mask, sizeof(ksm.sm_mask))) != OK) return r;
-  /* Copy sm_sighandler */
-  if ((r = data_copy_vmcheck(caller, caller->p_endpoint, userspace_sigmsg_ptr + K_OFFSETOF(struct sigmsg, sm_sighandler),
-	KERNEL, (vir_bytes)&ksm.sm_sighandler, sizeof(ksm.sm_sighandler))) != OK) return r;
-  /* Copy sm_sigreturn */
-  if ((r = data_copy_vmcheck(caller, caller->p_endpoint, userspace_sigmsg_ptr + K_OFFSETOF(struct sigmsg, sm_sigreturn),
-	KERNEL, (vir_bytes)&ksm.sm_sigreturn, sizeof(ksm.sm_sigreturn))) != OK) return r;
-
-  /* WARNING: the following code may be run more than once even for a single
-   * signal delivery. Do not change registers here. See the comment below.
-   */
-
-  /* Compute the user stack pointer where sigframe will start. */
-  // FIXME: smsg.sm_stkptr will be problematic
-  // FIXME: smsg.sm_stkptr will be problematic
-  smsg.sm_stkptr = arch_get_sp(rp);
-  frp = (struct sigframe_sigcontext *) arch_get_sp(rp) - 1;
-  ksm.sm_stkptr = (vir_bytes)frp; /* Kernel determines the actual user stack ptr for the frame */
-  frp = (struct sigframe_sigcontext *) arch_get_sp(rp) - 1;
-  ksm.sm_stkptr = (vir_bytes)frp; /* Kernel determines the actual user stack ptr for the frame */
-
-  /* Copy the registers to the sigcontext part of the signal frame. */
-  /* This assumes fr.sf_sc is of type k_sigcontext_t or compatible layout. */
-  kmemset(&fr, 0, sizeof(fr));
-  fr.sf_scp = &frp->sf_sc; /* Pointer to the k_sigcontext_t on user stack */
+
+    /* 1) Validate the target endpoint */
+    if (!isokendpt(target_ep, &target_nr)) {
+        return EINVAL;
+    }
+    if (iskerneln(target_nr)) {
+        return EPERM;
+    }
+    rp = proc_addr(target_nr);
+    KASSERT(rp != NULL, "do_sigsend: invalid proc pointer for ep %d", target_ep);
+
+    /* 2) Copy minimal sigmsg fields from user space */
+    err = data_copy_vmcheck(caller, caller->p_endpoint,
+                            user_sigmsg + K_OFFSETOF(struct sigmsg, sm_signo),
+                            KERNEL, (vir_bytes)&ksm.sm_signo,
+                            sizeof(ksm.sm_signo));
+    if (err != OK) return err;
+
+    err = data_copy_vmcheck(caller, caller->p_endpoint,
+                            user_sigmsg + K_OFFSETOF(struct sigmsg, sm_mask),
+                            KERNEL, (vir_bytes)&ksm.sm_mask,
+                            sizeof(ksm.sm_mask));
+    if (err != OK) return err;
+
+    err = data_copy_vmcheck(caller, caller->p_endpoint,
+                            user_sigmsg + K_OFFSETOF(struct sigmsg, sm_sighandler),
+                            KERNEL, (vir_bytes)&ksm.sm_sighandler,
+                            sizeof(ksm.sm_sighandler));
+    if (err != OK) return err;
+
+    err = data_copy_vmcheck(caller, caller->p_endpoint,
+                            user_sigmsg + K_OFFSETOF(struct sigmsg, sm_sigreturn),
+                            KERNEL, (vir_bytes)&ksm.sm_sigreturn,
+                            sizeof(ksm.sm_sigreturn));
+    if (err != OK) return err;
+
+    /* 3) Allocate space on the user stack for the signal frame */
+    frame_ptr    = (struct sigframe_sigcontext *)arch_get_sp(rp) - 1;
+    ksm.sm_stkptr = (vir_bytes)frame_ptr;
+
+    /* 4) Initialize the in‐kernel frame template */
+    frame.sf_scp = &frame_ptr->sf_sc;
 
 #if defined(__i386__)
-  /* Populate the k_sigcontext_t (fr.sf_sc) using rp->p_reg */
-  fr.sf_sc.sc_gs = rp->p_reg.gs;
-  fr.sf_sc.sc_fs = rp->p_reg.fs;
-  fr.sf_sc.sc_es = rp->p_reg.es;
-  fr.sf_sc.sc_ds = rp->p_reg.ds;
-  fr.sf_sc.sc_edi = rp->p_reg.di;
-  fr.sf_sc.sc_esi = rp->p_reg.si;
-  fr.sf_sc.sc_ebp = rp->p_reg.fp;
-  fr.sf_sc.sc_ebx = rp->p_reg.bx;
-  fr.sf_sc.sc_edx = rp->p_reg.dx;
-  fr.sf_sc.sc_ecx = rp->p_reg.cx;
-  fr.sf_sc.sc_eax = rp->p_reg.retreg;
-  fr.sf_sc.sc_eip = rp->p_reg.pc;
-  fr.sf_sc.sc_cs = rp->p_reg.cs;
-  fr.sf_sc.sc_eflags = rp->p_reg.psw;
-  fr.sf_sc.sc_esp = rp->p_reg.sp; /* This is the user SP *before* pushing the frame */
-  fr.sf_sc.sc_esp = rp->p_reg.sp; /* This is the user SP *before* pushing the frame */
-  fr.sf_sc.sc_ss = rp->p_reg.ss;
-
-  fr.sf_fp = rp->p_reg.fp; /* Old frame pointer, for completeness in sigframe */
-  fr.sf_signum = ksm.sm_signo; /* Signal number */
-  new_fp = (reg_t) &frp->sf_fp; /* New frame ptr will point to sf_fp in the frame on stack */
-  fr.sf_scpcopy = fr.sf_scp;    /* Pointer to k_sigcontext on stack */
-  fr.sf_ra_sigreturn = ksm.sm_sigreturn; /* Userspace _sigreturn address */
-  fr.sf_ra = rp->p_reg.pc;      /* Return address after signal handler (current PC) */
-<<<<<<< HEAD
-<<<<<<< HEAD
-
-  fr.sf_sc.sc_trap_style = rp->p_seg.p_kern_trap_style; /* Save how kernel was entered */
-=======
->>>>>>> acfb8ad15 (feat: Dev tools, advanced spinlocks, IPC KASSERTs, docs & quality)
-
-  fr.sf_sc.sc_trap_style = rp->p_seg.p_kern_trap_style; /* Save how kernel was entered */
-=======
-
-  fr.sf_fp = rp->p_reg.fp; /* Old frame pointer, for completeness in sigframe */
-  fr.sf_signum = ksm.sm_signo; /* Signal number */
-  new_fp = (reg_t) &frp->sf_fp; /* New frame ptr will point to sf_fp in the frame on stack */
-  fr.sf_scpcopy = fr.sf_scp;    /* Pointer to k_sigcontext on stack */
-  fr.sf_ra_sigreturn = ksm.sm_sigreturn; /* Userspace _sigreturn address */
-  fr.sf_ra = rp->p_reg.pc;      /* Return address after signal handler (current PC) */
-
-  fr.sf_sc.sc_trap_style = rp->p_seg.p_kern_trap_style; /* Save how kernel was entered */
-  fr.sf_sc.sc_trap_style = rp->p_seg.p_kern_trap_style; /* Save how kernel was entered */
->>>>>>> acfb8ad15 (feat: Dev tools, advanced spinlocks, IPC KASSERTs, docs & quality)
-
-  if (fr.sf_sc.sc_trap_style == KTS_NONE) {
-	kprintf_stub("do_sigsend: sigsend an unsaved process\n");
-	return EINVAL;
-  }
-
-  if (proc_used_fpu(rp)) {
-	save_fpu(rp); /* Ensure FPU state is in rp->p_seg.fpu_state */
-	kmemcpy(&fr.sf_sc.sc_fpu_state, rp->p_seg.fpu_state, FPU_XFP_SIZE);
-    fr.sf_sc.sc_fpu_flags = _MC_FPU_SAVED; /* Indicate FPU state is present */
-  } else {
-    fr.sf_sc.sc_fpu_flags = 0;
-  }
+    /* Copy general registers */
+    frame.sf_sc.sc_gs     = rp->p_reg.gs;
+    frame.sf_sc.sc_fs     = rp->p_reg.fs;
+    frame.sf_sc.sc_es     = rp->p_reg.es;
+    frame.sf_sc.sc_ds     = rp->p_reg.ds;
+    frame.sf_sc.sc_edi    = rp->p_reg.di;
+    frame.sf_sc.sc_esi    = rp->p_reg.si;
+    frame.sf_sc.sc_ebp    = rp->p_reg.fp;
+    frame.sf_sc.sc_ebx    = rp->p_reg.bx;
+    frame.sf_sc.sc_edx    = rp->p_reg.dx;
+    frame.sf_sc.sc_ecx    = rp->p_reg.cx;
+    frame.sf_sc.sc_eax    = rp->p_reg.retreg;
+    frame.sf_sc.sc_eip    = rp->p_reg.pc;
+    frame.sf_sc.sc_cs     = rp->p_reg.cs;
+    frame.sf_sc.sc_eflags = rp->p_reg.psw;
+    frame.sf_sc.sc_esp    = rp->p_reg.sp;
+    frame.sf_sc.sc_ss     = rp->p_reg.ss;
+
+    frame.sf_fp           = rp->p_reg.fp;
+    frame.sf_signum       = ksm.sm_signo;
+    frame.sf_scpcopy      = frame.sf_scp;
+    frame.sf_ra_sigreturn = ksm.sm_sigreturn;
+    frame.sf_ra           = rp->p_reg.pc;
+
+    frame.sf_sc.sc_trap_style = rp->p_seg.p_kern_trap_style;
+    if (frame.sf_sc.sc_trap_style == KTS_NONE) {
+        kprintf_stub("do_sigsend: unsaved trap style\n");
+        return EINVAL;
+    }
+
+    /* Save or clear FPU state */
+    if (proc_used_fpu(rp)) {
+        save_fpu(rp);
+        kmemcpy(&frame.sf_sc.sc_fpu_state,
+               rp->p_seg.fpu_state,
+               FPU_XFP_SIZE);
+        frame.sf_sc.sc_fpu_flags = _MC_FPU_SAVED;
+    } else {
+        frame.sf_sc.sc_fpu_flags = 0;
+    }
+
+    new_fp = (reg_t)&frame_ptr->sf_fp;
+
+#elif defined(__arm__)
+    /* ARM register copy */
+    frame.sf_sc.sc_spsr   = rp->p_reg.psr;
+    frame.sf_sc.sc_r0     = rp->p_reg.retreg;
+    frame.sf_sc.sc_r1     = rp->p_reg.r1;
+    frame.sf_sc.sc_r2     = rp->p_reg.r2;
+    frame.sf_sc.sc_r3     = rp->p_reg.r3;
+    frame.sf_sc.sc_r4     = rp->p_reg.r4;
+    frame.sf_sc.sc_r5     = rp->p_reg.r5;
+    frame.sf_sc.sc_r6     = rp->p_reg.r6;
+    frame.sf_sc.sc_r7     = rp->p_reg.r7;
+    frame.sf_sc.sc_r8     = rp->p_reg.r8;
+    frame.sf_sc.sc_r9     = rp->p_reg.r9;
+    frame.sf_sc.sc_r10    = rp->p_reg.r10;
+    frame.sf_sc.sc_r11    = rp->p_reg.fp;
+    frame.sf_sc.sc_r12    = rp->p_reg.r12;
+    frame.sf_sc.sc_usr_sp = rp->p_reg.sp;
+    frame.sf_sc.sc_usr_lr = rp->p_reg.lr;
+    frame.sf_sc.sc_pc     = rp->p_reg.pc;
+    frame.sf_sc.sc_trap_style = rp->p_seg.p_kern_trap_style;
+
+    frame.sf_fp           = rp->p_reg.fp;
+    frame.sf_signum       = ksm.sm_signo;
+    frame.sf_scpcopy      = frame.sf_scp;
+    frame.sf_ra_sigreturn = ksm.sm_sigreturn;
+    frame.sf_ra           = rp->p_reg.pc;
+
+#else
+#  error "Unsupported architecture for do_sigsend"
 #endif
 
-#if defined(__arm__)
-  /* ARM specific register setup for signal frame */
-  fr.sf_sc.sc_spsr = rp->p_reg.psr;
-  fr.sf_sc.sc_r0 = rp->p_reg.retreg;
-  fr.sf_sc.sc_r1 = rp->p_reg.r1;
-  fr.sf_sc.sc_r2 = rp->p_reg.r2;
-  fr.sf_sc.sc_r3 = rp->p_reg.r3;
-  fr.sf_sc.sc_r4 = rp->p_reg.r4;
-  fr.sf_sc.sc_r5 = rp->p_reg.r5;
-  fr.sf_sc.sc_r6 = rp->p_reg.r6;
-  fr.sf_sc.sc_r7 = rp->p_reg.r7;
-  fr.sf_sc.sc_r8 = rp->p_reg.r8;
-  fr.sf_sc.sc_r9 = rp->p_reg.r9;
-  fr.sf_sc.sc_r10 = rp->p_reg.r10;
-  fr.sf_sc.sc_r11 = rp->p_reg.fp;   /* R11 is usually Frame Pointer */
-  fr.sf_sc.sc_r12 = rp->p_reg.r12;  /* R12 is IP */
-  fr.sf_sc.sc_usr_sp = rp->p_reg.sp;/* This is the user SP *before* pushing the frame */
-  fr.sf_sc.sc_usr_lr = rp->p_reg.lr;/* User mode Link Register */
-  fr.sf_sc.sc_pc = rp->p_reg.pc;    /* PC to return to after signal (current PC) */
-  fr.sf_sc.sc_trap_style = rp->p_seg.p_kern_trap_style; /* Save how kernel was entered */
-  /* ARM FPU state would be handled here if supported */
-  fr.sf_sc.sc_r11 = rp->p_reg.fp;   /* R11 is usually Frame Pointer */
-  fr.sf_sc.sc_r12 = rp->p_reg.r12;  /* R12 is IP */
-  fr.sf_sc.sc_usr_sp = rp->p_reg.sp;/* This is the user SP *before* pushing the frame */
-  fr.sf_sc.sc_usr_lr = rp->p_reg.lr;/* User mode Link Register */
-  fr.sf_sc.sc_pc = rp->p_reg.pc;    /* PC to return to after signal (current PC) */
-  fr.sf_sc.sc_trap_style = rp->p_seg.p_kern_trap_style; /* Save how kernel was entered */
-  /* ARM FPU state would be handled here if supported */
+    /* Finalize k_sigcontext fields */
+    frame.sf_sc.sc_mask  = ksm.sm_mask;
+    frame.sf_sc.sc_magic = KSIGCONTEXT_MAGIC;
+    fpu_sigcontext(rp, &frame, &frame.sf_sc);
+
+    /* 5) Copy the frame into the target’s user stack */
+    err = data_copy_vmcheck(caller, KERNEL, (vir_bytes)&frame,
+                            target_ep, (vir_bytes)frame_ptr,
+                            sizeof(frame));
+    if (err != OK) {
+        return err;
+    }
+
+    /* 6) Update the target’s registers for handler entry */
+    rp->p_reg.sp = (reg_t)frame_ptr;
+    rp->p_reg.pc = (reg_t)ksm.sm_sighandler;
+#if defined(__i386__)
+    rp->p_reg.fp = new_fp;
+#elif defined(__arm__)
+    rp->p_reg.lr       = (reg_t)ksm.sm_sigreturn;
+    rp->p_reg.retreg  = (reg_t)ksm.sm_signo;
+    rp->p_reg.r1      = 0;               /* code = 0 */
+    rp->p_reg.r2      = (reg_t)frame.sf_scp;
+    rp->p_misc_flags |= MF_CONTEXT_SET;
 #endif
 
-  /* Finish the k_sigcontext_t initialization. */
-  fr.sf_sc.sc_mask = ksm.sm_mask;
-  /* sc_fpu_flags handled in arch-specific block for i386 */
-  fr.sf_sc.sc_magic = KSIGCONTEXT_MAGIC;
-
-  /* Initialize the sigframe structure (arch-specific parts if any beyond sc). */
-  /* fpu_sigcontext might be an arch-specific call to finalize FPU parts in frame */
-  fpu_sigcontext(rp, &fr, &fr.sf_sc); /* This call might need adjustment if fr.sf_sc is now k_sigcontext_t */
-
-  /* Copy the sigframe structure to the user's stack. */
-  if ((r = data_copy_vmcheck(caller, KERNEL, (vir_bytes)&fr,
-		m_ptr->m_sigcalls.endpt, (vir_bytes)frp,
-		(vir_bytes)sizeof(struct sigframe_sigcontext))) != OK)
-      return r;
-
-  /* WARNING: up to the statement above, the code may run multiple times, since
-   * copying out the frame/context may fail with VMSUSPEND the first time. For
-   * that reason, changes to process registers *MUST* be deferred until after
-   * this last copy -- otherwise, these changes will be made several times,
-   * possibly leading to corrupted process state.
-   */
-
-  /* Reset user registers to execute the signal handler. */
-  rp->p_reg.sp = (reg_t) frp;
-  rp->p_reg.pc = (reg_t) ksm.sm_sighandler;
-
-#if defined(__i386__)
-  rp->p_reg.fp = new_fp;
-#elif defined(__arm__)
-  /* use the ARM link register to set the return address from the signal
-   * handler
-   */
-  rp->p_reg.lr = (reg_t) ksm.sm_sigreturn;
-  if(rp->p_reg.lr & 1) { kprintf_stub("sigsend: LSB LR makes no sense.\n"); }
-
-  /* pass signal handler parameters in registers */
-  rp->p_reg.retreg = (reg_t) ksm.sm_signo;
-  rp->p_reg.r1 = 0;	/* sf_code */
-  rp->p_reg.r2 = (reg_t) fr.sf_scp;
-  rp->p_misc_flags |= MF_CONTEXT_SET;
-#endif
-
-  /* Signal handler should get clean FPU. */
-  rp->p_misc_flags &= ~MF_FPU_INITIALIZED;
-
-  if(!RTS_ISSET(rp, RTS_PROC_STOP)) {
-	kprintf_stub("system: warning: sigsend a running process\n"); // MODIFIED
-	kprintf_stub("caller stack: "); // MODIFIED
-	kprintf_stub("system: warning: sigsend a running process\n"); // MODIFIED
-	kprintf_stub("caller stack: "); // MODIFIED
-	proc_stacktrace(caller);
-  }
-
-  return OK;
+    /* 7) Clear FPU‐initialized flag for a clean FPU in handler */
+    rp->p_misc_flags &= ~MF_FPU_INITIALIZED;
+
+    /* Warn if the target was still runnable */
+    if (!RTS_ISSET(rp, RTS_PROC_STOP)) {
+        kprintf_stub("sigsend: delivering to running process %d\n", target_ep);
+        proc_stacktrace(caller);
+    }
+
+    return OK;
 }
 
 #endif /* USE_SIGSEND */