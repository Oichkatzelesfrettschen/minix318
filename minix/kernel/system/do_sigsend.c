--- conflicted
+++ resolved
@@ -3,6 +3,7 @@
  *
  * The parameters for this kernel call are:
  * 	m_sigcalls.endpt	# process to call signal handler
+ *	m_sigcalls.sigctx	# pointer to userspace sigmsg structure
  *	m_sigcalls.sigctx	# pointer to userspace sigmsg structure
  *
  */
@@ -43,6 +44,7 @@
 #if defined(__i386__)
   reg_t new_fp;
 #endif
+  vir_bytes userspace_sigmsg_ptr = (vir_bytes)m_ptr->m_sigcalls.sigctx;
   vir_bytes userspace_sigmsg_ptr = (vir_bytes)m_ptr->m_sigcalls.sigctx;
 
   if (!isokendpt(m_ptr->m_sigcalls.endpt, &proc_nr)) return EINVAL;
@@ -85,6 +87,8 @@
   // FIXME: smsg.sm_stkptr will be problematic
   // FIXME: smsg.sm_stkptr will be problematic
   smsg.sm_stkptr = arch_get_sp(rp);
+  frp = (struct sigframe_sigcontext *) arch_get_sp(rp) - 1;
+  ksm.sm_stkptr = (vir_bytes)frp; /* Kernel determines the actual user stack ptr for the frame */
   frp = (struct sigframe_sigcontext *) arch_get_sp(rp) - 1;
   ksm.sm_stkptr = (vir_bytes)frp; /* Kernel determines the actual user stack ptr for the frame */
 
@@ -110,6 +114,7 @@
   fr.sf_sc.sc_cs = rp->p_reg.cs;
   fr.sf_sc.sc_eflags = rp->p_reg.psw;
   fr.sf_sc.sc_esp = rp->p_reg.sp; /* This is the user SP *before* pushing the frame */
+  fr.sf_sc.sc_esp = rp->p_reg.sp; /* This is the user SP *before* pushing the frame */
   fr.sf_sc.sc_ss = rp->p_reg.ss;
 
   fr.sf_fp = rp->p_reg.fp; /* Old frame pointer, for completeness in sigframe */
@@ -119,17 +124,19 @@
   fr.sf_ra_sigreturn = ksm.sm_sigreturn; /* Userspace _sigreturn address */
   fr.sf_ra = rp->p_reg.pc;      /* Return address after signal handler (current PC) */
 
-  fr.sf_sc.sc_trap_style = rp->p_seg.p_kern_trap_style; /* Save how kernel was entered */
-
-<<<<<<< HEAD
+  fr.sf_fp = rp->p_reg.fp; /* Old frame pointer, for completeness in sigframe */
+  fr.sf_signum = ksm.sm_signo; /* Signal number */
+  new_fp = (reg_t) &frp->sf_fp; /* New frame ptr will point to sf_fp in the frame on stack */
+  fr.sf_scpcopy = fr.sf_scp;    /* Pointer to k_sigcontext on stack */
+  fr.sf_ra_sigreturn = ksm.sm_sigreturn; /* Userspace _sigreturn address */
+  fr.sf_ra = rp->p_reg.pc;      /* Return address after signal handler (current PC) */
+
+  fr.sf_sc.sc_trap_style = rp->p_seg.p_kern_trap_style; /* Save how kernel was entered */
+  fr.sf_sc.sc_trap_style = rp->p_seg.p_kern_trap_style; /* Save how kernel was entered */
+
   if (fr.sf_sc.sc_trap_style == KTS_NONE) {
 	kprintf_stub("do_sigsend: sigsend an unsaved process\n");
 	return EINVAL;
-=======
-  if (fr.sf_sc.trap_style == KTS_NONE) {
-	kprintf_stub("do_sigsend: sigsend an unsaved process\n"); // MODIFIED
-	return EINVAL; // EINVAL might be undefined
->>>>>>> b61d98d3
   }
 
   if (proc_used_fpu(rp)) {
@@ -162,6 +169,13 @@
   fr.sf_sc.sc_pc = rp->p_reg.pc;    /* PC to return to after signal (current PC) */
   fr.sf_sc.sc_trap_style = rp->p_seg.p_kern_trap_style; /* Save how kernel was entered */
   /* ARM FPU state would be handled here if supported */
+  fr.sf_sc.sc_r11 = rp->p_reg.fp;   /* R11 is usually Frame Pointer */
+  fr.sf_sc.sc_r12 = rp->p_reg.r12;  /* R12 is IP */
+  fr.sf_sc.sc_usr_sp = rp->p_reg.sp;/* This is the user SP *before* pushing the frame */
+  fr.sf_sc.sc_usr_lr = rp->p_reg.lr;/* User mode Link Register */
+  fr.sf_sc.sc_pc = rp->p_reg.pc;    /* PC to return to after signal (current PC) */
+  fr.sf_sc.sc_trap_style = rp->p_seg.p_kern_trap_style; /* Save how kernel was entered */
+  /* ARM FPU state would be handled here if supported */
 #endif
 
   /* Finish the k_sigcontext_t initialization. */
