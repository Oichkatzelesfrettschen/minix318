/* The kernel call implemented in this file:
 *   m_type:	SYS_RUNCTL
 *
 * The parameters for this kernel call are:
 *    m1_i1:	RC_ENDPT	process number to control
 *    m1_i2:	RC_ACTION	stop or resume the process
 *    m1_i3:	RC_FLAGS	request flags
 */

#include "kernel/system.h"
// #include <assert.h> // Replaced

// Added kernel headers
#include <minix/kernel_types.h> // For k_errno_t or similar if error codes are mapped
#include <sys/kassert.h>
#include <klib/include/kprintf.h>
#include <klib/include/kstring.h>
#include <klib/include/kmemory.h>


#if USE_RUNCTL

/*===========================================================================*
 *				  do_runctl				     *
 *===========================================================================*/
int do_runctl(struct proc * caller, message * m_ptr)
{
/* Control a process's RTS_PROC_STOP flag. Used for process management.
 * If the process is queued sending a message or stopped for system call
 * tracing, and the RC_DELAY request flag is given, set MF_SIG_DELAY instead
 * of RTS_PROC_STOP, and send a SIGSNDELAY signal later when the process is done
 * sending (ending the delay). Used by PM for safe signal delivery.
 */
  int proc_nr, action, flags;
  register struct proc *rp;

  /* Extract the message parameters and do sanity checking. */
  if (!isokendpt(m_ptr->RC_ENDPT, &proc_nr)) return(EINVAL); // EINVAL might be undefined
  if (iskerneln(proc_nr)) return(EPERM); // EPERM might be undefined
  rp = proc_addr(proc_nr);

  action = m_ptr->RC_ACTION;
  flags = m_ptr->RC_FLAGS;

  /* Is the target sending or syscall-traced? Then set MF_SIG_DELAY instead.
   * Do this only when the RC_DELAY flag is set in the request flags field.
   * The process will not become runnable before PM has called SYS_ENDKSIG.
   * Note that asynchronous messages are not covered: a process using SENDA
   * should not also install signal handlers *and* expect POSIX compliance.
   */

  if (action == RC_STOP && (flags & RC_DELAY)) {
	if (RTS_ISSET(rp, RTS_SENDING) || (rp->p_misc_flags & MF_SC_DEFER))
		rp->p_misc_flags |= MF_SIG_DELAY;

	if (rp->p_misc_flags & MF_SIG_DELAY)
		return (EBUSY); // EBUSY might be undefined
  }

  /* Either set or clear the stop flag. */
  switch (action) {
  case RC_STOP:
#if CONFIG_SMP
	  /* check if we must stop a process on a different CPU */
	  if (rp->p_cpu != cpuid) {
		  smp_schedule_stop_proc(rp);
		  break;
	  }
#endif
	  RTS_SET(rp, RTS_PROC_STOP);
	break;
  case RC_RESUME:
	KASSERT(RTS_ISSET(rp, RTS_PROC_STOP));
<<<<<<< HEAD
=======

>>>>>>> f9b0f9cc
	RTS_UNSET(rp, RTS_PROC_STOP);
	break;
  default:
	return(EINVAL); // EINVAL might be undefined
  }

  return(OK);
}

#endif /* USE_RUNCTL */<|MERGE_RESOLUTION|>--- conflicted
+++ resolved
@@ -8,6 +8,15 @@
  */
 
 #include "kernel/system.h"
+// #include <assert.h> // Replaced
+
+// Added kernel headers
+#include <minix/kernel_types.h> // For k_errno_t or similar if error codes are mapped
+#include <sys/kassert.h>
+#include <klib/include/kprintf.h>
+#include <klib/include/kstring.h>
+#include <klib/include/kmemory.h>
+
 // #include <assert.h> // Replaced
 
 // Added kernel headers
@@ -37,6 +46,8 @@
   /* Extract the message parameters and do sanity checking. */
   if (!isokendpt(m_ptr->RC_ENDPT, &proc_nr)) return(EINVAL); // EINVAL might be undefined
   if (iskerneln(proc_nr)) return(EPERM); // EPERM might be undefined
+  if (!isokendpt(m_ptr->RC_ENDPT, &proc_nr)) return(EINVAL); // EINVAL might be undefined
+  if (iskerneln(proc_nr)) return(EPERM); // EPERM might be undefined
   rp = proc_addr(proc_nr);
 
   action = m_ptr->RC_ACTION;
@@ -55,6 +66,7 @@
 
 	if (rp->p_misc_flags & MF_SIG_DELAY)
 		return (EBUSY); // EBUSY might be undefined
+		return (EBUSY); // EBUSY might be undefined
   }
 
   /* Either set or clear the stop flag. */
@@ -71,13 +83,10 @@
 	break;
   case RC_RESUME:
 	KASSERT(RTS_ISSET(rp, RTS_PROC_STOP));
-<<<<<<< HEAD
-=======
-
->>>>>>> f9b0f9cc
 	RTS_UNSET(rp, RTS_PROC_STOP);
 	break;
   default:
+	return(EINVAL); // EINVAL might be undefined
 	return(EINVAL); // EINVAL might be undefined
   }
 
