/* The kernel call implemented in this file:
 *   m_type:	SYS_RUNCTL
 *
 * The parameters for this kernel call are:
 *    m1_i1:	RC_ENDPT	process number to control
 *    m1_i2:	RC_ACTION	stop or resume the process
 *    m1_i3:	RC_FLAGS	request flags
 */

#include "kernel/system.h"
// #include <assert.h> // Replaced

// Added kernel headers
#include <minix/kernel_types.h> // For k_errno_t or similar if error codes are mapped
<<<<<<< HEAD
#include <sys/kassert.h>
=======
>>>>>>> becbe80f
#include <klib/include/kprintf.h>
#include <klib/include/kstring.h>
#include <klib/include/kmemory.h>


#if USE_RUNCTL

/*===========================================================================*
 *				  do_runctl				     *
 *===========================================================================*/
int do_runctl(struct proc * caller, message * m_ptr)
{
/* Control a process's RTS_PROC_STOP flag. Used for process management.
 * If the process is queued sending a message or stopped for system call
 * tracing, and the RC_DELAY request flag is given, set MF_SIG_DELAY instead
 * of RTS_PROC_STOP, and send a SIGSNDELAY signal later when the process is done
 * sending (ending the delay). Used by PM for safe signal delivery.
 */
  int proc_nr, action, flags;
  register struct proc *rp;

  /* Extract the message parameters and do sanity checking. */
  if (!isokendpt(m_ptr->RC_ENDPT, &proc_nr)) return(EINVAL); // EINVAL might be undefined
  if (iskerneln(proc_nr)) return(EPERM); // EPERM might be undefined
  rp = proc_addr(proc_nr);

  action = m_ptr->RC_ACTION;
  flags = m_ptr->RC_FLAGS;

  /* Is the target sending or syscall-traced? Then set MF_SIG_DELAY instead.
   * Do this only when the RC_DELAY flag is set in the request flags field.
   * The process will not become runnable before PM has called SYS_ENDKSIG.
   * Note that asynchronous messages are not covered: a process using SENDA
   * should not also install signal handlers *and* expect POSIX compliance.
   */

  if (action == RC_STOP && (flags & RC_DELAY)) {
	if (RTS_ISSET(rp, RTS_SENDING) || (rp->p_misc_flags & MF_SC_DEFER))
		rp->p_misc_flags |= MF_SIG_DELAY;

	if (rp->p_misc_flags & MF_SIG_DELAY)
		return (EBUSY); // EBUSY might be undefined
  }

  /* Either set or clear the stop flag. */
  switch (action) {
  case RC_STOP:
#if CONFIG_SMP
	  /* check if we must stop a process on a different CPU */
	  if (rp->p_cpu != cpuid) {
		  smp_schedule_stop_proc(rp);
		  break;
	  }
#endif
	  RTS_SET(rp, RTS_PROC_STOP);
	break;
  case RC_RESUME:
<<<<<<< HEAD
	KASSERT(RTS_ISSET(rp, RTS_PROC_STOP));
=======
	KASSERT_PLACEHOLDER(RTS_ISSET(rp, RTS_PROC_STOP)); // MODIFIED
>>>>>>> becbe80f
	RTS_UNSET(rp, RTS_PROC_STOP);
	break;
  default:
	return(EINVAL); // EINVAL might be undefined
  }

  return(OK);
}

#endif /* USE_RUNCTL */<|MERGE_RESOLUTION|>--- conflicted
+++ resolved
@@ -12,10 +12,7 @@
 
 // Added kernel headers
 #include <minix/kernel_types.h> // For k_errno_t or similar if error codes are mapped
-<<<<<<< HEAD
 #include <sys/kassert.h>
-=======
->>>>>>> becbe80f
 #include <klib/include/kprintf.h>
 #include <klib/include/kstring.h>
 #include <klib/include/kmemory.h>
@@ -73,11 +70,8 @@
 	  RTS_SET(rp, RTS_PROC_STOP);
 	break;
   case RC_RESUME:
-<<<<<<< HEAD
 	KASSERT(RTS_ISSET(rp, RTS_PROC_STOP));
-=======
-	KASSERT_PLACEHOLDER(RTS_ISSET(rp, RTS_PROC_STOP)); // MODIFIED
->>>>>>> becbe80f
+
 	RTS_UNSET(rp, RTS_PROC_STOP);
 	break;
   default:
