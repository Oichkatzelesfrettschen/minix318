--- conflicted
+++ resolved
@@ -49,6 +49,14 @@
  */
 
 #include "kernel/system.h"
+// #include <sys/ptrace.h> // Removed
+
+// Added kernel headers
+#include <minix/kernel_types.h> // For k_errno_t and potentially ptrace constants if moved
+#include <klib/include/kprintf.h>
+#include <klib/include/kstring.h>
+#include <klib/include/kmemory.h>
+
 // #include <sys/ptrace.h> // Removed
 
 // Added kernel headers
@@ -108,6 +116,7 @@
 	if((r=virtual_copy_vmcheck(caller, &fromaddr,	\
 			&toaddr, length)) != OK) {	\
 		kprintf_stub("Can't copy in sys_trace: %d\n", r); /* MODIFIED */ \
+		kprintf_stub("Can't copy in sys_trace: %d\n", r); /* MODIFIED */ \
 		return r;\
 	}  \
 }
@@ -122,16 +131,22 @@
 	if((r=virtual_copy_vmcheck(caller, &fromaddr,	\
 			&toaddr, length)) != OK) {	\
 		kprintf_stub("Can't copy in sys_trace: %d\n", r); /* MODIFIED */ \
+		kprintf_stub("Can't copy in sys_trace: %d\n", r); /* MODIFIED */ \
 		return r;\
 	}  \
 }
 
   if(!isokendpt(tr_proc_nr_e, &tr_proc_nr)) return(EINVAL); // EINVAL might be undefined
   if (iskerneln(tr_proc_nr)) return(EPERM); // EPERM might be undefined
+  if(!isokendpt(tr_proc_nr_e, &tr_proc_nr)) return(EINVAL); // EINVAL might be undefined
+  if (iskerneln(tr_proc_nr)) return(EPERM); // EPERM might be undefined
 
   rp = proc_addr(tr_proc_nr);
   if (isemptyp(rp)) return(EINVAL); // EINVAL might be undefined
+  if (isemptyp(rp)) return(EINVAL); // EINVAL might be undefined
   switch (tr_request) {
+  // FIXME: T_* constants below will be undefined after removing <sys/ptrace.h>
+  case 0: /* T_STOP placeholder */			/* stop process */
   // FIXME: T_* constants below will be undefined after removing <sys/ptrace.h>
   case 0: /* T_STOP placeholder */			/* stop process */
 	RTS_SET(rp, RTS_P_STOP);
@@ -140,15 +155,19 @@
 	return(OK);
 
   case 1: /* T_GETINS placeholder */		/* return value from instruction space */
+  case 1: /* T_GETINS placeholder */		/* return value from instruction space */
 	COPYFROMPROC(tr_addr, (vir_bytes) &tr_data, sizeof(long));
 	m_ptr->m_krn_lsys_sys_trace.data = tr_data;
 	break;
 
+  case 2: /* T_GETDATA placeholder */		/* return value from data space */
   case 2: /* T_GETDATA placeholder */		/* return value from data space */
 	COPYFROMPROC(tr_addr, (vir_bytes) &tr_data, sizeof(long));
 	m_ptr->m_krn_lsys_sys_trace.data= tr_data;
 	break;
 
+  case 3: /* T_GETUSER placeholder */		/* return value from process table */
+	if ((tr_addr & (sizeof(long) - 1)) != 0) return(EFAULT); // EFAULT might be undefined
   case 3: /* T_GETUSER placeholder */		/* return value from process table */
 	if ((tr_addr & (sizeof(long) - 1)) != 0) return(EFAULT); // EFAULT might be undefined
 
@@ -165,24 +184,29 @@
 	tr_addr -= (sizeof(struct proc) + i) & ~i;
 
 	if (tr_addr > sizeof(struct priv) - sizeof(long)) return(EFAULT); // EFAULT might be undefined
+	if (tr_addr > sizeof(struct priv) - sizeof(long)) return(EFAULT); // EFAULT might be undefined
 
 	m_ptr->m_krn_lsys_sys_trace.data =
 	    *(long *) ((char *) rp->p_priv + (int) tr_addr);
 	break;
 
   case 4: /* T_SETINS placeholder */		/* set value in instruction space */
+  case 4: /* T_SETINS placeholder */		/* set value in instruction space */
 	COPYTOPROC(tr_addr, (vir_bytes) &tr_data, sizeof(long));
 	m_ptr->m_krn_lsys_sys_trace.data = 0;
 	break;
 
+  case 5: /* T_SETDATA placeholder */			/* set value in data space */
   case 5: /* T_SETDATA placeholder */			/* set value in data space */
 	COPYTOPROC(tr_addr, (vir_bytes) &tr_data, sizeof(long));
 	m_ptr->m_krn_lsys_sys_trace.data = 0;
 	break;
 
+  case 6: /* T_SETUSER placeholder */			/* set value in process table */
   case 6: /* T_SETUSER placeholder */			/* set value in process table */
 	if ((tr_addr & (sizeof(reg_t) - 1)) != 0 ||
 	     tr_addr > sizeof(struct stackframe_s) - sizeof(reg_t))
+		return(EFAULT); // EFAULT might be undefined
 		return(EFAULT); // EFAULT might be undefined
 	i = (int) tr_addr;
 #if defined(__i386__)
@@ -197,17 +221,21 @@
 	    i == K_OFFSETOF(struct proc, p_reg.fs) ||
 	    i == K_OFFSETOF(struct proc, p_reg.ss))
 		return(EFAULT); // EFAULT might be undefined
+	if (i == K_OFFSETOF(struct proc, p_reg.cs) ||
+	    i == K_OFFSETOF(struct proc, p_reg.ds) ||
+	    i == K_OFFSETOF(struct proc, p_reg.es) ||
+	    i == K_OFFSETOF(struct proc, p_reg.gs) ||
+	    i == K_OFFSETOF(struct proc, p_reg.fs) ||
+	    i == K_OFFSETOF(struct proc, p_reg.ss))
+		return(EFAULT); // EFAULT might be undefined
 
 	if (i == K_OFFSETOF(struct proc, p_reg.psw))
-<<<<<<< HEAD
-=======
-
->>>>>>> f9b0f9cc
 		/* only selected bits are changeable */
 		SETPSW(rp, tr_data);
 	else
 		*(reg_t *) ((char *) &rp->p_reg + i) = (reg_t) tr_data;
 #elif defined(__arm__)
+	if (i == K_OFFSETOF(struct proc, p_reg.psr)) {
 	if (i == K_OFFSETOF(struct proc, p_reg.psr)) {
 		/* only selected bits are changeable */
 		SET_USR_PSR(rp, tr_data);
@@ -219,11 +247,13 @@
 	break;
 
   case 7: /* T_DETACH / T_RESUME placeholder */		/* detach tracer / resume execution */
+  case 7: /* T_DETACH / T_RESUME placeholder */		/* detach tracer / resume execution */
 	rp->p_misc_flags &= ~MF_SC_ACTIVE;
 	RTS_UNSET(rp, RTS_P_STOP);
 	m_ptr->m_krn_lsys_sys_trace.data = 0;
 	break;
 
+  case 9: /* T_STEP placeholder */			/* set trace bit */
   case 9: /* T_STEP placeholder */			/* set trace bit */
 	rp->p_misc_flags |= MF_STEP;
 	RTS_UNSET(rp, RTS_P_STOP);
@@ -231,23 +261,27 @@
 	break;
 
   case 10: /* T_SYSCALL placeholder */		/* trace system call */
+  case 10: /* T_SYSCALL placeholder */		/* trace system call */
 	rp->p_misc_flags |= MF_SC_TRACE;
 	RTS_UNSET(rp, RTS_P_STOP);
 	m_ptr->m_krn_lsys_sys_trace.data = 0;
 	break;
 
+  case 11: /* T_READB_INS placeholder */		/* get value from instruction space */
   case 11: /* T_READB_INS placeholder */		/* get value from instruction space */
 	COPYFROMPROC(tr_addr, (vir_bytes) &ub, 1);
 	m_ptr->m_krn_lsys_sys_trace.data = ub;
 	break;
 
   case 12: /* T_WRITEB_INS placeholder */		/* set value in instruction space */
+  case 12: /* T_WRITEB_INS placeholder */		/* set value in instruction space */
 	ub = (unsigned char) (tr_data & 0xff);
 	COPYTOPROC(tr_addr, (vir_bytes) &ub, 1);
 	m_ptr->m_krn_lsys_sys_trace.data = 0;
 	break;
 
   default:
+	return(EINVAL); // EINVAL might be undefined
 	return(EINVAL); // EINVAL might be undefined
   }
   return(OK);
