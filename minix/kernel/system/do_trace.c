/* The kernel call implemented in this file:
 *   m_type:	SYS_TRACE
 *
 * The parameters for this kernel call are:
 *   m_lsys_krn_sys_trace.endpt		process that is traced
 *   m_lsys_krn_sys_trace.request	trace request
 *   m_lsys_krn_sys_trace.address	address at traced process' space
 *   m_lsys_krn_sys_trace.data		data to be written
 *   m_krn_lsys_sys_trace.data		data to be returned
 */

#include "kernel/system.h"
// #include <sys/ptrace.h> // Removed

// Added kernel headers
#include <minix/kernel_types.h> // For k_errno_t and potentially ptrace constants if moved
#include <klib/include/kprintf.h>
#include <klib/include/kstring.h>
#include <klib/include/kmemory.h>


#if USE_TRACE

/*==========================================================================*
 *				do_trace				    *
 *==========================================================================*/
int do_trace(struct proc * caller, message * m_ptr)
{
/* Handle the debugging commands supported by the ptrace system call
 * The commands are:
 * T_STOP	stop the process
 * T_OK		enable tracing by parent for this process
 * T_GETINS	return value from instruction space
 * T_GETDATA	return value from data space
 * T_GETUSER	return value from user process table
 * T_SETINS	set value in instruction space
 * T_SETDATA	set value in data space
 * T_SETUSER	set value in user process table
 * T_RESUME	resume execution
 * T_EXIT	exit
 * T_STEP	set trace bit
 * T_SYSCALL	trace system call
 * T_ATTACH	attach to an existing process
 * T_DETACH	detach from a traced process
 * T_SETOPT	set trace options
 * T_GETRANGE	get range of values
 * T_SETRANGE	set range of values
 *
 * The T_OK, T_ATTACH, T_EXIT, and T_SETOPT commands are handled completely by
 * the process manager. T_GETRANGE and T_SETRANGE use sys_vircopy(). All others
 * come here.
 */

  register struct proc *rp;
  vir_bytes tr_addr = m_ptr->m_lsys_krn_sys_trace.address;
  long tr_data = m_ptr->m_lsys_krn_sys_trace.data;
  int tr_request = m_ptr->m_lsys_krn_sys_trace.request;
  int tr_proc_nr_e = m_ptr->m_lsys_krn_sys_trace.endpt, tr_proc_nr;
  unsigned char ub;
  int i;

#define COPYTOPROC(addr, myaddr, length) {		\
	struct vir_addr fromaddr, toaddr;		\
	int r;	\
	fromaddr.proc_nr_e = KERNEL;			\
	toaddr.proc_nr_e = tr_proc_nr_e;		\
	fromaddr.offset = (myaddr);			\
	toaddr.offset = (addr);				\
	if((r=virtual_copy_vmcheck(caller, &fromaddr,	\
			&toaddr, length)) != OK) {	\
		kprintf_stub("Can't copy in sys_trace: %d\n", r); /* MODIFIED */ \
		return r;\
	}  \
}

#define COPYFROMPROC(addr, myaddr, length) {	\
	struct vir_addr fromaddr, toaddr;		\
	int r;	\
	fromaddr.proc_nr_e = tr_proc_nr_e;		\
	toaddr.proc_nr_e = KERNEL;			\
	fromaddr.offset = (addr);			\
	toaddr.offset = (myaddr);			\
	if((r=virtual_copy_vmcheck(caller, &fromaddr,	\
			&toaddr, length)) != OK) {	\
		kprintf_stub("Can't copy in sys_trace: %d\n", r); /* MODIFIED */ \
		return r;\
	}  \
}

  if(!isokendpt(tr_proc_nr_e, &tr_proc_nr)) return(EINVAL); // EINVAL might be undefined
  if (iskerneln(tr_proc_nr)) return(EPERM); // EPERM might be undefined

  rp = proc_addr(tr_proc_nr);
  if (isemptyp(rp)) return(EINVAL); // EINVAL might be undefined
  switch (tr_request) {
  // FIXME: T_* constants below will be undefined after removing <sys/ptrace.h>
  case 0: /* T_STOP placeholder */			/* stop process */
	RTS_SET(rp, RTS_P_STOP);
	/* clear syscall trace and single step flags */
	rp->p_misc_flags &= ~(MF_SC_TRACE | MF_STEP);
	return(OK);

  case 1: /* T_GETINS placeholder */		/* return value from instruction space */
	COPYFROMPROC(tr_addr, (vir_bytes) &tr_data, sizeof(long));
	m_ptr->m_krn_lsys_sys_trace.data = tr_data;
	break;

  case 2: /* T_GETDATA placeholder */		/* return value from data space */
	COPYFROMPROC(tr_addr, (vir_bytes) &tr_data, sizeof(long));
	m_ptr->m_krn_lsys_sys_trace.data= tr_data;
	break;

  case 3: /* T_GETUSER placeholder */		/* return value from process table */
	if ((tr_addr & (sizeof(long) - 1)) != 0) return(EFAULT); // EFAULT might be undefined

	if (tr_addr <= sizeof(struct proc) - sizeof(long)) {
		m_ptr->m_krn_lsys_sys_trace.data =
		    *(long *) ((char *) rp + (int) tr_addr);
		break;
	}

	/* The process's proc struct is followed by its priv struct.
	 * The alignment here should be unnecessary, but better safe..
	 */
	i = sizeof(long) - 1;
	tr_addr -= (sizeof(struct proc) + i) & ~i;

	if (tr_addr > sizeof(struct priv) - sizeof(long)) return(EFAULT); // EFAULT might be undefined

	m_ptr->m_krn_lsys_sys_trace.data =
	    *(long *) ((char *) rp->p_priv + (int) tr_addr);
	break;

  case 4: /* T_SETINS placeholder */		/* set value in instruction space */
	COPYTOPROC(tr_addr, (vir_bytes) &tr_data, sizeof(long));
	m_ptr->m_krn_lsys_sys_trace.data = 0;
	break;

  case 5: /* T_SETDATA placeholder */			/* set value in data space */
	COPYTOPROC(tr_addr, (vir_bytes) &tr_data, sizeof(long));
	m_ptr->m_krn_lsys_sys_trace.data = 0;
	break;

  case 6: /* T_SETUSER placeholder */			/* set value in process table */
	if ((tr_addr & (sizeof(reg_t) - 1)) != 0 ||
	     tr_addr > sizeof(struct stackframe_s) - sizeof(reg_t))
		return(EFAULT); // EFAULT might be undefined
	i = (int) tr_addr;
#if defined(__i386__)
	/* Altering segment registers might crash the kernel when it
	 * tries to load them prior to restarting a process, so do
	 * not allow it.
	 */
<<<<<<< HEAD
	if (i == K_OFFSETOF(struct proc, p_reg.cs) ||
	    i == K_OFFSETOF(struct proc, p_reg.ds) ||
	    i == K_OFFSETOF(struct proc, p_reg.es) ||
	    i == K_OFFSETOF(struct proc, p_reg.gs) ||
	    i == K_OFFSETOF(struct proc, p_reg.fs) ||
	    i == K_OFFSETOF(struct proc, p_reg.ss))
		return(EFAULT); // EFAULT might be undefined

	if (i == K_OFFSETOF(struct proc, p_reg.psw))
=======
	if (i == (int) &((struct proc *) 0)->p_reg.cs ||
	    i == (int) &((struct proc *) 0)->p_reg.ds ||
	    i == (int) &((struct proc *) 0)->p_reg.es ||
	    i == (int) &((struct proc *) 0)->p_reg.gs ||
	    i == (int) &((struct proc *) 0)->p_reg.fs ||
	    i == (int) &((struct proc *) 0)->p_reg.ss)
		return(EFAULT); // EFAULT might be undefined

	if (i == (int) &((struct proc *) 0)->p_reg.psw)
>>>>>>> becbe80f
		/* only selected bits are changeable */
		SETPSW(rp, tr_data);
	else
		*(reg_t *) ((char *) &rp->p_reg + i) = (reg_t) tr_data;
#elif defined(__arm__)
	if (i == K_OFFSETOF(struct proc, p_reg.psr)) {
		/* only selected bits are changeable */
		SET_USR_PSR(rp, tr_data);
	} else {
		*(reg_t *) ((char *) &rp->p_reg + i) = (reg_t) tr_data;
	}
#endif
	m_ptr->m_krn_lsys_sys_trace.data = 0;
	break;

  case 7: /* T_DETACH / T_RESUME placeholder */		/* detach tracer / resume execution */
	rp->p_misc_flags &= ~MF_SC_ACTIVE;
	RTS_UNSET(rp, RTS_P_STOP);
	m_ptr->m_krn_lsys_sys_trace.data = 0;
	break;

  case 9: /* T_STEP placeholder */			/* set trace bit */
	rp->p_misc_flags |= MF_STEP;
	RTS_UNSET(rp, RTS_P_STOP);
	m_ptr->m_krn_lsys_sys_trace.data = 0;
	break;

  case 10: /* T_SYSCALL placeholder */		/* trace system call */
	rp->p_misc_flags |= MF_SC_TRACE;
	RTS_UNSET(rp, RTS_P_STOP);
	m_ptr->m_krn_lsys_sys_trace.data = 0;
	break;

  case 11: /* T_READB_INS placeholder */		/* get value from instruction space */
	COPYFROMPROC(tr_addr, (vir_bytes) &ub, 1);
	m_ptr->m_krn_lsys_sys_trace.data = ub;
	break;

  case 12: /* T_WRITEB_INS placeholder */		/* set value in instruction space */
	ub = (unsigned char) (tr_data & 0xff);
	COPYTOPROC(tr_addr, (vir_bytes) &ub, 1);
	m_ptr->m_krn_lsys_sys_trace.data = 0;
	break;

  default:
	return(EINVAL); // EINVAL might be undefined
  }
  return(OK);
}

#endif /* USE_TRACE */<|MERGE_RESOLUTION|>--- conflicted
+++ resolved
@@ -151,7 +151,6 @@
 	 * tries to load them prior to restarting a process, so do
 	 * not allow it.
 	 */
-<<<<<<< HEAD
 	if (i == K_OFFSETOF(struct proc, p_reg.cs) ||
 	    i == K_OFFSETOF(struct proc, p_reg.ds) ||
 	    i == K_OFFSETOF(struct proc, p_reg.es) ||
@@ -161,17 +160,7 @@
 		return(EFAULT); // EFAULT might be undefined
 
 	if (i == K_OFFSETOF(struct proc, p_reg.psw))
-=======
-	if (i == (int) &((struct proc *) 0)->p_reg.cs ||
-	    i == (int) &((struct proc *) 0)->p_reg.ds ||
-	    i == (int) &((struct proc *) 0)->p_reg.es ||
-	    i == (int) &((struct proc *) 0)->p_reg.gs ||
-	    i == (int) &((struct proc *) 0)->p_reg.fs ||
-	    i == (int) &((struct proc *) 0)->p_reg.ss)
-		return(EFAULT); // EFAULT might be undefined
-
-	if (i == (int) &((struct proc *) 0)->p_reg.psw)
->>>>>>> becbe80f
+
 		/* only selected bits are changeable */
 		SETPSW(rp, tr_data);
 	else
