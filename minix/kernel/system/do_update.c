<<<<<<< HEAD
w
=======
/* The kernel call implemented in this file:
 *   m_type:	SYS_UPDATE
 *
 * The parameters for this kernel call are:
 *    m2_i1:	SYS_UPD_SRC_ENDPT 	(source process endpoint)
 *    m2_i2:	SYS_UPD_DST_ENDPT	(destination process endpoint)
 *    m2_i3:	SYS_UPD_FLAGS		(update flags)
 */

#include "kernel/system.h"
// #include <string.h> // Removed
// #include <assert.h> // Replaced

// Added kernel headers
#include <minix/kernel_types.h> // For k_errno_t
#include <sys/kassert.h>
#include <klib/include/kprintf.h>
#include <klib/include/kstring.h>
#include <klib/include/kmemory.h>

#if USE_UPDATE

#define DEBUG 0

#define proc_is_updatable(p) \
    (RTS_ISSET(p, RTS_NO_PRIV) || RTS_ISSET(p, RTS_SIG_PENDING) \
    || (RTS_ISSET(p, RTS_RECEIVING) && !RTS_ISSET(p, RTS_SENDING)))

static int inherit_priv_irq(struct proc *src_rp, struct proc *dst_rp);
static int inherit_priv_io(struct proc *src_rp, struct proc *dst_rp);
static int inherit_priv_mem(struct proc *src_rp, struct proc *dst_rp);
static void abort_proc_ipc_send(struct proc *rp);
static void adjust_proc_slot(struct proc *rp, struct proc *from_rp);
static void adjust_priv_slot(struct priv *privp, struct priv
	*from_privp);
static void adjust_asyn_table(struct priv *src_privp, struct priv *dst_privp);
static void swap_proc_slot_pointer(struct proc **rpp, struct proc
	*src_rp, struct proc *dst_rp);
static void swap_memreq(struct proc *src_rp, struct proc *dst_rp);

/*===========================================================================*
 *				do_update				     *
 *===========================================================================*/
int do_update(struct proc * caller, message * m_ptr)
{
/* Handle sys_update(). Update a process into another by swapping their process
 * slots.
 */
  endpoint_t src_e, dst_e;
  int src_p, dst_p, flags;
  struct proc *src_rp, *dst_rp;
  struct priv *src_privp, *dst_privp;
  struct proc orig_src_proc;
  struct proc orig_dst_proc;
  struct priv orig_src_priv;
  struct priv orig_dst_priv;
  int i, r;

  /* Lookup slots for source and destination process. */
  flags = m_ptr->SYS_UPD_FLAGS;
  src_e = m_ptr->SYS_UPD_SRC_ENDPT;
  if(!isokendpt(src_e, &src_p)) {
      return EINVAL; // EINVAL might be undefined
  }
  src_rp = proc_addr(src_p);
  src_privp = priv(src_rp);
  if(!(src_privp->s_flags & SYS_PROC)) {
      return EPERM; // EPERM might be undefined
  }

  dst_e = m_ptr->SYS_UPD_DST_ENDPT;
  if(!isokendpt(dst_e, &dst_p)) {
      return EINVAL; // EINVAL might be undefined
  }
  dst_rp = proc_addr(dst_p);
  dst_privp = priv(dst_rp);
  if(!(dst_privp->s_flags & SYS_PROC)) {
      return EPERM; // EPERM might be undefined
  }

  KASSERT(!proc_is_runnable(src_rp) && !proc_is_runnable(dst_rp));

  /* Check if processes are updatable. */
  if(!proc_is_updatable(src_rp) || !proc_is_updatable(dst_rp)) {
      return EBUSY; // EBUSY might be undefined
  }

#if DEBUG
  kprintf_stub("do_update: updating %d (%s, %d, %d) into %d (%s, %d, %d)\n", // MODIFIED
      src_rp->p_endpoint, src_rp->p_name, src_rp->p_nr, priv(src_rp)->s_proc_nr,
      dst_rp->p_endpoint, dst_rp->p_name, dst_rp->p_nr, priv(dst_rp)->s_proc_nr);

  proc_stacktrace(src_rp);
  proc_stacktrace(dst_rp);
  kprintf_stub("do_update: curr ptproc %d\n", get_cpulocal_var(ptproc)->p_endpoint); // MODIFIED
  kprintf_stub("do_update: endpoint %d rts flags %x asyn tab %08x asyn endpoint %d grant tab %08x grant endpoint %d\n", src_rp->p_endpoint, src_rp->p_rts_flags, priv(src_rp)->s_asyntab, priv(src_rp)->s_asynendpoint, priv(src_rp)->s_grant_table, priv(src_rp)->s_grant_endpoint); // MODIFIED
  kprintf_stub("do_update: endpoint %d rts flags %x asyn tab %08x asyn endpoint %d grant tab %08x grant endpoint %d\n", dst_rp->p_endpoint, dst_rp->p_rts_flags, priv(dst_rp)->s_asyntab, priv(dst_rp)->s_asynendpoint, priv(dst_rp)->s_grant_table, priv(dst_rp)->s_grant_endpoint); // MODIFIED
#endif

  /* Let destination inherit allowed IRQ, I/O ranges, and memory ranges. */
  r = inherit_priv_irq(src_rp, dst_rp);
  if(r != OK) {
      return r;
  }
  r = inherit_priv_io(src_rp, dst_rp);
  if(r != OK) {
      return r;
  }
  r = inherit_priv_mem(src_rp, dst_rp);
  if(r != OK) {
      return r;
  }

  /* Let destination inherit the target mask from source. */
  for (i=0; i < NR_SYS_PROCS; i++) {
      if (get_sys_bit(priv(src_rp)->s_ipc_to, i)) {
          set_sendto_bit(dst_rp, i);
      }
  }

  /* Save existing data. */
  orig_src_proc = *src_rp;
  orig_src_priv = *(priv(src_rp));
  orig_dst_proc = *dst_rp;
  orig_dst_priv = *(priv(dst_rp));

  /* Adjust asyn tables. */
  adjust_asyn_table(priv(src_rp), priv(dst_rp));
  adjust_asyn_table(priv(dst_rp), priv(src_rp));

  /* Abort any pending send() on rollback. */
  if(flags & SYS_UPD_ROLLBACK) {
      abort_proc_ipc_send(src_rp);
  }

  /* Swap slots. */
  *src_rp = orig_dst_proc;
  *src_privp = orig_dst_priv;
  *dst_rp = orig_src_proc;
  *dst_privp = orig_src_priv;

  /* Adjust process slots. */
  adjust_proc_slot(src_rp, &orig_src_proc);
  adjust_proc_slot(dst_rp, &orig_dst_proc);

  /* Adjust privilege slots. */
  adjust_priv_slot(priv(src_rp), &orig_src_priv);
  adjust_priv_slot(priv(dst_rp), &orig_dst_priv);

  /* Swap global process slot addresses. */
  swap_proc_slot_pointer(get_cpulocal_var_ptr(ptproc), src_rp, dst_rp);

  /* Swap VM request entries. */
  swap_memreq(src_rp, dst_rp);

#if DEBUG
  kprintf_stub("do_update: updated %d (%s, %d, %d) into %d (%s, %d, %d)\n", // MODIFIED
      src_rp->p_endpoint, src_rp->p_name, src_rp->p_nr, priv(src_rp)->s_proc_nr,
      dst_rp->p_endpoint, dst_rp->p_name, dst_rp->p_nr, priv(dst_rp)->s_proc_nr);

  proc_stacktrace(src_rp);
  proc_stacktrace(dst_rp);
  kprintf_stub("do_update: curr ptproc %d\n", get_cpulocal_var(ptproc)->p_endpoint); // MODIFIED
  kprintf_stub("do_update: endpoint %d rts flags %x asyn tab %08x asyn endpoint %d grant tab %08x grant endpoint %d\n", src_rp->p_endpoint, src_rp->p_rts_flags, priv(src_rp)->s_asyntab, priv(src_rp)->s_asynendpoint, priv(src_rp)->s_grant_table, priv(src_rp)->s_grant_endpoint); // MODIFIED
  kprintf_stub("do_update: endpoint %d rts flags %x asyn tab %08x asyn endpoint %d grant tab %08x grant endpoint %d\n", dst_rp->p_endpoint, dst_rp->p_rts_flags, priv(dst_rp)->s_asyntab, priv(dst_rp)->s_asynendpoint, priv(dst_rp)->s_grant_table, priv(dst_rp)->s_grant_endpoint); // MODIFIED
#endif

#ifdef CONFIG_SMP
  bits_fill(src_rp->p_stale_tlb, CONFIG_MAX_CPUS);
  bits_fill(dst_rp->p_stale_tlb, CONFIG_MAX_CPUS);
#endif

  return OK;
}

/*===========================================================================*
 *			     inherit_priv_irq 				     *
 *===========================================================================*/
int inherit_priv_irq(struct proc *src_rp, struct proc *dst_rp)
{
  int i, r;
  for (i= 0; i<priv(src_rp)->s_nr_irq; i++) {
      r = priv_add_irq(dst_rp, priv(src_rp)->s_irq_tab[i]); 
      if(r != OK) {
          return r;
      }
  }

  return OK;
}

/*===========================================================================*
 *			     inherit_priv_io 				     *
 *===========================================================================*/
 int inherit_priv_io(struct proc *src_rp, struct proc *dst_rp)
{
  int i, r;
  for (i= 0; i<priv(src_rp)->s_nr_io_range; i++) {
      r = priv_add_io(dst_rp, &(priv(src_rp)->s_io_tab[i])); 
      if(r != OK) {
          return r;
      }
  }

  return OK;
}

/*===========================================================================*
 *			     inherit_priv_mem 				     *
 *===========================================================================*/
int inherit_priv_mem(struct proc *src_rp, struct proc *dst_rp)
{
  int i, r;
  for (i= 0; i<priv(src_rp)->s_nr_mem_range; i++) {
      r = priv_add_mem(dst_rp, &(priv(src_rp)->s_mem_tab[i])); 
      if(r != OK) {
          return r;
      }
  }

  return OK;
}

/*===========================================================================*
 *			    abort_proc_ipc_send				     *
 *===========================================================================*/
void abort_proc_ipc_send(struct proc *rp)
{
  if(RTS_ISSET(rp, RTS_SENDING)) {
      struct proc **xpp;
      RTS_UNSET(rp, RTS_SENDING);
      rp->p_misc_flags &= ~MF_SENDING_FROM_KERNEL;
      xpp = &(proc_addr(_ENDPOINT_P(rp->p_sendto_e))->p_caller_q);
      while (*xpp) {
          if(*xpp == rp) {
              *xpp = rp->p_q_link;
              rp->p_q_link = NULL; // MODIFIED (NULL)
              break;
          }
          xpp = &(*xpp)->p_q_link;
      }
  }
}

/*===========================================================================*
 *			     adjust_proc_slot				     *
 *===========================================================================*/
static void adjust_proc_slot(struct proc *rp, struct proc *from_rp)
{
  /* Preserve endpoints, slot numbers, priv structure, and IPC. */
  rp->p_endpoint = from_rp->p_endpoint;
  rp->p_nr = from_rp->p_nr;
  rp->p_priv = from_rp->p_priv;
  priv(rp)->s_proc_nr = from_rp->p_nr;

  rp->p_caller_q = from_rp->p_caller_q;

  /* preserve scheduling */
  rp->p_scheduler = from_rp->p_scheduler;
#ifdef CONFIG_SMP
  rp->p_cpu = from_rp->p_cpu;
  kmemcpy(rp->p_cpu_mask, from_rp->p_cpu_mask, // MODIFIED
		  sizeof(bitchunk_t) * BITMAP_CHUNKS(CONFIG_MAX_CPUS));
#endif
}

/*===========================================================================*
 *			     adjust_asyn_table				     *
 *===========================================================================*/
static void adjust_asyn_table(struct priv *src_privp, struct priv *dst_privp)
{
  /* Transfer the asyn table if source's table belongs to the destination. */
  endpoint_t src_e = proc_addr(src_privp->s_proc_nr)->p_endpoint;
  endpoint_t dst_e = proc_addr(dst_privp->s_proc_nr)->p_endpoint;

  if(src_privp->s_asynsize > 0 && dst_privp->s_asynsize > 0 && src_privp->s_asynendpoint == dst_e) {
      if(data_copy(src_e, src_privp->s_asyntab, dst_e, dst_privp->s_asyntab,
	  src_privp->s_asynsize*sizeof(asynmsg_t)) != OK) {
	  kprintf_stub("Warning: unable to transfer asyn table from ep %d to ep %d\n", // MODIFIED
	      src_e, dst_e);
      }
      else {
          dst_privp->s_asynsize = src_privp->s_asynsize;
      }
  }
}

/*===========================================================================*
 *			     adjust_priv_slot				     *
 *===========================================================================*/
static void adjust_priv_slot(struct priv *privp, struct priv *from_privp)
{
  /* Preserve privilege ids and non-privilege stuff in the priv structure. */
  privp->s_id = from_privp->s_id;
  privp->s_asyn_pending = from_privp->s_asyn_pending;
  privp->s_notify_pending = from_privp->s_notify_pending;
  privp->s_int_pending = from_privp->s_int_pending;
  privp->s_sig_pending = from_privp->s_sig_pending;
  privp->s_alarm_timer = from_privp->s_alarm_timer;
  privp->s_diag_sig = from_privp->s_diag_sig;
}

/*===========================================================================*
 *			   swap_proc_slot_pointer			     *
 *===========================================================================*/
static void swap_proc_slot_pointer(struct proc **rpp, struct proc *src_rp,
    struct proc *dst_rp)
{
  if(*rpp == src_rp) {
      *rpp = dst_rp;
  }
  else if(*rpp == dst_rp) {
      *rpp = src_rp;
  }
}

/*===========================================================================*
 *				swap_memreq				     *
 *===========================================================================*/
static void swap_memreq(struct proc *src_rp, struct proc *dst_rp)
{
/* If either the source or the destination process is part of the VM request
 * chain, but not both, then swap the process pointers in the chain.
 */
  struct proc **rpp;

  if (RTS_ISSET(src_rp, RTS_VMREQUEST) == RTS_ISSET(dst_rp, RTS_VMREQUEST))
	return; /* nothing to do */

  for (rpp = &vmrequest; *rpp != NULL; // MODIFIED (NULL)
     rpp = &(*rpp)->p_vmrequest.nextrequestor) {
	if (*rpp == src_rp) {
		dst_rp->p_vmrequest.nextrequestor =
		    src_rp->p_vmrequest.nextrequestor;
		*rpp = dst_rp;
		break;
	} else if (*rpp == dst_rp) {
		src_rp->p_vmrequest.nextrequestor =
		    dst_rp->p_vmrequest.nextrequestor;
		*rpp = src_rp;
		break;
	}
  }
}

#endif /* USE_UPDATE */
>>>>>>> f9b0f9cc
<|MERGE_RESOLUTION|>--- conflicted
+++ resolved
@@ -1,6 +1,3 @@
-<<<<<<< HEAD
-w
-=======
 /* The kernel call implemented in this file:
  *   m_type:	SYS_UPDATE
  *
@@ -346,5 +343,4 @@
   }
 }
 
-#endif /* USE_UPDATE */
->>>>>>> f9b0f9cc
+#endif /* USE_UPDATE */