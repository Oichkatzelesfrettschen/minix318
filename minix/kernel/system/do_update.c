--- conflicted
+++ resolved
@@ -13,14 +13,10 @@
 
 // Added kernel headers
 #include <minix/kernel_types.h> // For k_errno_t
-<<<<<<< HEAD
 #include <sys/kassert.h>
-=======
->>>>>>> becbe80f
 #include <klib/include/kprintf.h>
 #include <klib/include/kstring.h>
 #include <klib/include/kmemory.h>
-
 
 #if USE_UPDATE
 
@@ -82,11 +78,7 @@
       return EPERM; // EPERM might be undefined
   }
 
-<<<<<<< HEAD
   KASSERT(!proc_is_runnable(src_rp) && !proc_is_runnable(dst_rp));
-=======
-  KASSERT_PLACEHOLDER(!proc_is_runnable(src_rp) && !proc_is_runnable(dst_rp)); // MODIFIED
->>>>>>> becbe80f
 
   /* Check if processes are updatable. */
   if(!proc_is_updatable(src_rp) || !proc_is_updatable(dst_rp)) {
