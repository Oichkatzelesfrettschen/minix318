--- conflicted
+++ resolved
@@ -1,199 +1,95 @@
-/* The kernel call that is implemented in this file:
- *	m_type: SYS_ENDKSIG
+/*
+ * do_endksig.c
  *
- * The parameters for this kernel call are:
- *	m_sigcalls.endpt	# process for which PM is done
+ * SYS_ENDKSIG kernel call handler.
+ *
+ *   m_type:    SYS_ENDKSIG
+ *   m_sigcalls.endpt: endpoint of process whose signal processing has ended
+ *
+ * This call is made by the signal manager (usually PM) to tell the kernel
+ * that it has finished delivering and handling one or more signals for a
+ * given target process.  Under the target’s p_sig_lock:
+ *   - Verify the caller is the authorized s_sig_mgr.
+ *   - Ensure RTS_SIG_PENDING is set.
+ *   - If no new signals arrived (RTS_SIGNALED clear), clear RTS_SIG_PENDING.
+ *   - Otherwise leave RTS_SIG_PENDING set; PM will be notified again.
+ *
+ * Returns:
+ *   OK      – success
+ *   EINVAL  – bad endpoint or protocol state
+ *   EPERM   – caller not authorized signal manager
  */
 
 #include "kernel/system.h"
 
-// Added kernel headers
 #include <klib/include/kmemory.h>
 #include <klib/include/kprintf.h>
 #include <klib/include/kstring.h>
-#include <minix/kernel_types.h>  // For k_errno_t or similar if error codes are mapped
+#include <minix/kernel_types.h>
 
-#include "kernel/k_spinlock_irq.h" /* For spinlock_irq_t and IRQ-safe functions */
+#include "kernel/k_spinlock_irq.h"  /* spinlock_irq_t, irq-safe APIs */
 
 #if USE_ENDKSIG
 
 /**
  * @brief Handle the SYS_ENDKSIG kernel call.
- * @param caller Pointer to the calling process structure (the signal manager).
- * @param m_ptr  Pointer to the message containing the endpoint of the process
- *               for which signal processing is ending.
- * @return OK if successful, or an error code if the target process is invalid,
- *         the caller is not the authorized signal manager, or the process
- *         was not in a signal-pending state.
- *
- * This function is called by a signal manager (typically PM) to indicate that
- * it has finished processing signals for a given target process.
-<<<<<<< HEAD
- * It checks if new signals have arrived for the target process (RTS_SIGNALED is
- * set). If no new signals have arrived, it clears the RTS_SIG_PENDING flag,
- * indicating the process is no longer considered to be actively undergoing
- * signal processing by PM. If new signals *have* arrived, RTS_SIG_PENDING
- * remains set (as cause_sig would have set it again and notified PM), and PM is
- * expected to call do_getksig again. Operations on RTS flags are protected by
- * the target process's p_sig_lock.
+ * @param caller The kernel process invoking end-of-signal handling (PM).
+ * @param m_ptr  The message containing .m_sigcalls.endpt.
+ * @return OK on success; error otherwise.
  */
-int do_endksig(struct proc *caller, message *m_ptr) {
-=======
-<<<<<<< HEAD
-<<<<<<< HEAD
- * It checks if new signals have arrived for the target process (RTS_SIGNALED is set).
- * If no new signals have arrived, it clears the RTS_SIG_PENDING flag, indicating
- * the process is no longer considered to be actively undergoing signal processing by PM.
- * If new signals *have* arrived, RTS_SIG_PENDING remains set (as cause_sig would
- * have set it again and notified PM), and PM is expected to call do_getksig again.
- * Operations on RTS flags are protected by the target process's p_sig_lock.
- */
-int do_endksig(struct proc * caller, message * m_ptr)
+int do_endksig(struct proc *caller, message *m_ptr)
 {
-=======
-=======
->>>>>>> acfb8ad15 (feat: Dev tools, advanced spinlocks, IPC KASSERTs, docs & quality)
- * It checks if new signals have arrived for the target process (RTS_SIGNALED is
- * set). If no new signals have arrived, it clears the RTS_SIG_PENDING flag,
- * indicating the process is no longer considered to be actively undergoing
- * signal processing by PM. If new signals *have* arrived, RTS_SIG_PENDING
- * remains set (as cause_sig would have set it again and notified PM), and PM is
- * expected to call do_getksig again. Operations on RTS flags are protected by
- * the target process's p_sig_lock.
- */
-int do_endksig(struct proc *caller, message *m_ptr) {
-<<<<<<< HEAD
->>>>>>> acfb8ad15 (feat: Dev tools, advanced spinlocks, IPC KASSERTs, docs & quality)
-=======
->>>>>>> acfb8ad15 (feat: Dev tools, advanced spinlocks, IPC KASSERTs, docs & quality)
->>>>>>> 72dde4f1
-  register struct proc *rp;
-  int proc_nr;
-  int flags; /* For spin_lock_irqsave */
-  int flags; /* For spin_lock_irqsave */
+    int proc_nr;
+    struct proc *rp;
+    unsigned flags;
 
-  /* Get process pointer and verify that it had signals pending. If the
-   * process is already dead its flags will be reset.
-   */
-<<<<<<< HEAD
-  if (!isokendpt(m_ptr->m_sigcalls.endpt, &proc_nr))
-    return EINVAL;  // EINVAL might be undefined
-=======
-<<<<<<< HEAD
-<<<<<<< HEAD
-  if(!isokendpt(m_ptr->m_sigcalls.endpt, &proc_nr))
-	return EINVAL; // EINVAL might be undefined
-	return EINVAL; // EINVAL might be undefined
-=======
-  if (!isokendpt(m_ptr->m_sigcalls.endpt, &proc_nr))
-    return EINVAL;  // EINVAL might be undefined
->>>>>>> acfb8ad15 (feat: Dev tools, advanced spinlocks, IPC KASSERTs, docs & quality)
-=======
-  if (!isokendpt(m_ptr->m_sigcalls.endpt, &proc_nr))
-    return EINVAL;  // EINVAL might be undefined
->>>>>>> acfb8ad15 (feat: Dev tools, advanced spinlocks, IPC KASSERTs, docs & quality)
->>>>>>> 72dde4f1
+    /* Validate endpoint and map to process slot */
+    if (!isokendpt(m_ptr->m_sigcalls.endpt, &proc_nr))
+        return EINVAL;
 
-  rp = proc_addr(proc_nr);
+    rp = proc_addr(proc_nr);
 
-  /* KASSERT: Ensure the target process pointer is not NULL (P2).
-   * A NULL rp would lead to a kernel panic. Indicates an invalid proc_nr
-   * or corruption in process table mapping.
-   */
-  KASSERT(rp != NULL, "do_endksig: null process pointer for proc_nr %d",
-          proc_nr);
-  /* KASSERT: Check for process table corruption using a magic number (P2).
-   * If p_magic is not PMAGIC, the process structure might be corrupted.
-   */
-  KASSERT(rp->p_magic == PMAGIC,
-          "do_endksig: corrupted process structure for proc_nr %d, endpoint %d",
-          proc_nr, rp->p_endpoint);
-  /* KASSERT: Ensure the privilege structure for the process is not NULL (P2).
-   * It's needed to verify the signal manager (s_sig_mgr).
-   */
-  KASSERT(priv(rp) != NULL,
-          "do_endksig: null privilege structure for proc_nr %d, endpoint %d",
-          proc_nr, rp->p_endpoint);
+    /* Sanity checks on target process structure */
+    KASSERT(rp != NULL,
+            "do_endksig: null process for slot %d", proc_nr);
+    KASSERT(rp->p_magic == PMAGIC,
+            "do_endksig: corrupted proc %d/%d",
+            proc_nr, rp->p_endpoint);
+    KASSERT(priv(rp) != NULL,
+            "do_endksig: no priv for proc %d/%d",
+            proc_nr, rp->p_endpoint);
 
-  /* Existing non-KASSERT check, keep it outside lock or evaluate if KASSERT is
-   * sufficient */
-  if (caller->p_endpoint != priv(rp)->s_sig_mgr) return (EPERM);
+    /* Only the designated signal manager may call this */
+    if (caller->p_endpoint != priv(rp)->s_sig_mgr)
+        return EPERM;
 
-  flags = spin_lock_irqsave(&rp->p_sig_lock);
+    /* Acquire the process’s signal lock */
+    flags = spin_lock_irqsave(&rp->p_sig_lock);
 
-  /* KASSERT: Verify caller is the designated signal manager for this process
-   * (P3). This ensures that only the authorized manager (s_sig_mgr, usually PM)
-   * can declare that signal processing is finished for the target process.
-   * This check is performed under lock as s_sig_mgr could theoretically change,
-   * though it's typically static.
-   */
-  KASSERT(caller->p_endpoint == priv(rp)->s_sig_mgr,
-          "do_endksig: caller %d is not signal manager %d for target process "
-          "%d (locked)",
-          caller->p_endpoint, priv(rp)->s_sig_mgr, rp->p_endpoint);
-  /* KASSERT: Ensure RTS_SIG_PENDING is set for the process (P3).
-   * RTS_SIG_PENDING indicates that the kernel considers the signal manager (PM)
-   * to be actively processing signals for this process (initiated by cause_sig
-   * and a notification to PM). If it's not set, PM calling do_endksig
-   * implies a state mismatch or a protocol violation.
-   */
-  KASSERT(RTS_ISSET(rp, RTS_SIG_PENDING),
-          "do_endksig: RTS_SIG_PENDING is not set for proc %d, endpoint %d "
-          "(locked)",
-          proc_nr, rp->p_endpoint);
+    /* Verify manager status under lock */
+    KASSERT(caller->p_endpoint == priv(rp)->s_sig_mgr,
+            "do_endksig: caller %d not s_sig_mgr %d",
+            caller->p_endpoint, priv(rp)->s_sig_mgr);
+    KASSERT(RTS_ISSET(rp, RTS_SIG_PENDING),
+            "do_endksig: no SIG_PENDING on proc %d/%d",
+            proc_nr, rp->p_endpoint);
 
-  /* Existing non-KASSERT check, also should be inside lock if it relies on
-   * state protected by lock*/
-  if (!RTS_ISSET(rp, RTS_SIG_PENDING)) {
-    spin_unlock_irqrestore(&rp->p_sig_lock,
-                           flags); /* Unlock before early return */
-    return (EINVAL);
-  }
+    /* If unexpected state, bail out */
+    if (!RTS_ISSET(rp, RTS_SIG_PENDING)) {
+        spin_unlock_irqrestore(&rp->p_sig_lock, flags);
+        return EINVAL;
+    }
 
-  /* The signal manager has finished one kernel signal. Is the process ready? */
-<<<<<<< HEAD
-  /* If no new signal has arrived (RTS_SIGNALED is clear), then clear
-   * SIG_PENDING. */
-  if (!RTS_ISSET(rp, RTS_SIGNALED)) {
-    RTS_UNSET(rp, RTS_SIG_PENDING); /* remove pending flag */
-=======
-<<<<<<< HEAD
-<<<<<<< HEAD
-  /* If no new signal has arrived (RTS_SIGNALED is clear), then clear SIG_PENDING. */
-  if (!RTS_ISSET(rp, RTS_SIGNALED)) {
-	RTS_UNSET(rp, RTS_SIG_PENDING);	/* remove pending flag */
-=======
-=======
->>>>>>> acfb8ad15 (feat: Dev tools, advanced spinlocks, IPC KASSERTs, docs & quality)
-  /* If no new signal has arrived (RTS_SIGNALED is clear), then clear
-   * SIG_PENDING. */
-  if (!RTS_ISSET(rp, RTS_SIGNALED)) {
-    RTS_UNSET(rp, RTS_SIG_PENDING); /* remove pending flag */
-<<<<<<< HEAD
->>>>>>> acfb8ad15 (feat: Dev tools, advanced spinlocks, IPC KASSERTs, docs & quality)
-=======
->>>>>>> acfb8ad15 (feat: Dev tools, advanced spinlocks, IPC KASSERTs, docs & quality)
->>>>>>> 72dde4f1
-  }
-  /* If RTS_SIGNALED is set, it means a new signal arrived after do_getksig
-   * cleared it. cause_sig would have set RTS_SIG_PENDING again and sent a
-   * notification. So, do_endksig doesn't need to clear RTS_SIG_PENDING here,
-   * nor does it need to re-notify.
-   */
-  spin_unlock_irqrestore(&rp->p_sig_lock, flags);
-<<<<<<< HEAD
-  return (OK);
-=======
-<<<<<<< HEAD
-<<<<<<< HEAD
-  return(OK);
-=======
-  return (OK);
->>>>>>> acfb8ad15 (feat: Dev tools, advanced spinlocks, IPC KASSERTs, docs & quality)
-=======
-  return (OK);
->>>>>>> acfb8ad15 (feat: Dev tools, advanced spinlocks, IPC KASSERTs, docs & quality)
->>>>>>> 72dde4f1
+    /* Clear pending flag if no new signals arrived */
+    if (!RTS_ISSET(rp, RTS_SIGNALED)) {
+        RTS_UNSET(rp, RTS_SIG_PENDING);
+    }
+
+    /* Leave SIG_PENDING set if RTS_SIGNALED was true */
+
+    spin_unlock_irqrestore(&rp->p_sig_lock, flags);
+
+    return OK;
 }
 
 #endif /* USE_ENDKSIG */