--- conflicted
+++ resolved
@@ -28,7 +28,6 @@
  *
  * This function is called by a signal manager (typically PM) to indicate that
  * it has finished processing signals for a given target process.
-<<<<<<< HEAD
  * It checks if new signals have arrived for the target process (RTS_SIGNALED is
  * set). If no new signals have arrived, it clears the RTS_SIG_PENDING flag,
  * indicating the process is no longer considered to be actively undergoing
@@ -38,32 +37,16 @@
  * the target process's p_sig_lock.
  */
 int do_endksig(struct proc *caller, message *m_ptr) {
-=======
- * It checks if new signals have arrived for the target process (RTS_SIGNALED is set).
- * If no new signals have arrived, it clears the RTS_SIG_PENDING flag, indicating
- * the process is no longer considered to be actively undergoing signal processing by PM.
- * If new signals *have* arrived, RTS_SIG_PENDING remains set (as cause_sig would
- * have set it again and notified PM), and PM is expected to call do_getksig again.
- * Operations on RTS flags are protected by the target process's p_sig_lock.
- */
-int do_endksig(struct proc * caller, message * m_ptr)
-{
->>>>>>> b61d98d3
   register struct proc *rp;
   int proc_nr;
+  int flags; /* For spin_lock_irqsave */
   int flags; /* For spin_lock_irqsave */
 
   /* Get process pointer and verify that it had signals pending. If the
    * process is already dead its flags will be reset.
    */
-<<<<<<< HEAD
   if (!isokendpt(m_ptr->m_sigcalls.endpt, &proc_nr))
     return EINVAL;  // EINVAL might be undefined
-=======
-  if(!isokendpt(m_ptr->m_sigcalls.endpt, &proc_nr))
-	return EINVAL; // EINVAL might be undefined
-	return EINVAL; // EINVAL might be undefined
->>>>>>> b61d98d3
 
   rp = proc_addr(proc_nr);
 
@@ -122,16 +105,10 @@
   }
 
   /* The signal manager has finished one kernel signal. Is the process ready? */
-<<<<<<< HEAD
   /* If no new signal has arrived (RTS_SIGNALED is clear), then clear
    * SIG_PENDING. */
   if (!RTS_ISSET(rp, RTS_SIGNALED)) {
     RTS_UNSET(rp, RTS_SIG_PENDING); /* remove pending flag */
-=======
-  /* If no new signal has arrived (RTS_SIGNALED is clear), then clear SIG_PENDING. */
-  if (!RTS_ISSET(rp, RTS_SIGNALED)) {
-	RTS_UNSET(rp, RTS_SIG_PENDING);	/* remove pending flag */
->>>>>>> b61d98d3
   }
   /* If RTS_SIGNALED is set, it means a new signal arrived after do_getksig
    * cleared it. cause_sig would have set RTS_SIG_PENDING again and sent a
@@ -139,11 +116,7 @@
    * nor does it need to re-notify.
    */
   spin_unlock_irqrestore(&rp->p_sig_lock, flags);
-<<<<<<< HEAD
   return (OK);
-=======
-  return(OK);
->>>>>>> b61d98d3
 }
 
 #endif /* USE_ENDKSIG */