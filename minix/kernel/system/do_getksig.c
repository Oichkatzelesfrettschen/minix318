--- conflicted
+++ resolved
@@ -15,10 +15,6 @@
 #include <klib/include/kprintf.h>
 #include <klib/include/kstring.h>
 #include <klib/include/kmemory.h>
-<<<<<<< HEAD
-=======
-#include "kernel/k_spinlock_irq.h" /* For spinlock_irq_t and IRQ-safe functions */
->>>>>>> f9b0f9cc
 
 
 #if USE_GETKSIG
@@ -64,26 +60,8 @@
 	  /* store signaled process' endpoint */
           m_ptr->m_sigcalls.endpt = rp->p_endpoint;
           m_ptr->m_sigcalls.map = rp->p_pending;	/* pending signals map */
-<<<<<<< HEAD
           /* FIXME: sigemptyset was here */ // (void) sigemptyset(&rp->p_pending); 	/* clear map in the kernel */
 	  RTS_UNSET(rp, RTS_SIGNALED);		/* blocked by SIG_PENDING */
-=======
-          k_sigemptyset(&rp->p_pending); 	/* clear map in the kernel */
-          /* KASSERT: Ensure the process's pending signal set (p_pending) is empty
-           * after k_sigemptyset(). This verifies the correctness of k_sigemptyset (P4)
-           * and ensures that no signals are inadvertently lost or left unprocessed
-           * from this batch. The signal manager is now responsible for all signals
-           * that were in 'map'.
-           */
-          KASSERT(k_sigisempty(&rp->p_pending),
-                  "do_getksig: signal set p_pending for proc %d (ep %d) not properly cleared by k_sigemptyset",
-                  proc_nr(rp), rp->p_endpoint);
-	  /* The RTS_UNSET macro itself should be SMP-safe or be called
-	   * while holding the appropriate lock.
-	   */
-	  RTS_UNSET(rp, RTS_SIGNALED);		/* remove signaled flag */
-          spin_unlock_irqrestore(&rp->p_sig_lock, flags);
->>>>>>> f9b0f9cc
           return(OK);
       }
   }
