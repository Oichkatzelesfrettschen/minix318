/* The kernel call implemented in this file:
 *   m_type:	SYS_SAFECOPYFROM or SYS_SAFECOPYTO or SYS_VSAFECOPY
 *
 * The parameters for this kernel call are:
 *    	m_lsys_krn_safecopy.from_to	other endpoint
 *    	m_lsys_krn_safecopy.gid	grant id
 *    	m_lsys_krn_safecopy.offset	offset within granted space
 *	m_lsys_krn_safecopy.address	address in own address space
 *    	m_lsys_krn_safecopy.bytes	bytes to be copied
 *
 * For the vectored variant (do_vsafecopy):
 *      m_lsys_krn_vsafecopy.vec_addr   address of vector
 *      m_lsys_krn_vsafecopy.vec_size   number of significant elements in vector
 */

// #include <assert.h> // Replaced

#include "kernel/system.h"
#include "kernel/vm.h"

// Added kernel headers
#include <minix/kernel_types.h> // For k_size_t, k_errno_t
#include <sys/kassert.h>
#include <klib/include/kprintf.h>
#include <klib/include/kstring.h>
#include <klib/include/kmemory.h>


#define MAX_INDIRECT_DEPTH 5	/* up to how many indirect grants to follow? */

#define MEM_TOP 0xFFFFFFFFUL

static int safecopy(struct proc *, endpoint_t, endpoint_t,
	cp_grant_id_t, k_size_t, vir_bytes, vir_bytes, int); // MODIFIED size_t

#define HASGRANTTABLE(gr) \
	(priv(gr) && priv(gr)->s_grant_table)

struct cp_sfinfo {		/* information for handling soft faults */
	int try;		/* if nonzero, try copy only, stop on fault */
	endpoint_t endpt;	/* endpoint owning grant with CPF_TRY flag */
	vir_bytes addr;		/* address to write mark upon soft fault */
	cp_grant_id_t value;	/* grant ID to use as mark value to write */
};

/*===========================================================================*
 *				verify_grant				     *
 *===========================================================================*/
int verify_grant(
  endpoint_t granter,		/* copyee */
  endpoint_t grantee,		/* copyer */
  cp_grant_id_t grant,		/* grant id */
  vir_bytes bytes,		/* copy size */
  int access,			/* direction (read/write) */
  vir_bytes offset_in,		/* copy offset within grant */
  vir_bytes *offset_result,	/* copy offset within virtual address space */
  endpoint_t *e_granter,	/* new granter (magic grants) */
  struct cp_sfinfo *sfinfo	/* storage for soft fault information */
)
{
	cp_grant_t g;
	int proc_nr;
	const struct proc *granter_proc;
	int grant_idx, grant_seq;
	int depth = 0;

	do {
		/* Get granter process slot (if valid), and check range of
		 * grant id.
		 */
		if(!isokendpt(granter, &proc_nr) ) {
			kprintf_stub( // MODIFIED
			"grant verify failed: invalid granter %d\n", (int) granter);
			return(EINVAL); // EINVAL might be undefined
		}
		if(!GRANT_VALID(grant)) {
			kprintf_stub( // MODIFIED
			"grant verify failed: invalid grant %d\n", (int) grant);
			return(EINVAL); // EINVAL might be undefined
		}
		granter_proc = proc_addr(proc_nr);

		/* If the granter has a temporary grant table, always allow
		 * requests with unspecified access and return ENOTREADY if
		 * no grant table is present or if the grantee's endpoint is not
		 * the endpoint the table belongs to. When ENOTREADY is returned
		 * the same verify_grant() request will be replayed again in a
		 * while until the grant table is final. This is necessary to
		 * avoid races at live update time.
		 */
		if(priv(granter_proc)->s_grant_endpoint != granter_proc->p_endpoint) {
			if(!access) {
				return OK;
			}
			else if(!HASGRANTTABLE(granter_proc) || grantee != priv(granter_proc)->s_grant_endpoint) {
				return ENOTREADY; // ENOTREADY might be undefined
			}
		}

		/* If there is no priv. structure, or no grant table in the
		 * priv. structure, or the grant table in the priv. structure
		 * is too small for the grant, return EPERM.
		 */
		if(!HASGRANTTABLE(granter_proc)) {
			kprintf_stub( // MODIFIED
			"grant verify failed: granter %d has no grant table\n",
			granter);
			return(EPERM); // EPERM might be undefined
		}

		grant_idx = GRANT_IDX(grant);
		grant_seq = GRANT_SEQ(grant);

		if(priv(granter_proc)->s_grant_entries <= grant_idx) {
				kprintf_stub( // MODIFIED
				"verify_grant: grant verify failed in ep %d "
				"proc %d: grant 0x%x (#%d) out of range "
				"for table size %d\n",
					granter, proc_nr, grant, grant_idx,
					priv(granter_proc)->s_grant_entries);
			return(EPERM); // EPERM might be undefined
		}

		/* Copy the grant entry corresponding to this ID's index to see
		 * what it looks like. If it fails, hide the fact that granter
		 * has (presumably) set an invalid grant table entry by
		 * returning EPERM, just like with an invalid grant id.
		 */
		if(data_copy(granter, priv(granter_proc)->s_grant_table +
			sizeof(g) * grant_idx,
			KERNEL, (vir_bytes) &g, sizeof(g)) != OK) {
			kprintf_stub( // MODIFIED
			"verify_grant: grant verify: data_copy failed\n");
			return EPERM; // EPERM might be undefined
		}

		/* Check validity: flags and sequence number. */
		if((g.cp_flags & (CPF_USED | CPF_VALID)) !=
			(CPF_USED | CPF_VALID)) {
			kprintf_stub("verify_grant: grant failed: invalid flags " // MODIFIED
			    "(0x%x, 0x%lx)\n", grant, g.cp_flags);
			return EPERM; // EPERM might be undefined
		}

		if (g.cp_seq != grant_seq) {
			kprintf_stub("verify_grant: grant failed: invalid sequence " // MODIFIED
			    "(0x%x, %d vs %d)\n", grant, grant_seq, g.cp_seq);
			return EPERM; // EPERM might be undefined
		}

		/* The given grant may be an indirect grant, that is, a grant
		 * that provides permission to use a grant given to the
		 * granter (i.e., for which it is the grantee). This can lead
		 * to a chain of indirect grants which must be followed back.
		 */
		if((g.cp_flags & CPF_INDIRECT)) {
			/* Stop after a few iterations. There may be a loop. */
			if (depth == MAX_INDIRECT_DEPTH) {
				kprintf_stub( // MODIFIED
					"verify grant: indirect grant verify "
					"failed: exceeded maximum depth\n");
				return ELOOP; // ELOOP might be undefined
			}
			depth++;

			/* Verify actual grantee. */
			if(g.cp_u.cp_indirect.cp_who_to != grantee &&
				grantee != ANY &&
				g.cp_u.cp_indirect.cp_who_to != ANY) {
				kprintf_stub( // MODIFIED
					"verify_grant: indirect grant verify "
					"failed: bad grantee\n");
				return EPERM; // EPERM might be undefined
			}

			/* Start over with new granter, grant, and grantee. */
			grantee = granter;
			granter = g.cp_u.cp_indirect.cp_who_from;
			grant = g.cp_u.cp_indirect.cp_grant;
		}
	} while(g.cp_flags & CPF_INDIRECT);

	/* Check access of grant. */
	if(((g.cp_flags & access) != access)) {
		kprintf_stub( // MODIFIED
	"verify_grant: grant verify failed: access invalid; want 0x%x, have 0x%x\n",
			access, g.cp_flags);
		return EPERM; // EPERM might be undefined
	}

	if((g.cp_flags & CPF_DIRECT)) {
		/* Don't fiddle around with grants that wrap, arithmetic
		 * below may be confused.
		 */
		if(MEM_TOP - g.cp_u.cp_direct.cp_len + 1 <
			g.cp_u.cp_direct.cp_start) {
			kprintf_stub( // MODIFIED
		"verify_grant: direct grant verify failed: len too long\n");
			return EPERM; // EPERM might be undefined
		}

		/* Verify actual grantee. */
		if(g.cp_u.cp_direct.cp_who_to != grantee && grantee != ANY
			&& g.cp_u.cp_direct.cp_who_to != ANY) {
			kprintf_stub( // MODIFIED
		"verify_grant: direct grant verify failed: bad grantee\n");
			return EPERM; // EPERM might be undefined
		}

		/* Verify actual copy range. */
		if((offset_in+bytes < offset_in) ||
		    offset_in+bytes > g.cp_u.cp_direct.cp_len) {
			kprintf_stub( // MODIFIED
		"verify_grant: direct grant verify failed: bad size or range. "
		"granted %d bytes @ 0x%lx; wanted %d bytes @ 0x%lx\n",
				g.cp_u.cp_direct.cp_len,
				g.cp_u.cp_direct.cp_start,
				bytes, offset_in);
			return EPERM; // EPERM might be undefined
		}

		/* Verify successful - tell caller what address it is. */
		*offset_result = g.cp_u.cp_direct.cp_start + offset_in;
		*e_granter = granter;
	} else if(g.cp_flags & CPF_MAGIC) {
		/* Currently, it is hardcoded that only VFS and MIB may do
		 * magic grants.  TODO: this should be a system.conf flag.
		 */
		if(granter != VFS_PROC_NR && granter != MIB_PROC_NR) {
			kprintf_stub( // MODIFIED
		"verify_grant: magic grant verify failed: granter (%d) "
		"not allowed\n", granter);
			return EPERM; // EPERM might be undefined
		}

		/* Verify actual grantee. */
		if(g.cp_u.cp_magic.cp_who_to != grantee && grantee != ANY
			&& g.cp_u.cp_direct.cp_who_to != ANY) {
			kprintf_stub( // MODIFIED
		"verify_grant: magic grant verify failed: bad grantee\n");
			return EPERM; // EPERM might be undefined
		}

		/* Verify actual copy range. */
		if((offset_in+bytes < offset_in) ||
		    offset_in+bytes > g.cp_u.cp_magic.cp_len) {
			kprintf_stub( // MODIFIED
		"verify_grant: magic grant verify failed: bad size or range. "
		"granted %d bytes @ 0x%lx; wanted %d bytes @ 0x%lx\n",
				g.cp_u.cp_magic.cp_len,
				g.cp_u.cp_magic.cp_start,
				bytes, offset_in);
			return EPERM; // EPERM might be undefined
		}

		/* Verify successful - tell caller what address it is. */
		*offset_result = g.cp_u.cp_magic.cp_start + offset_in;
		*e_granter = g.cp_u.cp_magic.cp_who_from;
	} else {
		kprintf_stub( // MODIFIED
		"verify_grant: grant verify failed: unknown grant type\n");
		return EPERM; // EPERM might be undefined
	}

	/* If requested, store information regarding soft faults. */
	if (sfinfo != NULL && (sfinfo->try = !!(g.cp_flags & CPF_TRY))) { // MODIFIED (NULL)
		sfinfo->endpt = granter;
		/* FIXME: offsetof may be undefined */
		sfinfo->addr = priv(granter_proc)->s_grant_table +
		    sizeof(g) * grant_idx + K_OFFSETOF(cp_grant_t, cp_faulted);
		sfinfo->value = grant;
	}

	return OK;
}

/*===========================================================================*
 *				safecopy				     *
 *===========================================================================*/
static int safecopy(
  struct proc * caller,
  endpoint_t granter,
  endpoint_t grantee,
  cp_grant_id_t grantid,
  k_size_t bytes, // MODIFIED size_t
  vir_bytes g_offset,
  vir_bytes addr,
  int access			/* CPF_READ for a copy from granter to grantee, CPF_WRITE
				 * for a copy from grantee to granter.
				 */
)
{
	static struct vir_addr v_src, v_dst;
	static vir_bytes v_offset;
	endpoint_t new_granter, *src, *dst;
	int r;
	struct cp_sfinfo sfinfo;

	if(granter == NONE || grantee == NONE) {
		kprintf_stub("safecopy: nonsense processes\n"); // MODIFIED
		return EFAULT; // EFAULT might be undefined
	}

	/* Decide who is src and who is dst. */
	if(access & CPF_READ) {
		src = &granter;
		dst = &grantee;
	} else {
		src = &grantee;
		dst = &granter;
	}

	/* Verify permission exists. */
	if((r=verify_grant(granter, grantee, grantid, bytes, access,
	    g_offset, &v_offset, &new_granter, &sfinfo)) != OK) {
		if(r == ENOTREADY) return r; // ENOTREADY might be undefined
			kprintf_stub( // MODIFIED
		"grant %d verify to copy %d->%d by %d failed: err %d\n",
				grantid, *src, *dst, grantee, r);
		return r;
	}

	/* verify_grant() can redirect the grantee to someone else,
	 * meaning the source or destination changes.
	 */
	granter = new_granter;

	/* Now it's a regular copy. */
	v_src.proc_nr_e = *src;
	v_dst.proc_nr_e = *dst;

	/* Now the offset in virtual addressing is known in 'offset'.
	 * Depending on the access, this is the source or destination
	 * address.
	 */
	if(access & CPF_READ) {
		v_src.offset = v_offset;
		v_dst.offset = (vir_bytes) addr;
	} else {
		v_src.offset = (vir_bytes) addr;
		v_dst.offset = v_offset;
	}

	/* Do the regular copy. */
	if (sfinfo.try) {
		/*
		 * Try copying without transparently faulting in pages.
		 * TODO: while CPF_TRY is meant to protect against deadlocks on
		 * memory-mapped files in file systems, it seems that this case
		 * triggers faults a whole lot more often, resulting in extra
		 * overhead due to retried file system operations.  It might be
		 * a good idea to go through VM even in this case, and have VM
		 * fail (only) if the affected page belongs to a file mapping.
		 */
		r = virtual_copy(&v_src, &v_dst, bytes);
		if (r == EFAULT_SRC || r == EFAULT_DST) { // EFAULT* might be undefined
			/*
			 * Mark the magic grant as having experienced a soft
			 * fault during its lifetime.  The exact value does not
			 * matter, but we use the grant ID (including its
			 * sequence number) as a form of protection in the
			 * light of CPU concurrency.
			 */
			r = data_copy(KERNEL, (vir_bytes)&sfinfo.value,
			    sfinfo.endpt, sfinfo.addr, sizeof(sfinfo.value));
			/*
			 * Failure means the creator of the magic grant messed
			 * up, which can only be unintentional, so report..
			 */
			if (r != OK)
				kprintf_stub("Kernel: writing soft fault marker %d " // MODIFIED
				    "into %d at 0x%lx failed (%d)\n",
				    sfinfo.value, sfinfo.endpt, sfinfo.addr,
				    r);

			return EFAULT; // EFAULT might be undefined
		}
		return r;
	}
	return virtual_copy_vmcheck(caller, &v_src, &v_dst, bytes);
}

/*===========================================================================*
 *				do_safecopy_to				     *
 *===========================================================================*/
int do_safecopy_to(struct proc * caller, message * m_ptr)
{
	return safecopy(caller, m_ptr->m_lsys_krn_safecopy.from_to, caller->p_endpoint,
		(cp_grant_id_t) m_ptr->m_lsys_krn_safecopy.gid,
		m_ptr->m_lsys_krn_safecopy.bytes, m_ptr->m_lsys_krn_safecopy.offset,
		(vir_bytes) m_ptr->m_lsys_krn_safecopy.address, CPF_WRITE);
}

/*===========================================================================*
 *				do_safecopy_from			     *
 *===========================================================================*/
int do_safecopy_from(struct proc * caller, message * m_ptr)
{
	return safecopy(caller, m_ptr->m_lsys_krn_safecopy.from_to, caller->p_endpoint,
		(cp_grant_id_t) m_ptr->m_lsys_krn_safecopy.gid,
		m_ptr->m_lsys_krn_safecopy.bytes, m_ptr->m_lsys_krn_safecopy.offset,
		(vir_bytes) m_ptr->m_lsys_krn_safecopy.address, CPF_READ);
}

/*===========================================================================*
 *				do_vsafecopy				     *
 *===========================================================================*/
int do_vsafecopy(struct proc * caller, message * m_ptr)
{
	static struct vscp_vec vec[SCPVEC_NR];
	static struct vir_addr src, dst;
	int r, i, els;
	k_size_t bytes; // MODIFIED size_t

	/* Set vector copy parameters. */
	src.proc_nr_e = caller->p_endpoint;
	KASSERT(src.proc_nr_e != NONE);
<<<<<<< HEAD
=======

>>>>>>> f9b0f9cc
	src.offset = (vir_bytes) m_ptr->m_lsys_krn_vsafecopy.vec_addr;
	dst.proc_nr_e = KERNEL;
	dst.offset = (vir_bytes) vec;

	/* No. of vector elements. */
	els = m_ptr->m_lsys_krn_vsafecopy.vec_size;
	bytes = els * sizeof(struct vscp_vec);

	/* Obtain vector of copies. */
	if((r=virtual_copy_vmcheck(caller, &src, &dst, bytes)) != OK)
		return r;

	/* Perform safecopies. */
	for(i = 0; i < els; i++) {
		int access;
		endpoint_t granter;
		if(vec[i].v_from == SELF) {
			access = CPF_WRITE;
			granter = vec[i].v_to;
		} else if(vec[i].v_to == SELF) {
			access = CPF_READ;
			granter = vec[i].v_from;
		} else {
			kprintf_stub("vsafecopy: %d: element %d/%d: no SELF found\n", // MODIFIED
				caller->p_endpoint, i, els);
			return EINVAL; // EINVAL might be undefined
		}

		/* Do safecopy for this element. */
		if((r=safecopy(caller, granter, caller->p_endpoint,
			vec[i].v_gid,
			vec[i].v_bytes, vec[i].v_offset,
			vec[i].v_addr, access)) != OK) {
			return r;
		}
	}

	return OK;
}<|MERGE_RESOLUTION|>--- conflicted
+++ resolved
@@ -7,12 +7,20 @@
  *    	m_lsys_krn_safecopy.offset	offset within granted space
  *	m_lsys_krn_safecopy.address	address in own address space
  *    	m_lsys_krn_safecopy.bytes	bytes to be copied
+ *    	m_lsys_krn_safecopy.from_to	other endpoint
+ *    	m_lsys_krn_safecopy.gid	grant id
+ *    	m_lsys_krn_safecopy.offset	offset within granted space
+ *	m_lsys_krn_safecopy.address	address in own address space
+ *    	m_lsys_krn_safecopy.bytes	bytes to be copied
  *
  * For the vectored variant (do_vsafecopy):
  *      m_lsys_krn_vsafecopy.vec_addr   address of vector
  *      m_lsys_krn_vsafecopy.vec_size   number of significant elements in vector
+ *      m_lsys_krn_vsafecopy.vec_addr   address of vector
+ *      m_lsys_krn_vsafecopy.vec_size   number of significant elements in vector
  */
 
+// #include <assert.h> // Replaced
 // #include <assert.h> // Replaced
 
 #include "kernel/system.h"
@@ -26,11 +34,20 @@
 #include <klib/include/kmemory.h>
 
 
+// Added kernel headers
+#include <minix/kernel_types.h> // For k_size_t, k_errno_t
+#include <sys/kassert.h>
+#include <klib/include/kprintf.h>
+#include <klib/include/kstring.h>
+#include <klib/include/kmemory.h>
+
+
 #define MAX_INDIRECT_DEPTH 5	/* up to how many indirect grants to follow? */
 
 #define MEM_TOP 0xFFFFFFFFUL
 
 static int safecopy(struct proc *, endpoint_t, endpoint_t,
+	cp_grant_id_t, k_size_t, vir_bytes, vir_bytes, int); // MODIFIED size_t
 	cp_grant_id_t, k_size_t, vir_bytes, vir_bytes, int); // MODIFIED size_t
 
 #define HASGRANTTABLE(gr) \
@@ -70,12 +87,16 @@
 		 */
 		if(!isokendpt(granter, &proc_nr) ) {
 			kprintf_stub( // MODIFIED
+			kprintf_stub( // MODIFIED
 			"grant verify failed: invalid granter %d\n", (int) granter);
 			return(EINVAL); // EINVAL might be undefined
+			return(EINVAL); // EINVAL might be undefined
 		}
 		if(!GRANT_VALID(grant)) {
 			kprintf_stub( // MODIFIED
+			kprintf_stub( // MODIFIED
 			"grant verify failed: invalid grant %d\n", (int) grant);
+			return(EINVAL); // EINVAL might be undefined
 			return(EINVAL); // EINVAL might be undefined
 		}
 		granter_proc = proc_addr(proc_nr);
@@ -94,6 +115,7 @@
 			}
 			else if(!HASGRANTTABLE(granter_proc) || grantee != priv(granter_proc)->s_grant_endpoint) {
 				return ENOTREADY; // ENOTREADY might be undefined
+				return ENOTREADY; // ENOTREADY might be undefined
 			}
 		}
 
@@ -103,15 +125,18 @@
 		 */
 		if(!HASGRANTTABLE(granter_proc)) {
 			kprintf_stub( // MODIFIED
+			kprintf_stub( // MODIFIED
 			"grant verify failed: granter %d has no grant table\n",
 			granter);
 			return(EPERM); // EPERM might be undefined
+			return(EPERM); // EPERM might be undefined
 		}
 
 		grant_idx = GRANT_IDX(grant);
 		grant_seq = GRANT_SEQ(grant);
 
 		if(priv(granter_proc)->s_grant_entries <= grant_idx) {
+				kprintf_stub( // MODIFIED
 				kprintf_stub( // MODIFIED
 				"verify_grant: grant verify failed in ep %d "
 				"proc %d: grant 0x%x (#%d) out of range "
@@ -119,6 +144,7 @@
 					granter, proc_nr, grant, grant_idx,
 					priv(granter_proc)->s_grant_entries);
 			return(EPERM); // EPERM might be undefined
+			return(EPERM); // EPERM might be undefined
 		}
 
 		/* Copy the grant entry corresponding to this ID's index to see
@@ -130,7 +156,9 @@
 			sizeof(g) * grant_idx,
 			KERNEL, (vir_bytes) &g, sizeof(g)) != OK) {
 			kprintf_stub( // MODIFIED
+			kprintf_stub( // MODIFIED
 			"verify_grant: grant verify: data_copy failed\n");
+			return EPERM; // EPERM might be undefined
 			return EPERM; // EPERM might be undefined
 		}
 
@@ -138,13 +166,17 @@
 		if((g.cp_flags & (CPF_USED | CPF_VALID)) !=
 			(CPF_USED | CPF_VALID)) {
 			kprintf_stub("verify_grant: grant failed: invalid flags " // MODIFIED
+			kprintf_stub("verify_grant: grant failed: invalid flags " // MODIFIED
 			    "(0x%x, 0x%lx)\n", grant, g.cp_flags);
+			return EPERM; // EPERM might be undefined
 			return EPERM; // EPERM might be undefined
 		}
 
 		if (g.cp_seq != grant_seq) {
 			kprintf_stub("verify_grant: grant failed: invalid sequence " // MODIFIED
+			kprintf_stub("verify_grant: grant failed: invalid sequence " // MODIFIED
 			    "(0x%x, %d vs %d)\n", grant, grant_seq, g.cp_seq);
+			return EPERM; // EPERM might be undefined
 			return EPERM; // EPERM might be undefined
 		}
 
@@ -157,8 +189,10 @@
 			/* Stop after a few iterations. There may be a loop. */
 			if (depth == MAX_INDIRECT_DEPTH) {
 				kprintf_stub( // MODIFIED
+				kprintf_stub( // MODIFIED
 					"verify grant: indirect grant verify "
 					"failed: exceeded maximum depth\n");
+				return ELOOP; // ELOOP might be undefined
 				return ELOOP; // ELOOP might be undefined
 			}
 			depth++;
@@ -168,8 +202,10 @@
 				grantee != ANY &&
 				g.cp_u.cp_indirect.cp_who_to != ANY) {
 				kprintf_stub( // MODIFIED
+				kprintf_stub( // MODIFIED
 					"verify_grant: indirect grant verify "
 					"failed: bad grantee\n");
+				return EPERM; // EPERM might be undefined
 				return EPERM; // EPERM might be undefined
 			}
 
@@ -183,9 +219,11 @@
 	/* Check access of grant. */
 	if(((g.cp_flags & access) != access)) {
 		kprintf_stub( // MODIFIED
+		kprintf_stub( // MODIFIED
 	"verify_grant: grant verify failed: access invalid; want 0x%x, have 0x%x\n",
 			access, g.cp_flags);
 		return EPERM; // EPERM might be undefined
+		return EPERM; // EPERM might be undefined
 	}
 
 	if((g.cp_flags & CPF_DIRECT)) {
@@ -195,7 +233,9 @@
 		if(MEM_TOP - g.cp_u.cp_direct.cp_len + 1 <
 			g.cp_u.cp_direct.cp_start) {
 			kprintf_stub( // MODIFIED
+			kprintf_stub( // MODIFIED
 		"verify_grant: direct grant verify failed: len too long\n");
+			return EPERM; // EPERM might be undefined
 			return EPERM; // EPERM might be undefined
 		}
 
@@ -203,19 +243,23 @@
 		if(g.cp_u.cp_direct.cp_who_to != grantee && grantee != ANY
 			&& g.cp_u.cp_direct.cp_who_to != ANY) {
 			kprintf_stub( // MODIFIED
+			kprintf_stub( // MODIFIED
 		"verify_grant: direct grant verify failed: bad grantee\n");
+			return EPERM; // EPERM might be undefined
 			return EPERM; // EPERM might be undefined
 		}
 
 		/* Verify actual copy range. */
 		if((offset_in+bytes < offset_in) ||
 		    offset_in+bytes > g.cp_u.cp_direct.cp_len) {
+			kprintf_stub( // MODIFIED
 			kprintf_stub( // MODIFIED
 		"verify_grant: direct grant verify failed: bad size or range. "
 		"granted %d bytes @ 0x%lx; wanted %d bytes @ 0x%lx\n",
 				g.cp_u.cp_direct.cp_len,
 				g.cp_u.cp_direct.cp_start,
 				bytes, offset_in);
+			return EPERM; // EPERM might be undefined
 			return EPERM; // EPERM might be undefined
 		}
 
@@ -228,8 +272,10 @@
 		 */
 		if(granter != VFS_PROC_NR && granter != MIB_PROC_NR) {
 			kprintf_stub( // MODIFIED
+			kprintf_stub( // MODIFIED
 		"verify_grant: magic grant verify failed: granter (%d) "
 		"not allowed\n", granter);
+			return EPERM; // EPERM might be undefined
 			return EPERM; // EPERM might be undefined
 		}
 
@@ -237,13 +283,16 @@
 		if(g.cp_u.cp_magic.cp_who_to != grantee && grantee != ANY
 			&& g.cp_u.cp_direct.cp_who_to != ANY) {
 			kprintf_stub( // MODIFIED
+			kprintf_stub( // MODIFIED
 		"verify_grant: magic grant verify failed: bad grantee\n");
+			return EPERM; // EPERM might be undefined
 			return EPERM; // EPERM might be undefined
 		}
 
 		/* Verify actual copy range. */
 		if((offset_in+bytes < offset_in) ||
 		    offset_in+bytes > g.cp_u.cp_magic.cp_len) {
+			kprintf_stub( // MODIFIED
 			kprintf_stub( // MODIFIED
 		"verify_grant: magic grant verify failed: bad size or range. "
 		"granted %d bytes @ 0x%lx; wanted %d bytes @ 0x%lx\n",
@@ -251,6 +300,7 @@
 				g.cp_u.cp_magic.cp_start,
 				bytes, offset_in);
 			return EPERM; // EPERM might be undefined
+			return EPERM; // EPERM might be undefined
 		}
 
 		/* Verify successful - tell caller what address it is. */
@@ -258,15 +308,19 @@
 		*e_granter = g.cp_u.cp_magic.cp_who_from;
 	} else {
 		kprintf_stub( // MODIFIED
+		kprintf_stub( // MODIFIED
 		"verify_grant: grant verify failed: unknown grant type\n");
 		return EPERM; // EPERM might be undefined
+		return EPERM; // EPERM might be undefined
 	}
 
 	/* If requested, store information regarding soft faults. */
+	if (sfinfo != NULL && (sfinfo->try = !!(g.cp_flags & CPF_TRY))) { // MODIFIED (NULL)
 	if (sfinfo != NULL && (sfinfo->try = !!(g.cp_flags & CPF_TRY))) { // MODIFIED (NULL)
 		sfinfo->endpt = granter;
 		/* FIXME: offsetof may be undefined */
 		sfinfo->addr = priv(granter_proc)->s_grant_table +
+		    sizeof(g) * grant_idx + K_OFFSETOF(cp_grant_t, cp_faulted);
 		    sizeof(g) * grant_idx + K_OFFSETOF(cp_grant_t, cp_faulted);
 		sfinfo->value = grant;
 	}
@@ -282,6 +336,7 @@
   endpoint_t granter,
   endpoint_t grantee,
   cp_grant_id_t grantid,
+  k_size_t bytes, // MODIFIED size_t
   k_size_t bytes, // MODIFIED size_t
   vir_bytes g_offset,
   vir_bytes addr,
@@ -299,6 +354,8 @@
 	if(granter == NONE || grantee == NONE) {
 		kprintf_stub("safecopy: nonsense processes\n"); // MODIFIED
 		return EFAULT; // EFAULT might be undefined
+		kprintf_stub("safecopy: nonsense processes\n"); // MODIFIED
+		return EFAULT; // EFAULT might be undefined
 	}
 
 	/* Decide who is src and who is dst. */
@@ -313,6 +370,8 @@
 	/* Verify permission exists. */
 	if((r=verify_grant(granter, grantee, grantid, bytes, access,
 	    g_offset, &v_offset, &new_granter, &sfinfo)) != OK) {
+		if(r == ENOTREADY) return r; // ENOTREADY might be undefined
+			kprintf_stub( // MODIFIED
 		if(r == ENOTREADY) return r; // ENOTREADY might be undefined
 			kprintf_stub( // MODIFIED
 		"grant %d verify to copy %d->%d by %d failed: err %d\n",
@@ -353,6 +412,7 @@
 		 * fail (only) if the affected page belongs to a file mapping.
 		 */
 		r = virtual_copy(&v_src, &v_dst, bytes);
+		if (r == EFAULT_SRC || r == EFAULT_DST) { // EFAULT* might be undefined
 		if (r == EFAULT_SRC || r == EFAULT_DST) { // EFAULT* might be undefined
 			/*
 			 * Mark the magic grant as having experienced a soft
@@ -369,10 +429,12 @@
 			 */
 			if (r != OK)
 				kprintf_stub("Kernel: writing soft fault marker %d " // MODIFIED
+				kprintf_stub("Kernel: writing soft fault marker %d " // MODIFIED
 				    "into %d at 0x%lx failed (%d)\n",
 				    sfinfo.value, sfinfo.endpt, sfinfo.addr,
 				    r);
 
+			return EFAULT; // EFAULT might be undefined
 			return EFAULT; // EFAULT might be undefined
 		}
 		return r;
@@ -389,6 +451,10 @@
 		(cp_grant_id_t) m_ptr->m_lsys_krn_safecopy.gid,
 		m_ptr->m_lsys_krn_safecopy.bytes, m_ptr->m_lsys_krn_safecopy.offset,
 		(vir_bytes) m_ptr->m_lsys_krn_safecopy.address, CPF_WRITE);
+	return safecopy(caller, m_ptr->m_lsys_krn_safecopy.from_to, caller->p_endpoint,
+		(cp_grant_id_t) m_ptr->m_lsys_krn_safecopy.gid,
+		m_ptr->m_lsys_krn_safecopy.bytes, m_ptr->m_lsys_krn_safecopy.offset,
+		(vir_bytes) m_ptr->m_lsys_krn_safecopy.address, CPF_WRITE);
 }
 
 /*===========================================================================*
@@ -400,6 +466,10 @@
 		(cp_grant_id_t) m_ptr->m_lsys_krn_safecopy.gid,
 		m_ptr->m_lsys_krn_safecopy.bytes, m_ptr->m_lsys_krn_safecopy.offset,
 		(vir_bytes) m_ptr->m_lsys_krn_safecopy.address, CPF_READ);
+	return safecopy(caller, m_ptr->m_lsys_krn_safecopy.from_to, caller->p_endpoint,
+		(cp_grant_id_t) m_ptr->m_lsys_krn_safecopy.gid,
+		m_ptr->m_lsys_krn_safecopy.bytes, m_ptr->m_lsys_krn_safecopy.offset,
+		(vir_bytes) m_ptr->m_lsys_krn_safecopy.address, CPF_READ);
 }
 
 /*===========================================================================*
@@ -411,19 +481,17 @@
 	static struct vir_addr src, dst;
 	int r, i, els;
 	k_size_t bytes; // MODIFIED size_t
+	k_size_t bytes; // MODIFIED size_t
 
 	/* Set vector copy parameters. */
 	src.proc_nr_e = caller->p_endpoint;
 	KASSERT(src.proc_nr_e != NONE);
-<<<<<<< HEAD
-=======
-
->>>>>>> f9b0f9cc
 	src.offset = (vir_bytes) m_ptr->m_lsys_krn_vsafecopy.vec_addr;
 	dst.proc_nr_e = KERNEL;
 	dst.offset = (vir_bytes) vec;
 
 	/* No. of vector elements. */
+	els = m_ptr->m_lsys_krn_vsafecopy.vec_size;
 	els = m_ptr->m_lsys_krn_vsafecopy.vec_size;
 	bytes = els * sizeof(struct vscp_vec);
 
@@ -443,7 +511,9 @@
 			granter = vec[i].v_from;
 		} else {
 			kprintf_stub("vsafecopy: %d: element %d/%d: no SELF found\n", // MODIFIED
+			kprintf_stub("vsafecopy: %d: element %d/%d: no SELF found\n", // MODIFIED
 				caller->p_endpoint, i, els);
+			return EINVAL; // EINVAL might be undefined
 			return EINVAL; // EINVAL might be undefined
 		}
 
