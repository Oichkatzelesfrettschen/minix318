/* The kernel call implemented in this file:
 *   m_type:	SYS_SAFECOPYFROM or SYS_SAFECOPYTO or SYS_VSAFECOPY
 *
 * The parameters for this kernel call are:
 *    	m_lsys_krn_safecopy.from_to	other endpoint
 *    	m_lsys_krn_safecopy.gid	grant id
 *    	m_lsys_krn_safecopy.offset	offset within granted space
 *	m_lsys_krn_safecopy.address	address in own address space
 *    	m_lsys_krn_safecopy.bytes	bytes to be copied
 *
 * For the vectored variant (do_vsafecopy):
 *      m_lsys_krn_vsafecopy.vec_addr   address of vector
 *      m_lsys_krn_vsafecopy.vec_size   number of significant elements in vector
 */

// #include <assert.h> // Replaced

#include "kernel/system.h"
#include "kernel/vm.h"

// Added kernel headers
#include <minix/kernel_types.h> // For k_size_t, k_errno_t
<<<<<<< HEAD
#include <sys/kassert.h>
=======
>>>>>>> becbe80f
#include <klib/include/kprintf.h>
#include <klib/include/kstring.h>
#include <klib/include/kmemory.h>


#define MAX_INDIRECT_DEPTH 5	/* up to how many indirect grants to follow? */

#define MEM_TOP 0xFFFFFFFFUL

static int safecopy(struct proc *, endpoint_t, endpoint_t,
	cp_grant_id_t, k_size_t, vir_bytes, vir_bytes, int); // MODIFIED size_t

#define HASGRANTTABLE(gr) \
	(priv(gr) && priv(gr)->s_grant_table)

struct cp_sfinfo {		/* information for handling soft faults */
	int try;		/* if nonzero, try copy only, stop on fault */
	endpoint_t endpt;	/* endpoint owning grant with CPF_TRY flag */
	vir_bytes addr;		/* address to write mark upon soft fault */
	cp_grant_id_t value;	/* grant ID to use as mark value to write */
};

/*===========================================================================*
 *				verify_grant				     *
 *===========================================================================*/
int verify_grant(
  endpoint_t granter,		/* copyee */
  endpoint_t grantee,		/* copyer */
  cp_grant_id_t grant,		/* grant id */
  vir_bytes bytes,		/* copy size */
  int access,			/* direction (read/write) */
  vir_bytes offset_in,		/* copy offset within grant */
  vir_bytes *offset_result,	/* copy offset within virtual address space */
  endpoint_t *e_granter,	/* new granter (magic grants) */
  struct cp_sfinfo *sfinfo	/* storage for soft fault information */
)
{
	cp_grant_t g;
	int proc_nr;
	const struct proc *granter_proc;
	int grant_idx, grant_seq;
	int depth = 0;

	do {
		/* Get granter process slot (if valid), and check range of
		 * grant id.
		 */
		if(!isokendpt(granter, &proc_nr) ) {
			kprintf_stub( // MODIFIED
			"grant verify failed: invalid granter %d\n", (int) granter);
			return(EINVAL); // EINVAL might be undefined
		}
		if(!GRANT_VALID(grant)) {
			kprintf_stub( // MODIFIED
			"grant verify failed: invalid grant %d\n", (int) grant);
			return(EINVAL); // EINVAL might be undefined
		}
		granter_proc = proc_addr(proc_nr);

		/* If the granter has a temporary grant table, always allow
		 * requests with unspecified access and return ENOTREADY if
		 * no grant table is present or if the grantee's endpoint is not
		 * the endpoint the table belongs to. When ENOTREADY is returned
		 * the same verify_grant() request will be replayed again in a
		 * while until the grant table is final. This is necessary to
		 * avoid races at live update time.
		 */
		if(priv(granter_proc)->s_grant_endpoint != granter_proc->p_endpoint) {
			if(!access) {
				return OK;
			}
			else if(!HASGRANTTABLE(granter_proc) || grantee != priv(granter_proc)->s_grant_endpoint) {
				return ENOTREADY; // ENOTREADY might be undefined
			}
		}

		/* If there is no priv. structure, or no grant table in the
		 * priv. structure, or the grant table in the priv. structure
		 * is too small for the grant, return EPERM.
		 */
		if(!HASGRANTTABLE(granter_proc)) {
			kprintf_stub( // MODIFIED
			"grant verify failed: granter %d has no grant table\n",
			granter);
			return(EPERM); // EPERM might be undefined
		}

		grant_idx = GRANT_IDX(grant);
		grant_seq = GRANT_SEQ(grant);

		if(priv(granter_proc)->s_grant_entries <= grant_idx) {
				kprintf_stub( // MODIFIED
				"verify_grant: grant verify failed in ep %d "
				"proc %d: grant 0x%x (#%d) out of range "
				"for table size %d\n",
					granter, proc_nr, grant, grant_idx,
					priv(granter_proc)->s_grant_entries);
			return(EPERM); // EPERM might be undefined
		}

		/* Copy the grant entry corresponding to this ID's index to see
		 * what it looks like. If it fails, hide the fact that granter
		 * has (presumably) set an invalid grant table entry by
		 * returning EPERM, just like with an invalid grant id.
		 */
		if(data_copy(granter, priv(granter_proc)->s_grant_table +
			sizeof(g) * grant_idx,
			KERNEL, (vir_bytes) &g, sizeof(g)) != OK) {
			kprintf_stub( // MODIFIED
			"verify_grant: grant verify: data_copy failed\n");
			return EPERM; // EPERM might be undefined
		}

		/* Check validity: flags and sequence number. */
		if((g.cp_flags & (CPF_USED | CPF_VALID)) !=
			(CPF_USED | CPF_VALID)) {
			kprintf_stub("verify_grant: grant failed: invalid flags " // MODIFIED
			    "(0x%x, 0x%lx)\n", grant, g.cp_flags);
			return EPERM; // EPERM might be undefined
		}

		if (g.cp_seq != grant_seq) {
			kprintf_stub("verify_grant: grant failed: invalid sequence " // MODIFIED
			    "(0x%x, %d vs %d)\n", grant, grant_seq, g.cp_seq);
			return EPERM; // EPERM might be undefined
		}

		/* The given grant may be an indirect grant, that is, a grant
		 * that provides permission to use a grant given to the
		 * granter (i.e., for which it is the grantee). This can lead
		 * to a chain of indirect grants which must be followed back.
		 */
		if((g.cp_flags & CPF_INDIRECT)) {
			/* Stop after a few iterations. There may be a loop. */
			if (depth == MAX_INDIRECT_DEPTH) {
				kprintf_stub( // MODIFIED
					"verify grant: indirect grant verify "
					"failed: exceeded maximum depth\n");
				return ELOOP; // ELOOP might be undefined
			}
			depth++;

			/* Verify actual grantee. */
			if(g.cp_u.cp_indirect.cp_who_to != grantee &&
				grantee != ANY &&
				g.cp_u.cp_indirect.cp_who_to != ANY) {
				kprintf_stub( // MODIFIED
					"verify_grant: indirect grant verify "
					"failed: bad grantee\n");
				return EPERM; // EPERM might be undefined
			}

			/* Start over with new granter, grant, and grantee. */
			grantee = granter;
			granter = g.cp_u.cp_indirect.cp_who_from;
			grant = g.cp_u.cp_indirect.cp_grant;
		}
	} while(g.cp_flags & CPF_INDIRECT);

	/* Check access of grant. */
	if(((g.cp_flags & access) != access)) {
		kprintf_stub( // MODIFIED
	"verify_grant: grant verify failed: access invalid; want 0x%x, have 0x%x\n",
			access, g.cp_flags);
		return EPERM; // EPERM might be undefined
	}

	if((g.cp_flags & CPF_DIRECT)) {
		/* Don't fiddle around with grants that wrap, arithmetic
		 * below may be confused.
		 */
		if(MEM_TOP - g.cp_u.cp_direct.cp_len + 1 <
			g.cp_u.cp_direct.cp_start) {
			kprintf_stub( // MODIFIED
		"verify_grant: direct grant verify failed: len too long\n");
			return EPERM; // EPERM might be undefined
		}

		/* Verify actual grantee. */
		if(g.cp_u.cp_direct.cp_who_to != grantee && grantee != ANY
			&& g.cp_u.cp_direct.cp_who_to != ANY) {
			kprintf_stub( // MODIFIED
		"verify_grant: direct grant verify failed: bad grantee\n");
			return EPERM; // EPERM might be undefined
		}

		/* Verify actual copy range. */
		if((offset_in+bytes < offset_in) ||
		    offset_in+bytes > g.cp_u.cp_direct.cp_len) {
			kprintf_stub( // MODIFIED
		"verify_grant: direct grant verify failed: bad size or range. "
		"granted %d bytes @ 0x%lx; wanted %d bytes @ 0x%lx\n",
				g.cp_u.cp_direct.cp_len,
				g.cp_u.cp_direct.cp_start,
				bytes, offset_in);
			return EPERM; // EPERM might be undefined
		}

		/* Verify successful - tell caller what address it is. */
		*offset_result = g.cp_u.cp_direct.cp_start + offset_in;
		*e_granter = granter;
	} else if(g.cp_flags & CPF_MAGIC) {
		/* Currently, it is hardcoded that only VFS and MIB may do
		 * magic grants.  TODO: this should be a system.conf flag.
		 */
		if(granter != VFS_PROC_NR && granter != MIB_PROC_NR) {
			kprintf_stub( // MODIFIED
		"verify_grant: magic grant verify failed: granter (%d) "
		"not allowed\n", granter);
			return EPERM; // EPERM might be undefined
		}

		/* Verify actual grantee. */
		if(g.cp_u.cp_magic.cp_who_to != grantee && grantee != ANY
			&& g.cp_u.cp_direct.cp_who_to != ANY) {
			kprintf_stub( // MODIFIED
		"verify_grant: magic grant verify failed: bad grantee\n");
			return EPERM; // EPERM might be undefined
		}

		/* Verify actual copy range. */
		if((offset_in+bytes < offset_in) ||
		    offset_in+bytes > g.cp_u.cp_magic.cp_len) {
			kprintf_stub( // MODIFIED
		"verify_grant: magic grant verify failed: bad size or range. "
		"granted %d bytes @ 0x%lx; wanted %d bytes @ 0x%lx\n",
				g.cp_u.cp_magic.cp_len,
				g.cp_u.cp_magic.cp_start,
				bytes, offset_in);
			return EPERM; // EPERM might be undefined
		}

		/* Verify successful - tell caller what address it is. */
		*offset_result = g.cp_u.cp_magic.cp_start + offset_in;
		*e_granter = g.cp_u.cp_magic.cp_who_from;
	} else {
		kprintf_stub( // MODIFIED
		"verify_grant: grant verify failed: unknown grant type\n");
		return EPERM; // EPERM might be undefined
	}

	/* If requested, store information regarding soft faults. */
	if (sfinfo != NULL && (sfinfo->try = !!(g.cp_flags & CPF_TRY))) { // MODIFIED (NULL)
		sfinfo->endpt = granter;
		/* FIXME: offsetof may be undefined */
		sfinfo->addr = priv(granter_proc)->s_grant_table +
		    sizeof(g) * grant_idx + K_OFFSETOF(cp_grant_t, cp_faulted);
		sfinfo->value = grant;
	}

	return OK;
}

/*===========================================================================*
 *				safecopy				     *
 *===========================================================================*/
static int safecopy(
  struct proc * caller,
  endpoint_t granter,
  endpoint_t grantee,
  cp_grant_id_t grantid,
  k_size_t bytes, // MODIFIED size_t
  vir_bytes g_offset,
  vir_bytes addr,
  int access			/* CPF_READ for a copy from granter to grantee, CPF_WRITE
				 * for a copy from grantee to granter.
				 */
)
{
	static struct vir_addr v_src, v_dst;
	static vir_bytes v_offset;
	endpoint_t new_granter, *src, *dst;
	int r;
	struct cp_sfinfo sfinfo;

	if(granter == NONE || grantee == NONE) {
		kprintf_stub("safecopy: nonsense processes\n"); // MODIFIED
		return EFAULT; // EFAULT might be undefined
	}

	/* Decide who is src and who is dst. */
	if(access & CPF_READ) {
		src = &granter;
		dst = &grantee;
	} else {
		src = &grantee;
		dst = &granter;
	}

	/* Verify permission exists. */
	if((r=verify_grant(granter, grantee, grantid, bytes, access,
	    g_offset, &v_offset, &new_granter, &sfinfo)) != OK) {
		if(r == ENOTREADY) return r; // ENOTREADY might be undefined
			kprintf_stub( // MODIFIED
		"grant %d verify to copy %d->%d by %d failed: err %d\n",
				grantid, *src, *dst, grantee, r);
		return r;
	}

	/* verify_grant() can redirect the grantee to someone else,
	 * meaning the source or destination changes.
	 */
	granter = new_granter;

	/* Now it's a regular copy. */
	v_src.proc_nr_e = *src;
	v_dst.proc_nr_e = *dst;

	/* Now the offset in virtual addressing is known in 'offset'.
	 * Depending on the access, this is the source or destination
	 * address.
	 */
	if(access & CPF_READ) {
		v_src.offset = v_offset;
		v_dst.offset = (vir_bytes) addr;
	} else {
		v_src.offset = (vir_bytes) addr;
		v_dst.offset = v_offset;
	}

	/* Do the regular copy. */
	if (sfinfo.try) {
		/*
		 * Try copying without transparently faulting in pages.
		 * TODO: while CPF_TRY is meant to protect against deadlocks on
		 * memory-mapped files in file systems, it seems that this case
		 * triggers faults a whole lot more often, resulting in extra
		 * overhead due to retried file system operations.  It might be
		 * a good idea to go through VM even in this case, and have VM
		 * fail (only) if the affected page belongs to a file mapping.
		 */
		r = virtual_copy(&v_src, &v_dst, bytes);
		if (r == EFAULT_SRC || r == EFAULT_DST) { // EFAULT* might be undefined
			/*
			 * Mark the magic grant as having experienced a soft
			 * fault during its lifetime.  The exact value does not
			 * matter, but we use the grant ID (including its
			 * sequence number) as a form of protection in the
			 * light of CPU concurrency.
			 */
			r = data_copy(KERNEL, (vir_bytes)&sfinfo.value,
			    sfinfo.endpt, sfinfo.addr, sizeof(sfinfo.value));
			/*
			 * Failure means the creator of the magic grant messed
			 * up, which can only be unintentional, so report..
			 */
			if (r != OK)
				kprintf_stub("Kernel: writing soft fault marker %d " // MODIFIED
				    "into %d at 0x%lx failed (%d)\n",
				    sfinfo.value, sfinfo.endpt, sfinfo.addr,
				    r);

			return EFAULT; // EFAULT might be undefined
		}
		return r;
	}
	return virtual_copy_vmcheck(caller, &v_src, &v_dst, bytes);
}

/*===========================================================================*
 *				do_safecopy_to				     *
 *===========================================================================*/
int do_safecopy_to(struct proc * caller, message * m_ptr)
{
	return safecopy(caller, m_ptr->m_lsys_krn_safecopy.from_to, caller->p_endpoint,
		(cp_grant_id_t) m_ptr->m_lsys_krn_safecopy.gid,
		m_ptr->m_lsys_krn_safecopy.bytes, m_ptr->m_lsys_krn_safecopy.offset,
		(vir_bytes) m_ptr->m_lsys_krn_safecopy.address, CPF_WRITE);
}

/*===========================================================================*
 *				do_safecopy_from			     *
 *===========================================================================*/
int do_safecopy_from(struct proc * caller, message * m_ptr)
{
	return safecopy(caller, m_ptr->m_lsys_krn_safecopy.from_to, caller->p_endpoint,
		(cp_grant_id_t) m_ptr->m_lsys_krn_safecopy.gid,
		m_ptr->m_lsys_krn_safecopy.bytes, m_ptr->m_lsys_krn_safecopy.offset,
		(vir_bytes) m_ptr->m_lsys_krn_safecopy.address, CPF_READ);
}

/*===========================================================================*
 *				do_vsafecopy				     *
 *===========================================================================*/
int do_vsafecopy(struct proc * caller, message * m_ptr)
{
	static struct vscp_vec vec[SCPVEC_NR];
	static struct vir_addr src, dst;
	int r, i, els;
	k_size_t bytes; // MODIFIED size_t

	/* Set vector copy parameters. */
	src.proc_nr_e = caller->p_endpoint;
<<<<<<< HEAD
	KASSERT(src.proc_nr_e != NONE);
=======
	KASSERT_PLACEHOLDER(src.proc_nr_e != NONE); // MODIFIED
>>>>>>> becbe80f
	src.offset = (vir_bytes) m_ptr->m_lsys_krn_vsafecopy.vec_addr;
	dst.proc_nr_e = KERNEL;
	dst.offset = (vir_bytes) vec;

	/* No. of vector elements. */
	els = m_ptr->m_lsys_krn_vsafecopy.vec_size;
	bytes = els * sizeof(struct vscp_vec);

	/* Obtain vector of copies. */
	if((r=virtual_copy_vmcheck(caller, &src, &dst, bytes)) != OK)
		return r;

	/* Perform safecopies. */
	for(i = 0; i < els; i++) {
		int access;
		endpoint_t granter;
		if(vec[i].v_from == SELF) {
			access = CPF_WRITE;
			granter = vec[i].v_to;
		} else if(vec[i].v_to == SELF) {
			access = CPF_READ;
			granter = vec[i].v_from;
		} else {
			kprintf_stub("vsafecopy: %d: element %d/%d: no SELF found\n", // MODIFIED
				caller->p_endpoint, i, els);
			return EINVAL; // EINVAL might be undefined
		}

		/* Do safecopy for this element. */
		if((r=safecopy(caller, granter, caller->p_endpoint,
			vec[i].v_gid,
			vec[i].v_bytes, vec[i].v_offset,
			vec[i].v_addr, access)) != OK) {
			return r;
		}
	}

	return OK;
}<|MERGE_RESOLUTION|>--- conflicted
+++ resolved
@@ -20,10 +20,7 @@
 
 // Added kernel headers
 #include <minix/kernel_types.h> // For k_size_t, k_errno_t
-<<<<<<< HEAD
 #include <sys/kassert.h>
-=======
->>>>>>> becbe80f
 #include <klib/include/kprintf.h>
 #include <klib/include/kstring.h>
 #include <klib/include/kmemory.h>
@@ -417,11 +414,8 @@
 
 	/* Set vector copy parameters. */
 	src.proc_nr_e = caller->p_endpoint;
-<<<<<<< HEAD
 	KASSERT(src.proc_nr_e != NONE);
-=======
-	KASSERT_PLACEHOLDER(src.proc_nr_e != NONE); // MODIFIED
->>>>>>> becbe80f
+
 	src.offset = (vir_bytes) m_ptr->m_lsys_krn_vsafecopy.vec_addr;
 	dst.proc_nr_e = KERNEL;
 	dst.offset = (vir_bytes) vec;
