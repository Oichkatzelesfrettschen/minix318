/* The kernel call implemented in this file:
 *   m_type:	SYS_VIRCOPY, SYS_PHYSCOPY
 *
 * The parameters for this kernel call are:
 *   m_lsys_krn_sys_copy.src_addr		source offset within segment
 *   m_lsys_krn_sys_copy.src_endpt		source process number
 *   m_lsys_krn_sys_copy.dst_addr		destination offset within segment
 *   m_lsys_krn_sys_copy.dst_endpt		destination process number
 *   m_lsys_krn_sys_copy.nr_bytes		number of bytes to copy
 *   m_lsys_krn_sys_copy.flags
 */

#include "kernel/system.h"
#include "kernel/vm.h"
// #include <assert.h> // Replaced

// Added kernel headers
#include <minix/kernel_types.h> // For k_errno_t or similar if error codes are mapped
<<<<<<< HEAD
#include <sys/kassert.h>
=======
>>>>>>> becbe80f
#include <klib/include/kprintf.h>
#include <klib/include/kstring.h>
#include <klib/include/kmemory.h>


#if (USE_VIRCOPY || USE_PHYSCOPY)

/*===========================================================================*
 *				do_copy					     *
 *===========================================================================*/
int do_copy(struct proc * caller, message * m_ptr)
{
/* Handle sys_vircopy() and sys_physcopy().  Copy data using virtual or
 * physical addressing. Although a single handler function is used, there 
 * are two different kernel calls so that permissions can be checked. 
 */
  struct vir_addr vir_addr[2];	/* virtual source and destination address */
  phys_bytes bytes;		/* number of bytes to copy */
  int i;

#if 0
  if (caller->p_endpoint != PM_PROC_NR && caller->p_endpoint != VFS_PROC_NR &&
	caller->p_endpoint != RS_PROC_NR && caller->p_endpoint != MEM_PROC_NR &&
	caller->p_endpoint != VM_PROC_NR)
  {
	static int first=1;
	if (first)
	{
		first= 0;
		kprintf_stub( // MODIFIED
"do_copy: got request from %d (source %d, destination %d)\n",
			caller->p_endpoint,
			m_ptr->m_lsys_krn_sys_copy.src_endpt,
			m_ptr->m_lsys_krn_sys_copy.dst_endpt);
	}
  }
#endif

  /* Dismember the command message. */
  vir_addr[_SRC_].proc_nr_e = m_ptr->m_lsys_krn_sys_copy.src_endpt;
  vir_addr[_DST_].proc_nr_e = m_ptr->m_lsys_krn_sys_copy.dst_endpt;

  vir_addr[_SRC_].offset = m_ptr->m_lsys_krn_sys_copy.src_addr;
  vir_addr[_DST_].offset = m_ptr->m_lsys_krn_sys_copy.dst_addr;
  bytes = m_ptr->m_lsys_krn_sys_copy.nr_bytes;

  /* Now do some checks for both the source and destination virtual address.
   * This is done once for _SRC_, then once for _DST_. 
   */
  for (i=_SRC_; i<=_DST_; i++) {
	int p;
      /* Check if process number was given implicitly with SELF and is valid. */
      if (vir_addr[i].proc_nr_e == SELF)
	vir_addr[i].proc_nr_e = caller->p_endpoint;
      if (vir_addr[i].proc_nr_e != NONE) {
	if(! isokendpt(vir_addr[i].proc_nr_e, &p)) {
	  kprintf_stub("do_copy: %d: %d not ok endpoint\n", i, vir_addr[i].proc_nr_e); // MODIFIED
          return(EINVAL);  // EINVAL might be undefined
        }
      }
  }

  /* Check for overflow. This would happen for 64K segments and 16-bit 
   * vir_bytes. Especially copying by the PM on do_fork() is affected. 
   */
  if (bytes != (phys_bytes) (vir_bytes) bytes) return(E2BIG); // E2BIG might be undefined

  /* Now try to make the actual virtual copy. */
  if(m_ptr->m_lsys_krn_sys_copy.flags & CP_FLAG_TRY) {
	int r;
<<<<<<< HEAD
	KASSERT(caller->p_endpoint == VFS_PROC_NR);
=======
	KASSERT_PLACEHOLDER(caller->p_endpoint == VFS_PROC_NR); // MODIFIED
>>>>>>> becbe80f
	r = virtual_copy(&vir_addr[_SRC_], &vir_addr[_DST_], bytes);
	if(r == EFAULT_SRC || r == EFAULT_DST) return r = EFAULT; // EFAULT* might be undefined
	return r;
  } else {
	return( virtual_copy_vmcheck(caller, &vir_addr[_SRC_],
			  	&vir_addr[_DST_], bytes) );
  }
}
#endif /* (USE_VIRCOPY || USE_PHYSCOPY) */<|MERGE_RESOLUTION|>--- conflicted
+++ resolved
@@ -16,10 +16,7 @@
 
 // Added kernel headers
 #include <minix/kernel_types.h> // For k_errno_t or similar if error codes are mapped
-<<<<<<< HEAD
 #include <sys/kassert.h>
-=======
->>>>>>> becbe80f
 #include <klib/include/kprintf.h>
 #include <klib/include/kstring.h>
 #include <klib/include/kmemory.h>
@@ -90,11 +87,8 @@
   /* Now try to make the actual virtual copy. */
   if(m_ptr->m_lsys_krn_sys_copy.flags & CP_FLAG_TRY) {
 	int r;
-<<<<<<< HEAD
 	KASSERT(caller->p_endpoint == VFS_PROC_NR);
-=======
-	KASSERT_PLACEHOLDER(caller->p_endpoint == VFS_PROC_NR); // MODIFIED
->>>>>>> becbe80f
+
 	r = virtual_copy(&vir_addr[_SRC_], &vir_addr[_DST_], bytes);
 	if(r == EFAULT_SRC || r == EFAULT_DST) return r = EFAULT; // EFAULT* might be undefined
 	return r;
