/* The kernel calls that are implemented in this file:
 *   m_type:	SYS_SETMCONTEXT
 *   m_type:	SYS_GETMCONTEXT
 *
 * The parameters for SYS_SETMCONTEXT kernel call are:
 *   m_lsys_krn_sys_setmcontext.endpt	# proc endpoint doing call
 *   m_lsys_krn_sys_setmcontext.ctx_ptr	# pointer to mcontext structure
 *
 * The parameters for SYS_GETMCONTEXT kernel call are:
 *   m_lsys_krn_sys_getmcontext.endpt	# proc endpoint doing call
 *   m_lsys_krn_sys_getmcontext.ctx_ptr	# pointer to mcontext structure
 */

#include "kernel/system.h"
// #include <string.h> // Replaced
// #include <assert.h> // Replaced
#include <machine/mcontext.h> // Kept

// Added kernel headers
#include <minix/kernel_types.h> // For k_errno_t or similar if error codes are mapped
<<<<<<< HEAD
#include <sys/kassert.h>
=======
>>>>>>> becbe80f
#include <klib/include/kprintf.h>
#include <klib/include/kstring.h>
#include <klib/include/kmemory.h>


#if USE_MCONTEXT 
/*===========================================================================*
 *			      do_getmcontext				     *
 *===========================================================================*/
int do_getmcontext(struct proc * caller, message * m_ptr)
{
/* Retrieve machine context of a process */

  register struct proc *rp;
  int proc_nr, r;
  mcontext_t mc;

  if (!isokendpt(m_ptr->m_lsys_krn_sys_getmcontext.endpt, &proc_nr))
	return(EINVAL); // EINVAL might be undefined
  if (iskerneln(proc_nr)) return(EPERM); // EPERM might be undefined
  rp = proc_addr(proc_nr);

#if defined(__i386__)
  if (!proc_used_fpu(rp))
	return(OK);	/* No state to copy */
#endif

  /* Get the mcontext structure into our address space.  */
  if ((r = data_copy(m_ptr->m_lsys_krn_sys_getmcontext.endpt,
		m_ptr->m_lsys_krn_sys_getmcontext.ctx_ptr, KERNEL,
		(vir_bytes) &mc, (phys_bytes) sizeof(mcontext_t))) != OK)
	return(r);

  mc.mc_flags = 0;
#if defined(__i386__)
  /* Copy FPU state */
  if (proc_used_fpu(rp)) {
	/* make sure that the FPU context is saved into proc structure first */
	save_fpu(rp);
	mc.mc_flags = (rp->p_misc_flags & MF_FPU_INITIALIZED) ? _MC_FPU_SAVED : 0;
<<<<<<< HEAD
	KASSERT(sizeof(mc.__fpregs.__fp_reg_set) == FPU_XFP_SIZE);
=======
	KASSERT_PLACEHOLDER(sizeof(mc.__fpregs.__fp_reg_set) == FPU_XFP_SIZE); // MODIFIED
>>>>>>> becbe80f
	kmemcpy(&(mc.__fpregs.__fp_reg_set), rp->p_seg.fpu_state, FPU_XFP_SIZE); // MODIFIED
  } 
#endif


  /* Copy the mcontext structure to the user's address space. */
  if ((r = data_copy(KERNEL, (vir_bytes) &mc,
	m_ptr->m_lsys_krn_sys_getmcontext.endpt,
	m_ptr->m_lsys_krn_sys_getmcontext.ctx_ptr,
	(phys_bytes) sizeof(mcontext_t))) != OK)
	return(r);

  return(OK);
}


/*===========================================================================*
 *			      do_setmcontext				     *
 *===========================================================================*/
int do_setmcontext(struct proc * caller, message * m_ptr)
{
/* Set machine context of a process */

  register struct proc *rp;
  int proc_nr, r;
  mcontext_t mc;

  if (!isokendpt(m_ptr->m_lsys_krn_sys_setmcontext.endpt, &proc_nr)) return(EINVAL); // EINVAL might be undefined
  rp = proc_addr(proc_nr);

  /* Get the mcontext structure into our address space.  */
  if ((r = data_copy(m_ptr->m_lsys_krn_sys_setmcontext.endpt,
		m_ptr->m_lsys_krn_sys_setmcontext.ctx_ptr, KERNEL,
		(vir_bytes) &mc, (phys_bytes) sizeof(mcontext_t))) != OK)
	return(r);

#if defined(__i386__)
  /* Copy FPU state */
  if (mc.mc_flags & _MC_FPU_SAVED) {
	rp->p_misc_flags |= MF_FPU_INITIALIZED;
<<<<<<< HEAD
	KASSERT(sizeof(mc.__fpregs.__fp_reg_set) == FPU_XFP_SIZE);
=======
	KASSERT_PLACEHOLDER(sizeof(mc.__fpregs.__fp_reg_set) == FPU_XFP_SIZE); // MODIFIED
>>>>>>> becbe80f
	kmemcpy(rp->p_seg.fpu_state, &(mc.__fpregs.__fp_reg_set), FPU_XFP_SIZE); // MODIFIED
  } else
	rp->p_misc_flags &= ~MF_FPU_INITIALIZED;
  /* force reloading FPU in either case */
  release_fpu(rp);
#endif

  return(OK);
}

#endif<|MERGE_RESOLUTION|>--- conflicted
+++ resolved
@@ -18,10 +18,7 @@
 
 // Added kernel headers
 #include <minix/kernel_types.h> // For k_errno_t or similar if error codes are mapped
-<<<<<<< HEAD
 #include <sys/kassert.h>
-=======
->>>>>>> becbe80f
 #include <klib/include/kprintf.h>
 #include <klib/include/kstring.h>
 #include <klib/include/kmemory.h>
@@ -62,11 +59,8 @@
 	/* make sure that the FPU context is saved into proc structure first */
 	save_fpu(rp);
 	mc.mc_flags = (rp->p_misc_flags & MF_FPU_INITIALIZED) ? _MC_FPU_SAVED : 0;
-<<<<<<< HEAD
 	KASSERT(sizeof(mc.__fpregs.__fp_reg_set) == FPU_XFP_SIZE);
-=======
-	KASSERT_PLACEHOLDER(sizeof(mc.__fpregs.__fp_reg_set) == FPU_XFP_SIZE); // MODIFIED
->>>>>>> becbe80f
+
 	kmemcpy(&(mc.__fpregs.__fp_reg_set), rp->p_seg.fpu_state, FPU_XFP_SIZE); // MODIFIED
   } 
 #endif
@@ -107,11 +101,8 @@
   /* Copy FPU state */
   if (mc.mc_flags & _MC_FPU_SAVED) {
 	rp->p_misc_flags |= MF_FPU_INITIALIZED;
-<<<<<<< HEAD
 	KASSERT(sizeof(mc.__fpregs.__fp_reg_set) == FPU_XFP_SIZE);
-=======
-	KASSERT_PLACEHOLDER(sizeof(mc.__fpregs.__fp_reg_set) == FPU_XFP_SIZE); // MODIFIED
->>>>>>> becbe80f
+
 	kmemcpy(rp->p_seg.fpu_state, &(mc.__fpregs.__fp_reg_set), FPU_XFP_SIZE); // MODIFIED
   } else
 	rp->p_misc_flags &= ~MF_FPU_INITIALIZED;
