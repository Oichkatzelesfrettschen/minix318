#include "dag.h"
#include "defs.h"
#include "exo_cpu.h"
#include "exo_stream.h"
#include "spinlock.h"
#include "types.h"
#include <string.h>

/**
 * @file dag_sched.c
 * @brief Weighted DAG scheduler implementation.
 *
 * Ready nodes are stored in a binary max-heap keyed by the node's
 * scheduling weight.  The scheduler always executes the node with the
 * highest weight whose dependencies are satisfied.
 */

static struct spinlock dag_lock;
#define DAG_HEAP_CAPACITY (PGSIZE / sizeof(struct dag_node *))
static struct dag_node *ready_heap[DAG_HEAP_CAPACITY];
static int ready_size;

static struct exo_sched_ops dag_ops;
static struct exo_stream dag_stream;

<<<<<<< HEAD
/**
 * @brief Return the priority weight of @p n.
 */
static inline int node_weight(struct dag_node *n) { return n->priority; }

/**
 * @brief Initialize a DAG node instance.
 */
=======

/**
 * @brief Get the effective weight of a node.
 */
static inline int node_weight(struct dag_node *n) { return n->priority; }

/** Implementation of ::dag_node_init */
>>>>>>> 6767acac
void dag_node_init(struct dag_node *n, exo_cap ctx) {
  memset(n, 0, sizeof(*n));
  n->ctx = ctx;
}

<<<<<<< HEAD
/**
 * @brief Set the priority value for @p n.
 */
=======
/** Implementation of ::dag_node_set_priority */
>>>>>>> 6767acac
void dag_node_set_priority(struct dag_node *n, int priority) {
  n->priority = priority;
}

<<<<<<< HEAD
/**
 * @brief Set the weight value for @p n.
 */
void dag_node_set_weight(struct dag_node *n, int weight) { n->weight = weight; }

/**
 * @brief Register that @p child depends on @p parent.
 */
=======
/** Set the scheduling weight for a DAG node. */
void dag_node_set_weight(struct dag_node *n, int weight) { n->weight = weight; }


/** Implementation of ::dag_node_set_weight */
void dag_node_set_weight(struct dag_node *n, int weight) {
  n->weight = weight;
}

/** Implementation of ::dag_node_add_dep */
>>>>>>> 6767acac
void dag_node_add_dep(struct dag_node *parent, struct dag_node *child) {
  struct dag_node_list *l = (struct dag_node_list *)kalloc();
  if (!l)
    return;
  l->node = child;
  l->next = parent->children;
  parent->children = l;
  child->pending++;
  if (child->deps == 0)
    child->deps = (struct dag_node **)kalloc();
  if (child->deps)
    child->deps[child->ndeps++] = parent;
}

<<<<<<< HEAD
/** Place @p n into the ready queue ordered by weight. */
=======
static void heap_push(struct dag_node *n) {
  if (ready_size >= DAG_HEAP_CAPACITY) {
    printf("dag_sched: heap_push overflow, node dropped!\n");
    return;
  }
  int i = ready_size++;
  while (i > 0) {
    int p = (i - 1) / 2;
    if (ready_heap[p]->weight >= n->weight)
      break;
    ready_heap[i] = ready_heap[p];
    i = p;
  }
  ready_heap[i] = n;

/**
 * @brief Insert a node into the ready queue by weight.
 */
>>>>>>> 6767acac
static void enqueue_ready(struct dag_node *n) {
  int w = node_weight(n);
  struct dag_node **pp = &ready_head;
  while (*pp && node_weight(*pp) >= w)

    pp = &(*pp)->next;
  n->next = *pp;
  *pp = n;
}

<<<<<<< HEAD
/**
 * @brief Submit a node to the scheduler.
 */
=======
/** Implementation of ::dag_sched_submit */
>>>>>>> 6767acac
void dag_sched_submit(struct dag_node *n) {
  acquire(&dag_lock);

  if (n->pending == 0 && !n->done)
    heap_push(n);
  release(&dag_lock);
}

<<<<<<< HEAD
/** Remove and return the next ready node. */
=======
static struct dag_node *heap_pop(void) {
  if (ready_size == 0)
    return 0;
  struct dag_node *n = ready_heap[0];
  struct dag_node *last = ready_heap[--ready_size];
  int i = 0;
  while (1) {
    int l = 2 * i + 1;
    int r = l + 1;
    if (l >= ready_size)
      break;
    int c = l;
    if (r < ready_size && ready_heap[r]->weight > ready_heap[l]->weight)
      c = r;
    if (last->weight >= ready_heap[c]->weight)
      break;
    ready_heap[i] = ready_heap[c];
    i = c;
  }
  ready_heap[i] = last;
/**
 * @brief Remove the highest priority node from the ready queue.
 *
 * @return Node ready for execution or NULL if none exist.
 */
>>>>>>> 6767acac
static struct dag_node *dequeue_ready(void) {
  struct dag_node *n = ready_head;
  if (n)
    ready_head = n->next;
  return n;
}

<<<<<<< HEAD
/** Mark @p n as complete and update dependents. */
=======
/**
 * @brief Mark a node as finished and update dependents.
 *
 * @param n Node that has completed execution.
 */
>>>>>>> 6767acac
static void dag_mark_done(struct dag_node *n) {
  struct dag_node_list *l;
  n->done = 1;
  for (l = n->children; l; l = l->next) {

    struct dag_node *child = l->node;
    if (--child->pending == 0)
      heap_push(child);
  }
}

/**
 * @brief Yield execution to the next ready node.
 */
static void dag_yield(void) {
  struct dag_node *n;

  acquire(&dag_lock);
  n = heap_pop();
  release(&dag_lock);

  if (!n)
    return;

  exo_yield_to(n->ctx);

  acquire(&dag_lock);
  dag_mark_done(n);
  release(&dag_lock);
}

<<<<<<< HEAD
/** Nothing to do when the scheduler halts. */
static void dag_halt(void) {}

/** Initialize the DAG scheduler and register it with Exo. */
=======
/**
 * @brief Halt the scheduler (no-op).
 */
static void dag_halt(void) {
  /* nothing */
}

/**
 * @brief Set up the DAG scheduler structures and register with Exokernel.
 */
>>>>>>> 6767acac
void dag_sched_init(void) {
  initlock(&dag_lock, "dag");
  ready_size = 0;
  dag_ops.halt = dag_halt;
  dag_ops.yield = dag_yield;
  dag_ops.next = 0;
  dag_stream.head = &dag_ops;
  exo_stream_register(&dag_stream);
}<|MERGE_RESOLUTION|>--- conflicted
+++ resolved
@@ -1,243 +1,245 @@
+/**
+ * @file dag_sched.c
+ * @brief Weighted DAG scheduler implementation.
+ *
+ * Ready nodes are stored in a binary max-heap keyed by each node’s
+ * scheduling weight.  The scheduler always executes the highest-weight
+ * node whose dependencies are satisfied.
+ */
+
 #include "dag.h"
 #include "defs.h"
 #include "exo_cpu.h"
 #include "exo_stream.h"
 #include "spinlock.h"
 #include "types.h"
+#include <stdio.h>
 #include <string.h>
 
-/**
- * @file dag_sched.c
- * @brief Weighted DAG scheduler implementation.
- *
- * Ready nodes are stored in a binary max-heap keyed by the node's
- * scheduling weight.  The scheduler always executes the node with the
- * highest weight whose dependencies are satisfied.
- */
-
+/** Maximum heap size (pointers per page). */
+#define DAG_HEAP_CAPACITY (PGSIZE / sizeof(struct dag_node *))
+
+/** Spinlock protecting the heap and node state. */
 static struct spinlock dag_lock;
-#define DAG_HEAP_CAPACITY (PGSIZE / sizeof(struct dag_node *))
+
+/** Binary max-heap of ready nodes. */
 static struct dag_node *ready_heap[DAG_HEAP_CAPACITY];
+
+/** Current number of elements in the heap. */
 static int ready_size;
 
+/** Exokernel scheduler operations for this DAG scheduler. */
 static struct exo_sched_ops dag_ops;
+
+/** Exokernel stream used to register the scheduler. */
 static struct exo_stream dag_stream;
 
-<<<<<<< HEAD
-/**
- * @brief Return the priority weight of @p n.
- */
-static inline int node_weight(struct dag_node *n) { return n->priority; }
-
-/**
- * @brief Initialize a DAG node instance.
- */
-=======
-
-/**
- * @brief Get the effective weight of a node.
- */
-static inline int node_weight(struct dag_node *n) { return n->priority; }
-
-/** Implementation of ::dag_node_init */
->>>>>>> 6767acac
-void dag_node_init(struct dag_node *n, exo_cap ctx) {
-  memset(n, 0, sizeof(*n));
-  n->ctx = ctx;
-}
-
-<<<<<<< HEAD
-/**
- * @brief Set the priority value for @p n.
- */
-=======
-/** Implementation of ::dag_node_set_priority */
->>>>>>> 6767acac
-void dag_node_set_priority(struct dag_node *n, int priority) {
-  n->priority = priority;
-}
-
-<<<<<<< HEAD
-/**
- * @brief Set the weight value for @p n.
- */
-void dag_node_set_weight(struct dag_node *n, int weight) { n->weight = weight; }
-
-/**
- * @brief Register that @p child depends on @p parent.
- */
-=======
-/** Set the scheduling weight for a DAG node. */
-void dag_node_set_weight(struct dag_node *n, int weight) { n->weight = weight; }
-
-
-/** Implementation of ::dag_node_set_weight */
-void dag_node_set_weight(struct dag_node *n, int weight) {
-  n->weight = weight;
-}
-
-/** Implementation of ::dag_node_add_dep */
->>>>>>> 6767acac
-void dag_node_add_dep(struct dag_node *parent, struct dag_node *child) {
-  struct dag_node_list *l = (struct dag_node_list *)kalloc();
-  if (!l)
-    return;
-  l->node = child;
-  l->next = parent->children;
-  parent->children = l;
-  child->pending++;
-  if (child->deps == 0)
-    child->deps = (struct dag_node **)kalloc();
-  if (child->deps)
-    child->deps[child->ndeps++] = parent;
-}
-
-<<<<<<< HEAD
-/** Place @p n into the ready queue ordered by weight. */
-=======
-static void heap_push(struct dag_node *n) {
-  if (ready_size >= DAG_HEAP_CAPACITY) {
-    printf("dag_sched: heap_push overflow, node dropped!\n");
-    return;
-  }
-  int i = ready_size++;
-  while (i > 0) {
-    int p = (i - 1) / 2;
-    if (ready_heap[p]->weight >= n->weight)
-      break;
-    ready_heap[i] = ready_heap[p];
-    i = p;
-  }
-  ready_heap[i] = n;
-
-/**
- * @brief Insert a node into the ready queue by weight.
- */
->>>>>>> 6767acac
-static void enqueue_ready(struct dag_node *n) {
-  int w = node_weight(n);
-  struct dag_node **pp = &ready_head;
-  while (*pp && node_weight(*pp) >= w)
-
-    pp = &(*pp)->next;
-  n->next = *pp;
-  *pp = n;
-}
-
-<<<<<<< HEAD
-/**
- * @brief Submit a node to the scheduler.
- */
-=======
-/** Implementation of ::dag_sched_submit */
->>>>>>> 6767acac
-void dag_sched_submit(struct dag_node *n) {
-  acquire(&dag_lock);
-
-  if (n->pending == 0 && !n->done)
-    heap_push(n);
-  release(&dag_lock);
-}
-
-<<<<<<< HEAD
-/** Remove and return the next ready node. */
-=======
-static struct dag_node *heap_pop(void) {
-  if (ready_size == 0)
-    return 0;
-  struct dag_node *n = ready_heap[0];
-  struct dag_node *last = ready_heap[--ready_size];
-  int i = 0;
-  while (1) {
-    int l = 2 * i + 1;
-    int r = l + 1;
-    if (l >= ready_size)
-      break;
-    int c = l;
-    if (r < ready_size && ready_heap[r]->weight > ready_heap[l]->weight)
-      c = r;
-    if (last->weight >= ready_heap[c]->weight)
-      break;
-    ready_heap[i] = ready_heap[c];
-    i = c;
-  }
-  ready_heap[i] = last;
-/**
- * @brief Remove the highest priority node from the ready queue.
- *
- * @return Node ready for execution or NULL if none exist.
- */
->>>>>>> 6767acac
-static struct dag_node *dequeue_ready(void) {
-  struct dag_node *n = ready_head;
-  if (n)
-    ready_head = n->next;
-  return n;
-}
-
-<<<<<<< HEAD
-/** Mark @p n as complete and update dependents. */
-=======
-/**
- * @brief Mark a node as finished and update dependents.
- *
- * @param n Node that has completed execution.
- */
->>>>>>> 6767acac
-static void dag_mark_done(struct dag_node *n) {
-  struct dag_node_list *l;
-  n->done = 1;
-  for (l = n->children; l; l = l->next) {
-
-    struct dag_node *child = l->node;
-    if (--child->pending == 0)
-      heap_push(child);
-  }
-}
-
-/**
- * @brief Yield execution to the next ready node.
- */
-static void dag_yield(void) {
-  struct dag_node *n;
-
-  acquire(&dag_lock);
-  n = heap_pop();
-  release(&dag_lock);
-
-  if (!n)
-    return;
-
-  exo_yield_to(n->ctx);
-
-  acquire(&dag_lock);
-  dag_mark_done(n);
-  release(&dag_lock);
-}
-
-<<<<<<< HEAD
-/** Nothing to do when the scheduler halts. */
-static void dag_halt(void) {}
-
-/** Initialize the DAG scheduler and register it with Exo. */
-=======
-/**
- * @brief Halt the scheduler (no-op).
- */
-static void dag_halt(void) {
-  /* nothing */
-}
-
-/**
- * @brief Set up the DAG scheduler structures and register with Exokernel.
- */
->>>>>>> 6767acac
-void dag_sched_init(void) {
-  initlock(&dag_lock, "dag");
-  ready_size = 0;
-  dag_ops.halt = dag_halt;
-  dag_ops.yield = dag_yield;
-  dag_ops.next = 0;
-  dag_stream.head = &dag_ops;
-  exo_stream_register(&dag_stream);
+/**
+ * @brief Retrieve a node’s scheduling weight.
+ * @param n  Pointer to a DAG node.
+ * @return   The node’s weight (higher ⇒ higher priority).
+ */
+static inline int node_weight(const struct dag_node *n)
+{
+    return n->weight;
+}
+
+/**
+ * @brief Initialize a DAG node.
+ * @param n    The node to initialize.
+ * @param ctx  Execution context/capability assigned to this node.
+ *
+ * Zeroes all fields and sets up the context handle.
+ */
+void dag_node_init(struct dag_node *n, exo_cap ctx)
+{
+    memset(n, 0, sizeof(*n));
+    n->ctx = ctx;
+}
+
+/**
+ * @brief Set the priority (informational) of a DAG node.
+ * @param n         Node to update.
+ * @param priority  Arbitrary priority value.
+ */
+void dag_node_set_priority(struct dag_node *n, int priority)
+{
+    n->priority = priority;
+}
+
+/**
+ * @brief Set the scheduling weight of a DAG node.
+ * @param n       Node to update.
+ * @param weight  Weight used to order execution (higher ⇒ runs sooner).
+ */
+void dag_node_set_weight(struct dag_node *n, int weight)
+{
+    n->weight = weight;
+}
+
+/**
+ * @brief Declare a dependency between two nodes.
+ * @param parent  Node that must complete first.
+ * @param child   Node that depends on @p parent.
+ *
+ * Increments @p child’s pending count and links it into @p parent’s
+ * child list.  If memory allocation fails, the dependency is dropped.
+ */
+void dag_node_add_dep(struct dag_node *parent, struct dag_node *child)
+{
+    struct dag_node_list *entry = (struct dag_node_list *)kalloc();
+    if (!entry) {
+        return;
+    }
+    entry->node = child;
+    entry->next = parent->children;
+    parent->children = entry;
+    child->pending++;
+}
+
+/**
+ * @brief Push a ready node into the max-heap.
+ * @param n  Node with no remaining dependencies.
+ *
+ * Maintains heap invariant: parent.weight ≥ child.weight.  If
+ * the heap is full, logs a warning and drops the node.
+ */
+static void heap_push(struct dag_node *n)
+{
+    if (ready_size >= DAG_HEAP_CAPACITY) {
+        printf("dag_sched: heap overflow, node dropped!\n");
+        return;
+    }
+
+    int i = ready_size++;
+    while (i > 0) {
+        int p = (i - 1) / 2;
+        if (node_weight(ready_heap[p]) >= node_weight(n)) {
+            break;
+        }
+        ready_heap[i] = ready_heap[p];
+        i = p;
+    }
+    ready_heap[i] = n;
+}
+
+/**
+ * @brief Pop the highest-weight node from the max-heap.
+ * @return  The next node to execute, or NULL if none are ready.
+ */
+static struct dag_node *heap_pop(void)
+{
+    if (ready_size == 0) {
+        return NULL;
+    }
+
+    struct dag_node *top  = ready_heap[0];
+    struct dag_node *last = ready_heap[--ready_size];
+    int i = 0;
+
+    while (1) {
+        int l = 2*i + 1;
+        if (l >= ready_size) {
+            break;
+        }
+        int c = l;
+        int r = l + 1;
+        if (r < ready_size && node_weight(ready_heap[r]) > node_weight(ready_heap[l])) {
+            c = r;
+        }
+        if (node_weight(last) >= node_weight(ready_heap[c])) {
+            break;
+        }
+        ready_heap[i] = ready_heap[c];
+        i = c;
+    }
+    ready_heap[i] = last;
+    return top;
+}
+
+/**
+ * @brief Submit a node for scheduling.
+ * @param n  Node to schedule.
+ *
+ * If the node has zero pending dependencies and isn’t already done,
+ * it’s pushed into the ready-heap under lock.
+ */
+void dag_sched_submit(struct dag_node *n)
+{
+    acquire(&dag_lock);
+    if (n->pending == 0 && !n->done) {
+        heap_push(n);
+    }
+    release(&dag_lock);
+}
+
+/**
+ * @brief Mark a node as complete and wake dependents.
+ * @param n  The completed node.
+ *
+ * Sets its done flag, decrements each child’s pending count, and
+ * pushes any child with zero pending onto the ready-heap.
+ */
+static void dag_mark_done(struct dag_node *n)
+{
+    n->done = 1;
+    for (struct dag_node_list *l = n->children; l; l = l->next) {
+        struct dag_node *child = l->node;
+        if (--child->pending == 0) {
+            heap_push(child);
+        }
+    }
+}
+
+/**
+ * @brief Yield control to the next ready node.
+ *
+ * Pops the top node from the heap, context-switches to it, then
+ * on its return marks it done (under lock).
+ */
+static void dag_yield(void)
+{
+    struct dag_node *next;
+
+    acquire(&dag_lock);
+    next = heap_pop();
+    release(&dag_lock);
+
+    if (!next) {
+        return;
+    }
+
+    exo_yield_to(next->ctx);
+
+    acquire(&dag_lock);
+    dag_mark_done(next);
+    release(&dag_lock);
+}
+
+/**
+ * @brief Halt the scheduler (no further work).
+ */
+static void dag_halt(void)
+{
+    /* No-op */
+}
+
+/**
+ * @brief Initialize and register the DAG scheduler with Exokernel.
+ *
+ * - Initializes the spinlock and heap size  
+ * - Sets up dag_ops (halt/yield)  
+ * - Registers dag_stream with the Exo framework  
+ */
+void dag_sched_init(void)
+{
+    initlock(&dag_lock, "dag");
+    ready_size = 0;
+
+    dag_ops.halt  = dag_halt;
+    dag_ops.yield = dag_yield;
+    dag_ops.next  = NULL;      /**< Not used in this scheduler */
+
+    dag_stream.head = &dag_ops;
+    exo_stream_register(&dag_stream);
 }