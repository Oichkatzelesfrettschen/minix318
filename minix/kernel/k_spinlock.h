--- conflicted
+++ resolved
@@ -4,30 +4,16 @@
  *
  * This header provides a basic spinlock implementation suitable for short
  * critical sections, particularly in contexts where sleeping is not permissible
-<<<<<<< HEAD
-=======
-<<<<<<< HEAD
-<<<<<<< HEAD
+
  * (e.g., some interrupt handlers or core kernel code before schedulers are fully active).
  * It is designed with SMP considerations, relying on GCC's atomic builtins which
  * typically ensure full memory barriers for sequential consistency.
  * Includes adaptive spinning using `arch_pause()` for supported architectures.
-=======
-=======
->>>>>>> acfb8ad15 (feat: Dev tools, advanced spinlocks, IPC KASSERTs, docs & quality)
->>>>>>> 72dde4f1
  * (e.g., some interrupt handlers or core kernel code before schedulers are
  * fully active). It is designed with SMP considerations, relying on GCC's
  * atomic builtins which typically ensure full memory barriers for sequential
  * consistency. Includes adaptive spinning using `arch_pause()` for supported
  * architectures.
-<<<<<<< HEAD
-=======
-<<<<<<< HEAD
->>>>>>> acfb8ad15 (feat: Dev tools, advanced spinlocks, IPC KASSERTs, docs & quality)
-=======
->>>>>>> acfb8ad15 (feat: Dev tools, advanced spinlocks, IPC KASSERTs, docs & quality)
->>>>>>> 72dde4f1
  */
 #ifndef K_SPINLOCK_H
 #define K_SPINLOCK_H
@@ -36,50 +22,21 @@
 
 /* Include arch-specific definitions, e.g., for arch_pause() */
 #if defined(__i386__) || defined(__x86_64__)
-<<<<<<< HEAD
 #include "arch/i386/include/arch_cpu.h"  // Provides arch_pause for x86
-=======
-<<<<<<< HEAD
-<<<<<<< HEAD
-#include "arch/i386/include/arch_cpu.h" // Provides arch_pause for x86
-=======
-#include "arch/i386/include/arch_cpu.h"  // Provides arch_pause for x86
->>>>>>> acfb8ad15 (feat: Dev tools, advanced spinlocks, IPC KASSERTs, docs & quality)
-=======
-#include "arch/i386/include/arch_cpu.h"  // Provides arch_pause for x86
->>>>>>> acfb8ad15 (feat: Dev tools, advanced spinlocks, IPC KASSERTs, docs & quality)
->>>>>>> 72dde4f1
+
 #else
 /**
  * @brief Placeholder for arch_pause on non-x86 architectures.
  *
-<<<<<<< HEAD
  * For architectures other than i386/x86_64, this function currently acts as a
  * no-op. It can be defined with architecture-specific pause/yield instructions
  * if available to improve spin-wait loop performance.
-=======
-<<<<<<< HEAD
-<<<<<<< HEAD
- * For architectures other than i386/x86_64, this function currently acts as a no-op.
- * It can be defined with architecture-specific pause/yield instructions if available
- * to improve spin-wait loop performance.
-=======
- * For architectures other than i386/x86_64, this function currently acts as a
- * no-op. It can be defined with architecture-specific pause/yield instructions
- * if available to improve spin-wait loop performance.
->>>>>>> acfb8ad15 (feat: Dev tools, advanced spinlocks, IPC KASSERTs, docs & quality)
-=======
- * For architectures other than i386/x86_64, this function currently acts as a
- * no-op. It can be defined with architecture-specific pause/yield instructions
- * if available to improve spin-wait loop performance.
->>>>>>> acfb8ad15 (feat: Dev tools, advanced spinlocks, IPC KASSERTs, docs & quality)
->>>>>>> 72dde4f1
+
  */
 static inline void arch_pause(void) { /* No-op */ }
 #endif
 
 /**
-<<<<<<< HEAD
  * @brief Maximum number of spin iterations before attempting to yield.
  *
  * This threshold is used in `simple_spin_lock` to prevent a CPU from
@@ -121,17 +78,6 @@
  *
  * The spinlock's state is determined by the `locked` member.
  * It also includes basic statistics for acquisitions and contentions.
-=======
-<<<<<<< HEAD
-<<<<<<< HEAD
- * @brief Structure representing a simple spinlock.
- *
- * The spinlock's state is determined by the `locked` member.
-=======
-=======
->>>>>>> acfb8ad15 (feat: Dev tools, advanced spinlocks, IPC KASSERTs, docs & quality)
- * @brief Maximum number of spin iterations before attempting to yield.
- *
  * This threshold is used in `simple_spin_lock` to prevent a CPU from
  * monopolizing resources by spinning indefinitely on a highly contended lock.
  * After this many spins in the inner loop, `kernel_yield()` is called.
@@ -171,16 +117,10 @@
  *
  * The spinlock's state is determined by the `locked` member.
  * It also includes basic statistics for acquisitions and contentions.
-<<<<<<< HEAD
->>>>>>> acfb8ad15 (feat: Dev tools, advanced spinlocks, IPC KASSERTs, docs & quality)
-=======
->>>>>>> acfb8ad15 (feat: Dev tools, advanced spinlocks, IPC KASSERTs, docs & quality)
->>>>>>> 72dde4f1
  * It is crucial that operations on this structure use the provided
  * `simple_spin_*` functions to ensure atomicity and correct memory ordering.
  */
 typedef struct {
-<<<<<<< HEAD
   /**
    * @brief The lock state. 0 for unlocked, 1 for locked.
    *
@@ -197,9 +137,7 @@
   unsigned long contentions;
   /* Future: unsigned long total_spin_cycles; // Could be added with more
    * advanced cycle counting */
-=======
-<<<<<<< HEAD
-<<<<<<< HEAD
+
     /**
      * @brief The lock state. 0 for unlocked, 1 for locked.
      *
@@ -209,7 +147,6 @@
      * `__sync_*` builtins, not by `volatile` itself.
      */
     volatile int locked;
->>>>>>> 72dde4f1
 } simple_spinlock_t;
 
 /**
@@ -221,13 +158,10 @@
  * zero.
  */
 static inline void simple_spin_init(simple_spinlock_t *lock) {
-<<<<<<< HEAD
-=======
+
     // Initialize the lock state to 0 (unlocked).
     lock->locked = 0;
-=======
-=======
->>>>>>> acfb8ad15 (feat: Dev tools, advanced spinlocks, IPC KASSERTs, docs & quality)
+
   /**
    * @brief The lock state. 0 for unlocked, 1 for locked.
    *
@@ -255,19 +189,12 @@
  * zero.
  */
 static inline void simple_spin_init(simple_spinlock_t *lock) {
->>>>>>> 72dde4f1
   // Initialize the lock state to 0 (unlocked).
   lock->locked = 0;
   // Initialize statistics.
   lock->acquisitions = 0;
   lock->contentions = 0;
-<<<<<<< HEAD
-=======
-<<<<<<< HEAD
->>>>>>> acfb8ad15 (feat: Dev tools, advanced spinlocks, IPC KASSERTs, docs & quality)
-=======
->>>>>>> acfb8ad15 (feat: Dev tools, advanced spinlocks, IPC KASSERTs, docs & quality)
->>>>>>> 72dde4f1
+
 }
 
 /**
@@ -278,13 +205,9 @@
  * it will spin (busy-wait) until the lock becomes available.
  * This function is non-recursive; a thread attempting to acquire a lock
  * it already holds will deadlock.
-<<<<<<< HEAD
  * Includes a spin counter and calls `kernel_yield()` if spinning excessively.
  * Also updates lock acquisition and contention statistics.
-=======
-<<<<<<< HEAD
-<<<<<<< HEAD
->>>>>>> 72dde4f1
+
  */
 static inline void simple_spin_lock(simple_spinlock_t *lock) {
   // Attempt to acquire the lock immediately using atomic test-and-set.
@@ -333,14 +256,10 @@
       lock->acquisitions++;  // Lock acquired after spinning.
       return;                // Exit the function, lock is now held.
     }
-<<<<<<< HEAD
-=======
+
     /* Upon successful acquisition (previous value was 0), the lock is now held,
      * and a full memory barrier is implied by __sync_lock_test_and_set.
      */
-=======
-=======
->>>>>>> acfb8ad15 (feat: Dev tools, advanced spinlocks, IPC KASSERTs, docs & quality)
  * Includes a spin counter and calls `kernel_yield()` if spinning excessively.
  * Also updates lock acquisition and contention statistics.
  */
@@ -391,19 +310,11 @@
       lock->acquisitions++;  // Lock acquired after spinning.
       return;                // Exit the function, lock is now held.
     }
->>>>>>> 72dde4f1
     // If __sync_lock_test_and_set still returned non-zero, it means another
     // CPU/thread acquired the lock between our read of lock->locked and our TAS
     // attempt (a race). In this case, the outer while(1) loop continues, and we
     // re-enter the inner spin.
   }
-<<<<<<< HEAD
-=======
-<<<<<<< HEAD
->>>>>>> acfb8ad15 (feat: Dev tools, advanced spinlocks, IPC KASSERTs, docs & quality)
-=======
->>>>>>> acfb8ad15 (feat: Dev tools, advanced spinlocks, IPC KASSERTs, docs & quality)
->>>>>>> 72dde4f1
 }
 
 /**
@@ -414,20 +325,14 @@
  * It must only be called by the thread that currently holds the lock.
  */
 static inline void simple_spin_unlock(simple_spinlock_t *lock) {
-<<<<<<< HEAD
-=======
-<<<<<<< HEAD
-<<<<<<< HEAD
+
     /* Atomically set lock->locked to 0 (unlocked).
      * __sync_lock_release provides a release memory barrier. This ensures that all
      * memory writes made by this thread within the critical section (before this
      * unlock) are visible to other CPUs before the lock is actually released.
      */
     __sync_lock_release(&lock->locked);
-=======
-=======
->>>>>>> acfb8ad15 (feat: Dev tools, advanced spinlocks, IPC KASSERTs, docs & quality)
->>>>>>> 72dde4f1
+
   /* Atomically set lock->locked to 0 (unlocked).
    * __sync_lock_release provides a release memory barrier. This ensures that
    * all memory writes made by this thread within the critical section (before
@@ -435,13 +340,7 @@
    * released.
    */
   __sync_lock_release(&lock->locked);
-<<<<<<< HEAD
-=======
-<<<<<<< HEAD
->>>>>>> acfb8ad15 (feat: Dev tools, advanced spinlocks, IPC KASSERTs, docs & quality)
-=======
->>>>>>> acfb8ad15 (feat: Dev tools, advanced spinlocks, IPC KASSERTs, docs & quality)
->>>>>>> 72dde4f1
+
 }
 
 #endif /* K_SPINLOCK_H */