// #include <assert.h> // Replaced

// Added kernel headers
#include <minix/kernel_types.h>
#include <sys/kassert.h>
#include <klib/include/kprintf.h>
#include <klib/include/kstring.h>
#include <klib/include/kmemory.h>

#include "smp.h"
#include "interrupt.h"
#include "clock.h"

unsigned ncpus;
unsigned ht_per_core;
unsigned bsp_cpu_id;

struct cpu cpus[CONFIG_MAX_CPUS];

/* info passed to another cpu along with a sched ipi */
struct sched_ipi_data {
	volatile u32_t	flags;
	volatile u32_t	data;
};

static struct sched_ipi_data  sched_ipi_data[CONFIG_MAX_CPUS];

#define SCHED_IPI_STOP_PROC	1
#define SCHED_IPI_VM_INHIBIT	2
#define SCHED_IPI_SAVE_CTX	4

static volatile unsigned ap_cpus_booted;

SPINLOCK_DEFINE(big_kernel_lock)
SPINLOCK_DEFINE(boot_lock)

void wait_for_APs_to_finish_booting(void)
{
	unsigned n = 0;
	int i;

	/* check how many cpus are actually alive */
	for (i = 0 ; i < ncpus ; i++) {
		if (cpu_test_flag(i, CPU_IS_READY))
			n++;
	}
	if (n != ncpus)
		kprintf_stub("WARNING only %d out of %d cpus booted\n", n, ncpus); // MODIFIED

	/* we must let the other CPUs to run in kernel mode first */
	BKL_UNLOCK();
	while (ap_cpus_booted != (n - 1))
		arch_pause();
	/* now we have to take the lock again as we continue execution */
	BKL_LOCK();
}

void ap_boot_finished(unsigned cpu)
{
	ap_cpus_booted++;
}

void smp_ipi_halt_handler(void)
{
	ipi_ack();
	stop_local_timer();
	arch_smp_halt_cpu();
}

void smp_schedule(unsigned cpu)
{
	arch_send_smp_schedule_ipi(cpu);
}

void smp_sched_handler(void);

/*
 * tell another cpu about a task to do and return only after the cpu acks that
 * the task is finished. Also wait before it finishes task sent by another cpu
 * to the same one.
 */
static void smp_schedule_sync(struct proc * p, unsigned task)
{
	unsigned cpu = p->p_cpu;
	unsigned mycpu = cpuid;

	KASSERT(cpu != mycpu);
<<<<<<< HEAD
=======

>>>>>>> f9b0f9cc
	/*
	 * if some other cpu made a request to the same cpu, wait until it is
	 * done before proceeding
	 */
	if (sched_ipi_data[cpu].flags != 0) {
		BKL_UNLOCK();
		while (sched_ipi_data[cpu].flags != 0) {
			if (sched_ipi_data[mycpu].flags) {
				BKL_LOCK();
				smp_sched_handler();
				BKL_UNLOCK();
			}
		}
		BKL_LOCK();
	}

	sched_ipi_data[cpu].data = (u32_t) p;
	sched_ipi_data[cpu].flags |= task;
	__insn_barrier();
	arch_send_smp_schedule_ipi(cpu);

	/* wait until the destination cpu finishes its job */
	BKL_UNLOCK();
	while (sched_ipi_data[cpu].flags != 0) {
		if (sched_ipi_data[mycpu].flags) {
			BKL_LOCK();
			smp_sched_handler();
			BKL_UNLOCK();
		}
	}
	BKL_LOCK();
}

void smp_schedule_stop_proc(struct proc * p)
{
	if (proc_is_runnable(p))
		smp_schedule_sync(p, SCHED_IPI_STOP_PROC);
	else
		RTS_SET(p, RTS_PROC_STOP);
	KASSERT(RTS_ISSET(p, RTS_PROC_STOP));
}

void smp_schedule_vminhibit(struct proc * p)
{
	if (proc_is_runnable(p))
		smp_schedule_sync(p, SCHED_IPI_VM_INHIBIT);
	else
		RTS_SET(p, RTS_VMINHIBIT);
	KASSERT(RTS_ISSET(p, RTS_VMINHIBIT));
}

void smp_schedule_stop_proc_save_ctx(struct proc * p)
{
	/*
	 * stop the processes and force the complete context of the process to
	 * be saved (i.e. including FPU state and such)
	 */
	smp_schedule_sync(p, SCHED_IPI_STOP_PROC | SCHED_IPI_SAVE_CTX);
	KASSERT(RTS_ISSET(p, RTS_PROC_STOP));
<<<<<<< HEAD
=======

>>>>>>> f9b0f9cc
}

void smp_schedule_migrate_proc(struct proc * p, unsigned dest_cpu)
{
	/*
	 * stop the processes and force the complete context of the process to
	 * be saved (i.e. including FPU state and such)
	 */
	smp_schedule_sync(p, SCHED_IPI_STOP_PROC | SCHED_IPI_SAVE_CTX);
	KASSERT(RTS_ISSET(p, RTS_PROC_STOP));
<<<<<<< HEAD
	
=======

>>>>>>> f9b0f9cc
	/* assign the new cpu and let the process run again */
	p->p_cpu = dest_cpu;
	RTS_UNSET(p, RTS_PROC_STOP);
}

void smp_sched_handler(void)
{
	unsigned flgs;
	unsigned cpu = cpuid;

	flgs = sched_ipi_data[cpu].flags;

	if (flgs) {
		struct proc * p;
		p = (struct proc *)sched_ipi_data[cpu].data;

		if (flgs & SCHED_IPI_STOP_PROC) {
			RTS_SET(p, RTS_PROC_STOP);
		}
		if (flgs & SCHED_IPI_SAVE_CTX) {
			/* all context has been saved already, FPU remains */
			if (proc_used_fpu(p) &&
					get_cpulocal_var(fpu_owner) == p) {
				disable_fpu_exception();
				save_local_fpu(p, FALSE /*retain*/);
				/* we're preparing to migrate somewhere else */
				release_fpu(p);
			}
		}
		if (flgs & SCHED_IPI_VM_INHIBIT) {
			RTS_SET(p, RTS_VMINHIBIT);
		}
	}

	__insn_barrier();
	sched_ipi_data[cpu].flags = 0;
}

/*
 * This function gets always called only after smp_sched_handler() has been
 * already called. It only serves the purpose of acknowledging the IPI and
 * preempting the current process if the CPU was not idle.
 */
void smp_ipi_sched_handler(void)
{
	struct proc * curr;

	ipi_ack();

	curr = get_cpulocal_var(proc_ptr);
	if (curr->p_endpoint != IDLE) {
		RTS_SET(curr, RTS_PREEMPTED);
	}
}<|MERGE_RESOLUTION|>--- conflicted
+++ resolved
@@ -6,6 +6,14 @@
 #include <klib/include/kprintf.h>
 #include <klib/include/kstring.h>
 #include <klib/include/kmemory.h>
+// #include <assert.h> // Replaced
+
+// Added kernel headers
+#include <minix/kernel_types.h>
+#include <sys/kassert.h>
+#include <klib/include/kprintf.h>
+#include <klib/include/kstring.h>
+#include <klib/include/kmemory.h>
 
 #include "smp.h"
 #include "interrupt.h"
@@ -45,6 +53,7 @@
 			n++;
 	}
 	if (n != ncpus)
+		kprintf_stub("WARNING only %d out of %d cpus booted\n", n, ncpus); // MODIFIED
 		kprintf_stub("WARNING only %d out of %d cpus booted\n", n, ncpus); // MODIFIED
 
 	/* we must let the other CPUs to run in kernel mode first */
@@ -85,10 +94,6 @@
 	unsigned mycpu = cpuid;
 
 	KASSERT(cpu != mycpu);
-<<<<<<< HEAD
-=======
-
->>>>>>> f9b0f9cc
 	/*
 	 * if some other cpu made a request to the same cpu, wait until it is
 	 * done before proceeding
@@ -129,6 +134,7 @@
 	else
 		RTS_SET(p, RTS_PROC_STOP);
 	KASSERT(RTS_ISSET(p, RTS_PROC_STOP));
+	KASSERT(RTS_ISSET(p, RTS_PROC_STOP));
 }
 
 void smp_schedule_vminhibit(struct proc * p)
@@ -138,6 +144,7 @@
 	else
 		RTS_SET(p, RTS_VMINHIBIT);
 	KASSERT(RTS_ISSET(p, RTS_VMINHIBIT));
+	KASSERT(RTS_ISSET(p, RTS_VMINHIBIT));
 }
 
 void smp_schedule_stop_proc_save_ctx(struct proc * p)
@@ -148,10 +155,6 @@
 	 */
 	smp_schedule_sync(p, SCHED_IPI_STOP_PROC | SCHED_IPI_SAVE_CTX);
 	KASSERT(RTS_ISSET(p, RTS_PROC_STOP));
-<<<<<<< HEAD
-=======
-
->>>>>>> f9b0f9cc
 }
 
 void smp_schedule_migrate_proc(struct proc * p, unsigned dest_cpu)
@@ -162,11 +165,7 @@
 	 */
 	smp_schedule_sync(p, SCHED_IPI_STOP_PROC | SCHED_IPI_SAVE_CTX);
 	KASSERT(RTS_ISSET(p, RTS_PROC_STOP));
-<<<<<<< HEAD
 	
-=======
-
->>>>>>> f9b0f9cc
 	/* assign the new cpu and let the process run again */
 	p->p_cpu = dest_cpu;
 	RTS_UNSET(p, RTS_PROC_STOP);
