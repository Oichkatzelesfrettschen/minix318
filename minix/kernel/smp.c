// #include <assert.h> // Replaced

// Added kernel headers
#include <minix/kernel_types.h>
<<<<<<< HEAD
#include <sys/kassert.h>
=======
>>>>>>> becbe80f
#include <klib/include/kprintf.h>
#include <klib/include/kstring.h>
#include <klib/include/kmemory.h>

#include "smp.h"
#include "interrupt.h"
#include "clock.h"

unsigned ncpus;
unsigned ht_per_core;
unsigned bsp_cpu_id;

struct cpu cpus[CONFIG_MAX_CPUS];

/* info passed to another cpu along with a sched ipi */
struct sched_ipi_data {
	volatile u32_t	flags;
	volatile u32_t	data;
};

static struct sched_ipi_data  sched_ipi_data[CONFIG_MAX_CPUS];

#define SCHED_IPI_STOP_PROC	1
#define SCHED_IPI_VM_INHIBIT	2
#define SCHED_IPI_SAVE_CTX	4

static volatile unsigned ap_cpus_booted;

SPINLOCK_DEFINE(big_kernel_lock)
SPINLOCK_DEFINE(boot_lock)

void wait_for_APs_to_finish_booting(void)
{
	unsigned n = 0;
	int i;

	/* check how many cpus are actually alive */
	for (i = 0 ; i < ncpus ; i++) {
		if (cpu_test_flag(i, CPU_IS_READY))
			n++;
	}
	if (n != ncpus)
		kprintf_stub("WARNING only %d out of %d cpus booted\n", n, ncpus); // MODIFIED

	/* we must let the other CPUs to run in kernel mode first */
	BKL_UNLOCK();
	while (ap_cpus_booted != (n - 1))
		arch_pause();
	/* now we have to take the lock again as we continue execution */
	BKL_LOCK();
}

void ap_boot_finished(unsigned cpu)
{
	ap_cpus_booted++;
}

void smp_ipi_halt_handler(void)
{
	ipi_ack();
	stop_local_timer();
	arch_smp_halt_cpu();
}

void smp_schedule(unsigned cpu)
{
	arch_send_smp_schedule_ipi(cpu);
}

void smp_sched_handler(void);

/*
 * tell another cpu about a task to do and return only after the cpu acks that
 * the task is finished. Also wait before it finishes task sent by another cpu
 * to the same one.
 */
static void smp_schedule_sync(struct proc * p, unsigned task)
{
	unsigned cpu = p->p_cpu;
	unsigned mycpu = cpuid;

<<<<<<< HEAD
	KASSERT(cpu != mycpu);
=======
	KASSERT_PLACEHOLDER(cpu != mycpu); // MODIFIED
>>>>>>> becbe80f
	/*
	 * if some other cpu made a request to the same cpu, wait until it is
	 * done before proceeding
	 */
	if (sched_ipi_data[cpu].flags != 0) {
		BKL_UNLOCK();
		while (sched_ipi_data[cpu].flags != 0) {
			if (sched_ipi_data[mycpu].flags) {
				BKL_LOCK();
				smp_sched_handler();
				BKL_UNLOCK();
			}
		}
		BKL_LOCK();
	}

	sched_ipi_data[cpu].data = (u32_t) p;
	sched_ipi_data[cpu].flags |= task;
	__insn_barrier();
	arch_send_smp_schedule_ipi(cpu);

	/* wait until the destination cpu finishes its job */
	BKL_UNLOCK();
	while (sched_ipi_data[cpu].flags != 0) {
		if (sched_ipi_data[mycpu].flags) {
			BKL_LOCK();
			smp_sched_handler();
			BKL_UNLOCK();
		}
	}
	BKL_LOCK();
}

void smp_schedule_stop_proc(struct proc * p)
{
	if (proc_is_runnable(p))
		smp_schedule_sync(p, SCHED_IPI_STOP_PROC);
	else
		RTS_SET(p, RTS_PROC_STOP);
<<<<<<< HEAD
	KASSERT(RTS_ISSET(p, RTS_PROC_STOP));
=======
	KASSERT_PLACEHOLDER(RTS_ISSET(p, RTS_PROC_STOP)); // MODIFIED
>>>>>>> becbe80f
}

void smp_schedule_vminhibit(struct proc * p)
{
	if (proc_is_runnable(p))
		smp_schedule_sync(p, SCHED_IPI_VM_INHIBIT);
	else
		RTS_SET(p, RTS_VMINHIBIT);
<<<<<<< HEAD
	KASSERT(RTS_ISSET(p, RTS_VMINHIBIT));
=======
	KASSERT_PLACEHOLDER(RTS_ISSET(p, RTS_VMINHIBIT)); // MODIFIED
>>>>>>> becbe80f
}

void smp_schedule_stop_proc_save_ctx(struct proc * p)
{
	/*
	 * stop the processes and force the complete context of the process to
	 * be saved (i.e. including FPU state and such)
	 */
	smp_schedule_sync(p, SCHED_IPI_STOP_PROC | SCHED_IPI_SAVE_CTX);
<<<<<<< HEAD
	KASSERT(RTS_ISSET(p, RTS_PROC_STOP));
=======
	KASSERT_PLACEHOLDER(RTS_ISSET(p, RTS_PROC_STOP)); // MODIFIED
>>>>>>> becbe80f
}

void smp_schedule_migrate_proc(struct proc * p, unsigned dest_cpu)
{
	/*
	 * stop the processes and force the complete context of the process to
	 * be saved (i.e. including FPU state and such)
	 */
	smp_schedule_sync(p, SCHED_IPI_STOP_PROC | SCHED_IPI_SAVE_CTX);
<<<<<<< HEAD
	KASSERT(RTS_ISSET(p, RTS_PROC_STOP));
=======
	KASSERT_PLACEHOLDER(RTS_ISSET(p, RTS_PROC_STOP)); // MODIFIED
>>>>>>> becbe80f
	
	/* assign the new cpu and let the process run again */
	p->p_cpu = dest_cpu;
	RTS_UNSET(p, RTS_PROC_STOP);
}

void smp_sched_handler(void)
{
	unsigned flgs;
	unsigned cpu = cpuid;

	flgs = sched_ipi_data[cpu].flags;

	if (flgs) {
		struct proc * p;
		p = (struct proc *)sched_ipi_data[cpu].data;

		if (flgs & SCHED_IPI_STOP_PROC) {
			RTS_SET(p, RTS_PROC_STOP);
		}
		if (flgs & SCHED_IPI_SAVE_CTX) {
			/* all context has been saved already, FPU remains */
			if (proc_used_fpu(p) &&
					get_cpulocal_var(fpu_owner) == p) {
				disable_fpu_exception();
				save_local_fpu(p, FALSE /*retain*/);
				/* we're preparing to migrate somewhere else */
				release_fpu(p);
			}
		}
		if (flgs & SCHED_IPI_VM_INHIBIT) {
			RTS_SET(p, RTS_VMINHIBIT);
		}
	}

	__insn_barrier();
	sched_ipi_data[cpu].flags = 0;
}

/*
 * This function gets always called only after smp_sched_handler() has been
 * already called. It only serves the purpose of acknowledging the IPI and
 * preempting the current process if the CPU was not idle.
 */
void smp_ipi_sched_handler(void)
{
	struct proc * curr;

	ipi_ack();

	curr = get_cpulocal_var(proc_ptr);
	if (curr->p_endpoint != IDLE) {
		RTS_SET(curr, RTS_PREEMPTED);
	}
}<|MERGE_RESOLUTION|>--- conflicted
+++ resolved
@@ -2,10 +2,7 @@
 
 // Added kernel headers
 #include <minix/kernel_types.h>
-<<<<<<< HEAD
 #include <sys/kassert.h>
-=======
->>>>>>> becbe80f
 #include <klib/include/kprintf.h>
 #include <klib/include/kstring.h>
 #include <klib/include/kmemory.h>
@@ -87,11 +84,8 @@
 	unsigned cpu = p->p_cpu;
 	unsigned mycpu = cpuid;
 
-<<<<<<< HEAD
 	KASSERT(cpu != mycpu);
-=======
-	KASSERT_PLACEHOLDER(cpu != mycpu); // MODIFIED
->>>>>>> becbe80f
+
 	/*
 	 * if some other cpu made a request to the same cpu, wait until it is
 	 * done before proceeding
@@ -131,11 +125,7 @@
 		smp_schedule_sync(p, SCHED_IPI_STOP_PROC);
 	else
 		RTS_SET(p, RTS_PROC_STOP);
-<<<<<<< HEAD
 	KASSERT(RTS_ISSET(p, RTS_PROC_STOP));
-=======
-	KASSERT_PLACEHOLDER(RTS_ISSET(p, RTS_PROC_STOP)); // MODIFIED
->>>>>>> becbe80f
 }
 
 void smp_schedule_vminhibit(struct proc * p)
@@ -144,11 +134,7 @@
 		smp_schedule_sync(p, SCHED_IPI_VM_INHIBIT);
 	else
 		RTS_SET(p, RTS_VMINHIBIT);
-<<<<<<< HEAD
 	KASSERT(RTS_ISSET(p, RTS_VMINHIBIT));
-=======
-	KASSERT_PLACEHOLDER(RTS_ISSET(p, RTS_VMINHIBIT)); // MODIFIED
->>>>>>> becbe80f
 }
 
 void smp_schedule_stop_proc_save_ctx(struct proc * p)
@@ -158,11 +144,8 @@
 	 * be saved (i.e. including FPU state and such)
 	 */
 	smp_schedule_sync(p, SCHED_IPI_STOP_PROC | SCHED_IPI_SAVE_CTX);
-<<<<<<< HEAD
 	KASSERT(RTS_ISSET(p, RTS_PROC_STOP));
-=======
-	KASSERT_PLACEHOLDER(RTS_ISSET(p, RTS_PROC_STOP)); // MODIFIED
->>>>>>> becbe80f
+
 }
 
 void smp_schedule_migrate_proc(struct proc * p, unsigned dest_cpu)
@@ -172,12 +155,8 @@
 	 * be saved (i.e. including FPU state and such)
 	 */
 	smp_schedule_sync(p, SCHED_IPI_STOP_PROC | SCHED_IPI_SAVE_CTX);
-<<<<<<< HEAD
 	KASSERT(RTS_ISSET(p, RTS_PROC_STOP));
-=======
-	KASSERT_PLACEHOLDER(RTS_ISSET(p, RTS_PROC_STOP)); // MODIFIED
->>>>>>> becbe80f
-	
+
 	/* assign the new cpu and let the process run again */
 	p->p_cpu = dest_cpu;
 	RTS_UNSET(p, RTS_PROC_STOP);
