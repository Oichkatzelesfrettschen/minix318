--- conflicted
+++ resolved
@@ -1,495 +1,248 @@
 #ifndef PROC_H
 #define PROC_H
 
-#include <minix/const.h>  // Kept
-// #include <sys/cdefs.h> // Removed
-
+#include <minix/const.h>       /* MINIX constants */
 #ifndef __ASSEMBLY__
 
-/* Here is the declaration of the process table.  It contains all process
- * data, including registers, flags, scheduling priority, memory map,
- * accounting, message passing (IPC) information, and so on.
+/** @file proc.h
+ *  @brief Process table definition, runtime flags, and IPC primitives.
  *
- * Many assembly code routines reference fields in it.  The offsets to these
- * fields are defined in the assembler include file sconst.h.  When changing
- * struct proc, be sure to change sconst.h to match.
+ *  The process table contains per-process state:
+ *    - CPU registers, segment descriptors
+ *    - Scheduling parameters and accounting
+ *    - IPC (message passing) buffers and flags
+ *    - Signal handling state
+ *    - VM request state
+ *
+ *  Offsets of struct proc fields used in assembly are defined in sconst.h.
+ *  Update sconst.h when modifying this file.
  */
-<<<<<<< HEAD
-#include <minix/com.h>     // Kept
-#include <minix/portio.h>  // Kept for now (for phys_bytes, etc.)
-
-#include "const.h"  // Kept (local kernel header)
-#include "priv.h"   // Kept (local kernel header)
-=======
-#include <minix/com.h>    // Kept
-#include <minix/portio.h> // Kept for now (for phys_bytes, etc.)
-
-#include "const.h" // Kept (local kernel header)
-#include "priv.h"  // Kept (local kernel header)
->>>>>>> 72dde4f1
-
-// Added kernel headers
+
+#include <minix/com.h>          /* message and endpoint types */
+#include <minix/portio.h>       /* phys_bytes, port I/O types */
+#include "const.h"              /* local kernel constants */
+#include "priv.h"               /* privilege structure */
+
+#include <minix/kernel_types.h> /* k_clock_t, k_sigset_t */
 #include <klib/include/kmemory.h>
 #include <klib/include/kprintf.h>
 #include <klib/include/kstring.h>
-<<<<<<< HEAD
-#include <minix/kernel_types.h>  // For k_clock_t, k_sigset_t
-=======
-#include <minix/kernel_types.h> // For k_clock_t, k_sigset_t
->>>>>>> 72dde4f1
-
-#include "kernel/k_spinlock_irq.h" /* For spinlock_irq_t */
-
+#include "kernel/k_spinlock_irq.h" /* spinlock_irq_t */
+
+#ifdef __cplusplus
+extern "C" {
+#endif
+
+/** Process table entry. */
 struct proc {
-  struct stackframe_s p_reg;   /* process' registers saved in stack frame */
-  struct segframe p_seg;       /* segment descriptors */
-  proc_nr_t p_nr;              /* number of this process (for fast access) */
-  struct priv *p_priv;         /* system privileges structure */
-  volatile u32_t p_rts_flags;  /* process is runnable only if zero */
-  volatile u32_t p_misc_flags; /* flags that do not suspend the process */
-
-  char p_priority;            /* current process priority */
-  u64_t p_cpu_time_left;      /* time left to use the cpu */
-  unsigned p_quantum_size_ms; /* assigned time quantum in ms
-                                 FIXME remove this */
-  struct proc *p_scheduler;   /* who should get out of quantum msg */
-  unsigned p_cpu;             /* what CPU is the process running on */
+    struct stackframe_s   p_reg;           /**< Saved user registers */
+    struct segframe       p_seg;           /**< Segment descriptors */
+    proc_nr_t             p_nr;            /**< Numeric process slot */
+    struct priv          *p_priv;          /**< Privilege pointer */
+    volatile u32_t        p_rts_flags;     /**< RTS flags (runnable iff zero) */
+    volatile u32_t        p_misc_flags;    /**< Miscellaneous flags */
+
+    char                  p_priority;      /**< Dynamic scheduling priority */
+    u64_t                 p_cpu_time_left; /**< CPU ticks remaining */
+    unsigned              p_quantum_size_ms; /**< Time quantum in ms */
+    struct proc          *p_scheduler;     /**< Kernel scheduler endpoint */
+    unsigned              p_cpu;           /**< Current CPU ID */
+
 #ifdef CONFIG_SMP
-  bitchunk_t p_cpu_mask[BITMAP_CHUNKS(CONFIG_MAX_CPUS)];  /* what CPUs is the
-                                                             process allowed to
-                                                             run on */
-  bitchunk_t p_stale_tlb[BITMAP_CHUNKS(CONFIG_MAX_CPUS)]; /* On which cpu are
-                                possibly stale entries from this process and has
-                                to be fresed the next kernel touches this
-                                processes memory
-                                 */
-#endif
-
-  /* Accounting statistics that get passed to the process' scheduler */
-  struct {
-    u64_t enter_queue;   /* time when enqueued (cycles) */
-    u64_t time_in_queue; /* time spent in queue */
-    unsigned long dequeues;
-    unsigned long ipc_sync;
-    unsigned long ipc_async;
-    unsigned long preempted;
-  } p_accounting;
-
-<<<<<<< HEAD
-  k_clock_t p_dequeued;
-      /* uptime at which process was last dequeued */  // MODIFIED clock_t
-
-  k_clock_t p_user_time; /* user time in ticks */  // MODIFIED clock_t
-  k_clock_t p_sys_time; /* sys time in ticks */    // MODIFIED clock_t
-
-  k_clock_t p_virt_left;
-      /* number of ticks left on virtual timer */  // MODIFIED clock_t
-  k_clock_t p_prof_left;
-      /* number of ticks left on profile timer */  // MODIFIED clock_t
-=======
-<<<<<<< HEAD
-<<<<<<< HEAD
-  k_clock_t p_dequeued;
-      /* uptime at which process was last dequeued */ // MODIFIED clock_t
-  k_clock_t p_dequeued;
-      /* uptime at which process was last dequeued */ // MODIFIED clock_t
-
-  k_clock_t p_user_time; /* user time in ticks */ // MODIFIED clock_t
-  k_clock_t p_sys_time; /* sys time in ticks */   // MODIFIED clock_t
-  k_clock_t p_user_time; /* user time in ticks */ // MODIFIED clock_t
-  k_clock_t p_sys_time; /* sys time in ticks */   // MODIFIED clock_t
-
-  k_clock_t p_virt_left;
-      /* number of ticks left on virtual timer */ // MODIFIED clock_t
-  k_clock_t p_prof_left;
-      /* number of ticks left on profile timer */ // MODIFIED clock_t
-  k_clock_t p_virt_left;
-      /* number of ticks left on virtual timer */ // MODIFIED clock_t
-  k_clock_t p_prof_left;
-      /* number of ticks left on profile timer */ // MODIFIED clock_t
-=======
-  k_clock_t p_dequeued;
-  /* uptime at which process was last dequeued */ // MODIFIED clock_t
-
-  k_clock_t p_user_time; /* user time in ticks */ // MODIFIED clock_t
-  k_clock_t p_sys_time; /* sys time in ticks */   // MODIFIED clock_t
-
-  k_clock_t p_virt_left;
-  /* number of ticks left on virtual timer */ // MODIFIED clock_t
-  k_clock_t p_prof_left;
-  /* number of ticks left on profile timer */ // MODIFIED clock_t
->>>>>>> acfb8ad15 (feat: Dev tools, advanced spinlocks, IPC KASSERTs, docs & quality)
-
-  u64_t p_cycles;       /* how many cycles did the process use */
-  u64_t p_kcall_cycles; /* kernel cycles caused by this proc (kcall) */
-  u64_t p_kipc_cycles;  /* cycles caused by this proc (ipc) */
-
-  u64_t p_tick_cycles;    /* cycles accumulated for up to a clock tick */
-  struct cpuavg p_cpuavg; /* running CPU average, for ps(1) */
-
-  struct proc *p_nextready; /* pointer to next ready process */
-  struct proc *p_caller_q;  /* head of list of procs wishing to send */
-  struct proc *p_q_link;    /* link to next proc wishing to send */
-  endpoint_t p_getfrom_e;   /* from whom does process want to receive? */
-  endpoint_t p_sendto_e;    /* to whom does process want to send? */
-
-  k_sigset_t p_pending;
-  /* bit map for pending kernel signals */ // MODIFIED sigset_t
-  /**
-   * @brief IRQ-safe spinlock protecting signal-related state.
-   * This lock serializes access to signal fields such as `p_pending`,
-   * `s_sig_pending` (via `priv(rp)`), and associated RTS flags
-   * (e.g., `RTS_SIGNALED`, `RTS_SIG_PENDING`).
-   * Being an IRQ-safe spinlock (`spinlock_irq_t`), local CPU interrupts
-   * are disabled while the lock is held, which is achieved by using
-   * `spin_lock_irqsave()` and `spin_unlock_irqrestore()`.
-   */
-  spinlock_irq_t p_sig_lock;
-
-  char p_name[PROC_NAME_LEN]; /* name of the process, including \0 */
-
-  endpoint_t p_endpoint;      /* endpoint number, generation-aware */
-
-=======
-  k_clock_t p_dequeued;
-  /* uptime at which process was last dequeued */ // MODIFIED clock_t
-
-  k_clock_t p_user_time; /* user time in ticks */ // MODIFIED clock_t
-  k_clock_t p_sys_time; /* sys time in ticks */   // MODIFIED clock_t
-
-  k_clock_t p_virt_left;
-  /* number of ticks left on virtual timer */ // MODIFIED clock_t
-  k_clock_t p_prof_left;
-  /* number of ticks left on profile timer */ // MODIFIED clock_t
->>>>>>> 72dde4f1
-
-  u64_t p_cycles;       /* how many cycles did the process use */
-  u64_t p_kcall_cycles; /* kernel cycles caused by this proc (kcall) */
-  u64_t p_kipc_cycles;  /* cycles caused by this proc (ipc) */
-
-  u64_t p_tick_cycles;    /* cycles accumulated for up to a clock tick */
-  struct cpuavg p_cpuavg; /* running CPU average, for ps(1) */
-
-  struct proc *p_nextready; /* pointer to next ready process */
-  struct proc *p_caller_q;  /* head of list of procs wishing to send */
-  struct proc *p_q_link;    /* link to next proc wishing to send */
-  endpoint_t p_getfrom_e;   /* from whom does process want to receive? */
-  endpoint_t p_sendto_e;    /* to whom does process want to send? */
-
-  k_sigset_t p_pending;
-<<<<<<< HEAD
-      /* bit map for pending kernel signals */  // MODIFIED sigset_t
-=======
-  /* bit map for pending kernel signals */ // MODIFIED sigset_t
->>>>>>> 72dde4f1
-  /**
-   * @brief IRQ-safe spinlock protecting signal-related state.
-   * This lock serializes access to signal fields such as `p_pending`,
-   * `s_sig_pending` (via `priv(rp)`), and associated RTS flags
-   * (e.g., `RTS_SIGNALED`, `RTS_SIG_PENDING`).
-   * Being an IRQ-safe spinlock (`spinlock_irq_t`), local CPU interrupts
-   * are disabled while the lock is held, which is achieved by using
-   * `spin_lock_irqsave()` and `spin_unlock_irqrestore()`.
-   */
-  spinlock_irq_t p_sig_lock;
-
-  char p_name[PROC_NAME_LEN]; /* name of the process, including \0 */
-
-  endpoint_t p_endpoint; /* endpoint number, generation-aware */
-
-<<<<<<< HEAD
-=======
->>>>>>> acfb8ad15 (feat: Dev tools, advanced spinlocks, IPC KASSERTs, docs & quality)
->>>>>>> 72dde4f1
-  message p_sendmsg;          /* Message from this process if SENDING */
-  message p_delivermsg;       /* Message for this process if MF_DELIVERMSG */
-  vir_bytes p_delivermsg_vir; /* Virtual addr this proc wants message at */
-
-  /* If handler functions detect a process wants to do something with
-   * memory that isn't present, VM has to fix it. Until it has asked
-   * what needs to be done and fixed it, save necessary state here.
-   *
-   * The requester gets a copy of its request message in reqmsg and gets
-   * VMREQUEST set.
-   */
-  struct {
-    struct proc *nextrestart;   /* next in vmrestart chain */
-    struct proc *nextrequestor; /* next in vmrequest chain */
-#define VMSTYPE_SYS_NONE 0
-#define VMSTYPE_KERNELCALL 1
-#define VMSTYPE_DELIVERMSG 2
-#define VMSTYPE_MAP 3
-
-    int type; /* suspended operation */
-    union ixfer_saved {
-      /* VMSTYPE_SYS_MESSAGE */
-      message reqmsg; /* suspended request message */
-    } saved;
-
-    /* Parameters of request to VM */
-    int req_type;
-    endpoint_t target;
-    union ixfer_params {
-      struct {
-        vir_bytes start, length; /* memory range */
-        u8_t writeflag;          /* nonzero for write access */
-      } check;
-    } params;
-    /* VM result when available */
-    int vmresult;
-
-    /* If the suspended operation is a sys_call, its details are
-     * stored here.
-     */
-  } p_vmrequest;
-
-  int p_found; /* consistency checking variables */
-  int p_magic; /* check validity of proc pointers */
-
-  /* if MF_SC_DEFER is set, this struct is valid and contains the
-   * do_ipc() arguments that are still to be executed
-   */
-  struct {
-    reg_t r1, r2, r3;
-  } p_defer;
+    bitchunk_t            p_cpu_mask[BITMAP_CHUNKS(CONFIG_MAX_CPUS)];
+    bitchunk_t            p_stale_tlb[BITMAP_CHUNKS(CONFIG_MAX_CPUS)];
+#endif
+
+    /** Scheduling/accounting statistics. */
+    struct {
+        u64_t enter_queue;     /**< TSC when enqueued */
+        u64_t time_in_queue;   /**< Cycles spent waiting */
+        unsigned long dequeues;/**< Number of times dequeued */
+        unsigned long ipc_sync;/**< Synchronous IPC count */
+        unsigned long ipc_async;/**< Asynchronous IPC count */
+        unsigned long preempted;/**< Preemption count */
+    } p_accounting;
+
+    k_clock_t             p_dequeued;      /**< Time when last dequeued */
+    k_clock_t             p_user_time;     /**< User-mode tick count */
+    k_clock_t             p_sys_time;      /**< Kernel-mode tick count */
+    k_clock_t             p_virt_left;     /**< Virtual timer ticks left */
+    k_clock_t             p_prof_left;     /**< Profile timer ticks left */
+
+    u64_t                 p_cycles;        /**< Total CPU cycles used */
+    u64_t                 p_kcall_cycles;  /**< Cycles in kernel calls */
+    u64_t                 p_kipc_cycles;   /**< Cycles in IPC routines */
+    u64_t                 p_tick_cycles;   /**< Accumulated cycles per tick */
+    struct cpuavg         p_cpuavg;        /**< Running CPU usage average */
+
+    struct proc          *p_nextready;     /**< Next in ready queue */
+    struct proc          *p_caller_q;      /**< Head of senders queue */
+    struct proc          *p_q_link;        /**< Next sender in queue */
+    endpoint_t            p_getfrom_e;     /**< Expected sender endpoint */
+    endpoint_t            p_sendto_e;      /**< Destination endpoint */
+
+    k_sigset_t            p_pending;       /**< Pending kernel signals */
+    spinlock_irq_t        p_sig_lock;      /**< IRQ-safe signal lock */
+
+    char                  p_name[PROC_NAME_LEN]; /**< Process name */
+    endpoint_t            p_endpoint;      /**< Endpoint identifier */
+
+    message               p_sendmsg;       /**< Outgoing message buffer */
+    message               p_delivermsg;    /**< Incoming message buffer */
+    vir_bytes             p_delivermsg_vir;/**< User addr for delivery */
+
+    /** VM request state for fault handling. */
+    struct {
+        struct proc *nextrestart;    /**< Next in vmrestart chain */
+        struct proc *nextrequestor;  /**< Next in vmrequest chain */
+        int          type;           /**< VMSTYPE_* */
+        union {
+            message   reqmsg;        /**< Saved syscall request */
+        } saved;
+        int          req_type;       /**< VM parameter type */
+        endpoint_t   target;         /**< Target endpoint */
+        union {
+            struct {
+                vir_bytes start, length;
+                uint8_t    writeflag;
+            } check;                 /**< Range check parameters */
+        } params;
+        int          vmresult;       /**< VM result code */
+    } p_vmrequest;
+
+    /** Deferred syscall state for tracing. */
+    struct {
+        reg_t r1, r2, r3;           /**< Saved syscall registers */
+    } p_defer;
 
 #if DEBUG_TRACE
-  int p_schedules;
-#endif
-} __k_cacheline_aligned;
-} __k_cacheline_aligned;
-
-#endif /* __ASSEMBLY__ */
-
-/* Bits for the runtime flags. A process is runnable iff p_rts_flags == 0. */
-#define RTS_SLOT_FREE 0x01     /* process slot is free */
-#define RTS_PROC_STOP 0x02     /* process has been stopped */
-#define RTS_SENDING 0x04       /* process blocked trying to send */
-#define RTS_RECEIVING 0x08     /* process blocked trying to receive */
-#define RTS_SIGNALED 0x10      /* set when new kernel signal arrives */
-#define RTS_SIG_PENDING 0x20   /* unready while signal being processed */
-#define RTS_P_STOP 0x40        /* set when process is being traced */
-#define RTS_NO_PRIV 0x80       /* keep forked system process from running */
-#define RTS_NO_ENDPOINT 0x100  /* process cannot send or receive messages */
-#define RTS_VMINHIBIT 0x200    /* not scheduled until pagetable set by VM */
-#define RTS_PAGEFAULT 0x400    /* process has unhandled pagefault */
-#define RTS_VMREQUEST 0x800    /* originator of vm memory request */
-#define RTS_VMREQTARGET 0x1000 /* target of vm memory request */
-<<<<<<< HEAD
-#define RTS_PREEMPTED                                     \
-  0x4000 /* this process was preempted by a higher        \
-            priority process and we should pick a new one \
-            to run. Processes with this flag should be    \
-            returned to the front of their current        \
-            priority queue if they are still runnable     \
-            before we pick a new one                      \
-          */
-#define RTS_NO_QUANTUM                                   \
-  0x8000 /* process ran out of its quantum and we should \
-            pick a new one. Process was dequeued and     \
-            should be enqueued at the end of some run    \
-=======
-#define RTS_PREEMPTED                                                          \
-  0x4000 /* this process was preempted by a higher                             \
-            priority process and we should pick a new one                      \
-            to run. Processes with this flag should be                         \
-            returned to the front of their current                             \
-            priority queue if they are still runnable                          \
-            before we pick a new one                                           \
-          */
-#define RTS_NO_QUANTUM                                                         \
-  0x8000 /* process ran out of its quantum and we should                       \
-            pick a new one. Process was dequeued and                           \
-            should be enqueued at the end of some run                          \
->>>>>>> 72dde4f1
-            queue again */
-#define RTS_BOOTINHIBIT 0x10000 /* not ready until VM has made it */
-
-/* A process is runnable iff p_rts_flags == 0. */
-#define rts_f_is_runnable(flg) ((flg) == 0)
-#define proc_is_runnable(p) (rts_f_is_runnable((p)->p_rts_flags))
-
-#define proc_is_preempted(p) ((p)->p_rts_flags & RTS_PREEMPTED)
-#define proc_no_quantum(p) ((p)->p_rts_flags & RTS_NO_QUANTUM)
-#define proc_ptr_ok(p) ((p)->p_magic == PMAGIC)
-#define proc_used_fpu(p) ((p)->p_misc_flags & (MF_FPU_INITIALIZED))
-
-/* test whether the process is scheduled by the kernel's default policy  */
-<<<<<<< HEAD
-#define proc_kernel_scheduler(p) \
-=======
-#define proc_kernel_scheduler(p)                                               \
->>>>>>> 72dde4f1
-  ((p)->p_scheduler == NULL || (p)->p_scheduler == (p))
-
-/* Macro to return: on which process is a certain process blocked?
- * return endpoint number (can be ANY) or NONE. It's important to
- * check RTS_SENDING first, and then RTS_RECEIVING, as they could
- * both be on (if a ipc_sendrec() blocks on sending), and p_getfrom_e
- * could be nonsense even though RTS_RECEIVING is on.
- */
-<<<<<<< HEAD
-#define P_BLOCKEDON(p)              \
-  (((p)->p_rts_flags & RTS_SENDING) \
-       ? (p)->p_sendto_e            \
-=======
-#define P_BLOCKEDON(p)                                                         \
-  (((p)->p_rts_flags & RTS_SENDING)                                            \
-       ? (p)->p_sendto_e                                                       \
->>>>>>> 72dde4f1
-       : ((((p)->p_rts_flags & RTS_RECEIVING) ? (p)->p_getfrom_e : NONE)))
-
-/* These runtime flags can be tested and manipulated by these macros. */
-
-#define RTS_ISSET(rp, f) (((rp)->p_rts_flags & (f)) == (f))
-
-/* Set flag and dequeue if the process was runnable. */
-<<<<<<< HEAD
-#define RTS_SET(rp, f)                                     \
-  do {                                                     \
-    const int rts = (rp)->p_rts_flags;                     \
-    (rp)->p_rts_flags |= (f);                              \
-    if (rts_f_is_runnable(rts) && !proc_is_runnable(rp)) { \
-      dequeue(rp);                                         \
-    }                                                      \
-  } while (0)
-
-/* Clear flag and enqueue if the process was not runnable but is now. */
-#define RTS_UNSET(rp, f)                                   \
-  do {                                                     \
-    int rts;                                               \
-    rts = (rp)->p_rts_flags;                               \
-    (rp)->p_rts_flags &= ~(f);                             \
-    if (!rts_f_is_runnable(rts) && proc_is_runnable(rp)) { \
-      enqueue(rp);                                         \
-    }                                                      \
-  } while (0)
-
-/* Set flags to this value. */
-#define RTS_SETFLAGS(rp, f)            \
-  do {                                 \
-    if (proc_is_runnable(rp) && (f)) { \
-      dequeue(rp);                     \
-    }                                  \
-    (rp)->p_rts_flags = (f);           \
-=======
-#define RTS_SET(rp, f)                                                         \
-  do {                                                                         \
-    const int rts = (rp)->p_rts_flags;                                         \
-    (rp)->p_rts_flags |= (f);                                                  \
-    if (rts_f_is_runnable(rts) && !proc_is_runnable(rp)) {                     \
-      dequeue(rp);                                                             \
-    }                                                                          \
-  } while (0)
-
-/* Clear flag and enqueue if the process was not runnable but is now. */
-#define RTS_UNSET(rp, f)                                                       \
-  do {                                                                         \
-    int rts;                                                                   \
-    rts = (rp)->p_rts_flags;                                                   \
-    (rp)->p_rts_flags &= ~(f);                                                 \
-    if (!rts_f_is_runnable(rts) && proc_is_runnable(rp)) {                     \
-      enqueue(rp);                                                             \
-    }                                                                          \
-  } while (0)
-
-/* Set flags to this value. */
-#define RTS_SETFLAGS(rp, f)                                                    \
-  do {                                                                         \
-    if (proc_is_runnable(rp) && (f)) {                                         \
-      dequeue(rp);                                                             \
-    }                                                                          \
-    (rp)->p_rts_flags = (f);                                                   \
->>>>>>> 72dde4f1
-  } while (0)
-
-/* Misc flags */
-#define MF_REPLY_PEND 0x001 /* reply to IPC_REQUEST is pending */
-#define MF_VIRT_TIMER 0x002 /* process-virtual timer is running */
-#define MF_PROF_TIMER 0x004 /* process-virtual profile timer is running */
-<<<<<<< HEAD
-#define MF_KCALL_RESUME                                                      \
-  0x008                     /* processing a kernel call was interrupted,     \
-                               most likely because we need VM to resolve a   \
-                               problem or a long running copy was preempted. \
-                               We need to resume the kernel call execution   \
-                               now                                           \
-=======
-#define MF_KCALL_RESUME                                                        \
-  0x008                     /* processing a kernel call was interrupted,       \
-                               most likely because we need VM to resolve a     \
-                               problem or a long running copy was preempted.   \
-                               We need to resume the kernel call execution     \
-                               now                                             \
->>>>>>> 72dde4f1
-                             */
-#define MF_DELIVERMSG 0x040 /* Copy message for him before running */
-#define MF_SIG_DELAY 0x080  /* Send signal when no longer sending */
-#define MF_SC_ACTIVE 0x100  /* Syscall tracing: in a system call now */
-#define MF_SC_DEFER 0x200   /* Syscall tracing: deferred system call */
-#define MF_SC_TRACE 0x400   /* Syscall tracing: trigger syscall events */
-<<<<<<< HEAD
-#define MF_FPU_INITIALIZED                    \
-  0x1000 /* process already used math, so fpu \
-          * regs are significant (initialized)*/
-#define MF_SENDING_FROM_KERNEL \
-  0x2000                      /* message of this process is from kernel */
-#define MF_CONTEXT_SET 0x4000 /* don't touch context */
-#define MF_SPROF_SEEN 0x8000  /* profiling has seen this process */
-#define MF_FLUSH_TLB                                    \
-  0x10000 /* if set, TLB must be flushed before letting \
-             this process run again. Currently it only  \
-             applies to SMP */
-#define MF_SENDA_VM_MISS                                                \
-  0x20000               /* set if a processes wanted to receive an asyn \
-                           message from this sender but could not       \
-                           because of VM modifying the sender's address \
-=======
-#define MF_FPU_INITIALIZED                                                     \
-  0x1000 /* process already used math, so fpu                                  \
-          * regs are significant (initialized)*/
-#define MF_SENDING_FROM_KERNEL                                                 \
-  0x2000                      /* message of this process is from kernel */
-#define MF_CONTEXT_SET 0x4000 /* don't touch context */
-#define MF_SPROF_SEEN 0x8000  /* profiling has seen this process */
-#define MF_FLUSH_TLB                                                           \
-  0x10000 /* if set, TLB must be flushed before letting                        \
-             this process run again. Currently it only                         \
-             applies to SMP */
-#define MF_SENDA_VM_MISS                                                       \
-  0x20000               /* set if a processes wanted to receive an asyn        \
-                           message from this sender but could not              \
-                           because of VM modifying the sender's address        \
->>>>>>> 72dde4f1
-                           space*/
-#define MF_STEP 0x40000 /* Single-step process */
-#define MF_MSGFAILED 0x80000
-#define MF_NICED 0x100000 /* user has lowered max process priority */
-
-/* Magic process table addresses. */
+    int                   p_schedules;     /**< Dispatch count */
+#endif
+} __attribute__((aligned(CACHELINE_SIZE)));
+
+/*---------------------------------------------------------------------------*
+ *  Runtime flags (p_rts_flags)                                              *
+ *---------------------------------------------------------------------------*/
+/** Process slot is free (not in use) */
+#define RTS_SLOT_FREE      0x0001
+/** Process has been stopped (e.g., by tracer) */
+#define RTS_PROC_STOP      0x0002
+/** Blocked sending message */
+#define RTS_SENDING        0x0004
+/** Blocked receiving message */
+#define RTS_RECEIVING      0x0008
+/** New kernel signal arrived */
+#define RTS_SIGNALED       0x0010
+/** Signal delivery pending */
+#define RTS_SIG_PENDING    0x0020
+/** Process is being traced */
+#define RTS_P_STOP         0x0040
+/** System process not allowed to run */
+#define RTS_NO_PRIV        0x0080
+/** No IPC endpoints allowed */
+#define RTS_NO_ENDPOINT    0x0100
+/** Inhibit until VM sets pagetable */
+#define RTS_VMINHIBIT      0x0200
+/** Page fault pending */
+#define RTS_PAGEFAULT      0x0400
+/** Originator of VM memory request */
+#define RTS_VMREQUEST      0x0800
+/** Target of VM memory request */
+#define RTS_VMREQTARGET    0x1000
+/** Preempted by higher-priority process */
+#define RTS_PREEMPTED      0x2000
+/** Ran out of quantum */
+#define RTS_NO_QUANTUM     0x4000
+/** Not ready until VM completes boot */
+#define RTS_BOOTINHIBIT    0x8000
+
+/** Runnable if and only if p_rts_flags == 0. */
+#define proc_is_runnable(p)    ((p)->p_rts_flags == 0)
+
+/** Retrieve blocking endpoint: send or receive. */
+#define P_BLOCKEDON(p) \
+    (((p)->p_rts_flags & RTS_SENDING) ? (p)->p_sendto_e \
+     : (((p)->p_rts_flags & RTS_RECEIVING) ? (p)->p_getfrom_e : NONE))
+
+/** Test if specific RTS flags are set. */
+#define RTS_ISSET(rp, f)  (((rp)->p_rts_flags & (f)) == (f))
+
+/** Set RTS flags and dequeue if becoming non-runnable. */
+#define RTS_SET(rp, f)                                \
+    do {                                              \
+        u32_t _old = (rp)->p_rts_flags;               \
+        (rp)->p_rts_flags |= (f);                     \
+        if ((_old) == 0 && (rp)->p_rts_flags != 0)    \
+            dequeue(rp);                              \
+    } while (0)
+
+/** Clear RTS flags and enqueue if becoming runnable. */
+#define RTS_UNSET(rp, f)                              \
+    do {                                              \
+        u32_t _old = (rp)->p_rts_flags;               \
+        (rp)->p_rts_flags &= ~(f);                    \
+        if (_old != 0 && (rp)->p_rts_flags == 0)      \
+            enqueue(rp);                              \
+    } while (0)
+
+/** Replace RTS flags wholesale. */
+#define RTS_SETFLAGS(rp, f)                           \
+    do {                                              \
+        if ((rp)->p_rts_flags == 0 && (f) != 0)       \
+            dequeue(rp);                              \
+        (rp)->p_rts_flags = (f);                      \
+    } while (0)
+
+/*---------------------------------------------------------------------------*
+ *  Miscellaneous flags (p_misc_flags)                                       *
+ *---------------------------------------------------------------------------*/
+#define MF_REPLY_PEND      0x0001  /**< Reply to SENDREC pending */
+#define MF_VIRT_TIMER      0x0002  /**< Virtual timer is running */
+#define MF_PROF_TIMER      0x0004  /**< Profile timer is running */
+#define MF_KCALL_RESUME    0x0008  /**< Resume interrupted kernel call */
+#define MF_DELIVERMSG      0x0010  /**< Deliver pending message */
+#define MF_SIG_DELAY       0x0020  /**< Delay signal until IPC done */
+#define MF_SC_ACTIVE       0x0040  /**< In a traced system call */
+#define MF_SC_DEFER        0x0080  /**< Deferred syscall entry */
+#define MF_SC_TRACE        0x0100  /**< Syscall trace event */
+#define MF_FPU_INITIALIZED 0x0200  /**< FPU state initialized */
+#define MF_SENDING_FROM_KERNEL 0x0400 /**< Send originated in kernel */
+#define MF_CONTEXT_SET     0x0800  /**< Context manually set */
+#define MF_SPROF_SEEN      0x1000  /**< Profile seen this proc */
+#define MF_FLUSH_TLB       0x2000  /**< TLB flush required */
+#define MF_SENDA_VM_MISS   0x4000  /**< Async send deferred by VM */
+#define MF_STEP            0x8000  /**< Single-step */
+#define MF_MSGFAILED      0x10000  /**< Delivery failed */
+#define MF_NICED          0x20000  /**< Lowered max priority */
+
+/*---------------------------------------------------------------------------*
+ *  Process table declarations                                                *
+ *---------------------------------------------------------------------------*/
 #define BEG_PROC_ADDR (&proc[0])
 #define BEG_USER_ADDR (&proc[NR_TASKS])
 #define END_PROC_ADDR (&proc[NR_TASKS + NR_PROCS])
 
-#define proc_addr(n) (&(proc[NR_TASKS + (n)]))
-#define proc_nr(p) ((p)->p_nr)
-
-#define isokprocn(n) ((unsigned)((n) + NR_TASKS) < NR_PROCS + NR_TASKS)
-#define isemptyn(n) isemptyp(proc_addr(n))
-#define isemptyp(p) ((p)->p_rts_flags == RTS_SLOT_FREE)
-#define iskernelp(p) ((p) < BEG_USER_ADDR)
-#define iskerneln(n) ((n) < 0)
-#define isuserp(p) isusern((p) >= BEG_USER_ADDR)
-#define isusern(n) ((n) >= 0)
-#define isrootsysn(n) ((n) == ROOT_SYS_PROC_NR)
-
-#ifndef __ASSEMBLY__
-
-EXTERN struct proc proc[NR_TASKS + NR_PROCS]; /* process table */
-
-int mini_send(struct proc *caller_ptr, endpoint_t dst_e, message *m_ptr,
-              int flags);
+#define proc_addr(n)   (&proc[NR_TASKS + (n)])
+#define proc_nr(p)     ((p)->p_nr)
+
+#define isokprocn(n)   ((unsigned)((n) + NR_TASKS) < NR_TASKS + NR_PROCS)
+#define isemptyp(p)    ((p)->p_rts_flags == RTS_SLOT_FREE)
+#define iskernelp(p)   ((p) < BEG_USER_ADDR)
+#define iskerneln(n)   ((n) < 0)
+#define isuserp(p)     ((p) >= BEG_USER_ADDR)
+#define isusern(n)     ((n) >= 0)
+
+extern struct proc proc[NR_TASKS + NR_PROCS]; /**< Process table */
+
+/** Kernel IPC primitives */
+int mini_send(struct proc *caller, endpoint_t dst, message *m_ptr, int flags);
+int mini_receive(struct proc *caller, endpoint_t src, message *m_ptr, int flags);
+int mini_notify(const struct proc *caller, endpoint_t dst);
+int mini_senda(struct proc *caller, asynmsg_t *table, size_t size);
+
+#ifdef __cplusplus
+}
+#endif
 
 #endif /* __ASSEMBLY__ */
-
 #endif /* PROC_H */