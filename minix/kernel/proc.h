#ifndef PROC_H
#define PROC_H

#include <minix/const.h>  // Kept
// #include <sys/cdefs.h> // Removed
#include <minix/const.h> // Kept
// #include <sys/cdefs.h> // Removed

#ifndef __ASSEMBLY__

/* Here is the declaration of the process table.  It contains all process
 * data, including registers, flags, scheduling priority, memory map,
 * accounting, message passing (IPC) information, and so on.
 *
 * Many assembly code routines reference fields in it.  The offsets to these
 * fields are defined in the assembler include file sconst.h.  When changing
 * struct proc, be sure to change sconst.h to match.
 */
#include <minix/com.h>     // Kept
#include <minix/portio.h>  // Kept for now (for phys_bytes, etc.)

#include "const.h"  // Kept (local kernel header)
#include "priv.h"   // Kept (local kernel header)

// Added kernel headers
#include <klib/include/kmemory.h>
#include <klib/include/kprintf.h>
#include <klib/include/kstring.h>
#include <minix/kernel_types.h>  // For k_clock_t, k_sigset_t

#include "kernel/k_spinlock_irq.h" /* For spinlock_irq_t */

struct proc {
  struct stackframe_s p_reg;   /* process' registers saved in stack frame */
  struct segframe p_seg;       /* segment descriptors */
  proc_nr_t p_nr;              /* number of this process (for fast access) */
  struct priv *p_priv;         /* system privileges structure */
  volatile u32_t p_rts_flags;  /* process is runnable only if zero */
  volatile u32_t p_misc_flags; /* flags that do not suspend the process */

  char p_priority;            /* current process priority */
  u64_t p_cpu_time_left;      /* time left to use the cpu */
  unsigned p_quantum_size_ms; /* assigned time quantum in ms
                                 FIXME remove this */
  struct proc *p_scheduler;   /* who should get out of quantum msg */
  unsigned p_cpu;             /* what CPU is the process running on */
#ifdef CONFIG_SMP
  bitchunk_t p_cpu_mask[BITMAP_CHUNKS(CONFIG_MAX_CPUS)];  /* what CPUs is the
                                                             process allowed to
                                                             run on */
  bitchunk_t p_stale_tlb[BITMAP_CHUNKS(CONFIG_MAX_CPUS)]; /* On which cpu are
                                possibly stale entries from this process and has
                                to be fresed the next kernel touches this
                                processes memory
                                 */
#endif

  /* Accounting statistics that get passed to the process' scheduler */
  struct {
    u64_t enter_queue;   /* time when enqueued (cycles) */
    u64_t time_in_queue; /* time spent in queue */
    unsigned long dequeues;
    unsigned long ipc_sync;
    unsigned long ipc_async;
    unsigned long preempted;
  } p_accounting;

<<<<<<< HEAD
  k_clock_t p_dequeued;
      /* uptime at which process was last dequeued */  // MODIFIED clock_t

  k_clock_t p_user_time; /* user time in ticks */  // MODIFIED clock_t
  k_clock_t p_sys_time; /* sys time in ticks */    // MODIFIED clock_t

  k_clock_t p_virt_left;
      /* number of ticks left on virtual timer */  // MODIFIED clock_t
  k_clock_t p_prof_left;
      /* number of ticks left on profile timer */  // MODIFIED clock_t

  u64_t p_cycles;       /* how many cycles did the process use */
  u64_t p_kcall_cycles; /* kernel cycles caused by this proc (kcall) */
  u64_t p_kipc_cycles;  /* cycles caused by this proc (ipc) */

  u64_t p_tick_cycles;    /* cycles accumulated for up to a clock tick */
  struct cpuavg p_cpuavg; /* running CPU average, for ps(1) */

  struct proc *p_nextready; /* pointer to next ready process */
  struct proc *p_caller_q;  /* head of list of procs wishing to send */
  struct proc *p_q_link;    /* link to next proc wishing to send */
  endpoint_t p_getfrom_e;   /* from whom does process want to receive? */
  endpoint_t p_sendto_e;    /* to whom does process want to send? */

  k_sigset_t p_pending;
      /* bit map for pending kernel signals */  // MODIFIED sigset_t
  /**
   * @brief IRQ-safe spinlock protecting signal-related state.
   * This lock serializes access to signal fields such as `p_pending`,
   * `s_sig_pending` (via `priv(rp)`), and associated RTS flags
   * (e.g., `RTS_SIGNALED`, `RTS_SIG_PENDING`).
   * Being an IRQ-safe spinlock (`spinlock_irq_t`), local CPU interrupts
   * are disabled while the lock is held, which is achieved by using
   * `spin_lock_irqsave()` and `spin_unlock_irqrestore()`.
   */
  spinlock_irq_t p_sig_lock;
=======
  k_clock_t p_dequeued;		/* uptime at which process was last dequeued */ // MODIFIED clock_t
  k_clock_t p_dequeued;		/* uptime at which process was last dequeued */ // MODIFIED clock_t

  k_clock_t p_user_time;		/* user time in ticks */ // MODIFIED clock_t
  k_clock_t p_sys_time;		/* sys time in ticks */ // MODIFIED clock_t
  k_clock_t p_user_time;		/* user time in ticks */ // MODIFIED clock_t
  k_clock_t p_sys_time;		/* sys time in ticks */ // MODIFIED clock_t

  k_clock_t p_virt_left;		/* number of ticks left on virtual timer */ // MODIFIED clock_t
  k_clock_t p_prof_left;		/* number of ticks left on profile timer */ // MODIFIED clock_t
  k_clock_t p_virt_left;		/* number of ticks left on virtual timer */ // MODIFIED clock_t
  k_clock_t p_prof_left;		/* number of ticks left on profile timer */ // MODIFIED clock_t

  u64_t p_cycles;		/* how many cycles did the process use */
  u64_t p_kcall_cycles;		/* kernel cycles caused by this proc (kcall) */
  u64_t p_kipc_cycles;		/* cycles caused by this proc (ipc) */

  u64_t p_tick_cycles;		/* cycles accumulated for up to a clock tick */
  struct cpuavg p_cpuavg;	/* running CPU average, for ps(1) */

  struct proc *p_nextready;	/* pointer to next ready process */
  struct proc *p_caller_q;	/* head of list of procs wishing to send */
  struct proc *p_q_link;	/* link to next proc wishing to send */
  endpoint_t p_getfrom_e;	/* from whom does process want to receive? */
  endpoint_t p_sendto_e;	/* to whom does process want to send? */

  k_sigset_t p_pending;		/* bit map for pending kernel signals */ // MODIFIED sigset_t
>>>>>>> b61d98d3

  char p_name[PROC_NAME_LEN]; /* name of the process, including \0 */

  endpoint_t p_endpoint; /* endpoint number, generation-aware */

  message p_sendmsg;          /* Message from this process if SENDING */
  message p_delivermsg;       /* Message for this process if MF_DELIVERMSG */
  vir_bytes p_delivermsg_vir; /* Virtual addr this proc wants message at */

  /* If handler functions detect a process wants to do something with
   * memory that isn't present, VM has to fix it. Until it has asked
   * what needs to be done and fixed it, save necessary state here.
   *
   * The requester gets a copy of its request message in reqmsg and gets
   * VMREQUEST set.
   */
  struct {
    struct proc *nextrestart;   /* next in vmrestart chain */
    struct proc *nextrequestor; /* next in vmrequest chain */
#define VMSTYPE_SYS_NONE 0
#define VMSTYPE_KERNELCALL 1
#define VMSTYPE_DELIVERMSG 2
#define VMSTYPE_MAP 3

    int type; /* suspended operation */
    union ixfer_saved {
      /* VMSTYPE_SYS_MESSAGE */
      message reqmsg; /* suspended request message */
    } saved;

    /* Parameters of request to VM */
    int req_type;
    endpoint_t target;
    union ixfer_params {
      struct {
        vir_bytes start, length; /* memory range */
        u8_t writeflag;          /* nonzero for write access */
      } check;
    } params;
    /* VM result when available */
    int vmresult;

    /* If the suspended operation is a sys_call, its details are
     * stored here.
     */
  } p_vmrequest;

  int p_found; /* consistency checking variables */
  int p_magic; /* check validity of proc pointers */

  /* if MF_SC_DEFER is set, this struct is valid and contains the
   * do_ipc() arguments that are still to be executed
   */
  struct {
    reg_t r1, r2, r3;
  } p_defer;

#if DEBUG_TRACE
  int p_schedules;
#endif
} __k_cacheline_aligned;

#endif /* __ASSEMBLY__ */

/* Bits for the runtime flags. A process is runnable iff p_rts_flags == 0. */
#define RTS_SLOT_FREE 0x01     /* process slot is free */
#define RTS_PROC_STOP 0x02     /* process has been stopped */
#define RTS_SENDING 0x04       /* process blocked trying to send */
#define RTS_RECEIVING 0x08     /* process blocked trying to receive */
#define RTS_SIGNALED 0x10      /* set when new kernel signal arrives */
#define RTS_SIG_PENDING 0x20   /* unready while signal being processed */
#define RTS_P_STOP 0x40        /* set when process is being traced */
#define RTS_NO_PRIV 0x80       /* keep forked system process from running */
#define RTS_NO_ENDPOINT 0x100  /* process cannot send or receive messages */
#define RTS_VMINHIBIT 0x200    /* not scheduled until pagetable set by VM */
#define RTS_PAGEFAULT 0x400    /* process has unhandled pagefault */
#define RTS_VMREQUEST 0x800    /* originator of vm memory request */
#define RTS_VMREQTARGET 0x1000 /* target of vm memory request */
#define RTS_PREEMPTED                                     \
  0x4000 /* this process was preempted by a higher        \
            priority process and we should pick a new one \
            to run. Processes with this flag should be    \
            returned to the front of their current        \
            priority queue if they are still runnable     \
            before we pick a new one                      \
          */
#define RTS_NO_QUANTUM                                   \
  0x8000 /* process ran out of its quantum and we should \
            pick a new one. Process was dequeued and     \
            should be enqueued at the end of some run    \
            queue again */
#define RTS_BOOTINHIBIT 0x10000 /* not ready until VM has made it */

/* A process is runnable iff p_rts_flags == 0. */
#define rts_f_is_runnable(flg) ((flg) == 0)
#define proc_is_runnable(p) (rts_f_is_runnable((p)->p_rts_flags))

#define proc_is_preempted(p) ((p)->p_rts_flags & RTS_PREEMPTED)
#define proc_no_quantum(p) ((p)->p_rts_flags & RTS_NO_QUANTUM)
#define proc_ptr_ok(p) ((p)->p_magic == PMAGIC)
#define proc_used_fpu(p) ((p)->p_misc_flags & (MF_FPU_INITIALIZED))

/* test whether the process is scheduled by the kernel's default policy  */
#define proc_kernel_scheduler(p) \
  ((p)->p_scheduler == NULL || (p)->p_scheduler == (p))

/* Macro to return: on which process is a certain process blocked?
 * return endpoint number (can be ANY) or NONE. It's important to
 * check RTS_SENDING first, and then RTS_RECEIVING, as they could
 * both be on (if a ipc_sendrec() blocks on sending), and p_getfrom_e
 * could be nonsense even though RTS_RECEIVING is on.
 */
#define P_BLOCKEDON(p)              \
  (((p)->p_rts_flags & RTS_SENDING) \
       ? (p)->p_sendto_e            \
       : ((((p)->p_rts_flags & RTS_RECEIVING) ? (p)->p_getfrom_e : NONE)))

/* These runtime flags can be tested and manipulated by these macros. */

#define RTS_ISSET(rp, f) (((rp)->p_rts_flags & (f)) == (f))

/* Set flag and dequeue if the process was runnable. */
#define RTS_SET(rp, f)                                     \
  do {                                                     \
    const int rts = (rp)->p_rts_flags;                     \
    (rp)->p_rts_flags |= (f);                              \
    if (rts_f_is_runnable(rts) && !proc_is_runnable(rp)) { \
      dequeue(rp);                                         \
    }                                                      \
  } while (0)

/* Clear flag and enqueue if the process was not runnable but is now. */
#define RTS_UNSET(rp, f)                                   \
  do {                                                     \
    int rts;                                               \
    rts = (rp)->p_rts_flags;                               \
    (rp)->p_rts_flags &= ~(f);                             \
    if (!rts_f_is_runnable(rts) && proc_is_runnable(rp)) { \
      enqueue(rp);                                         \
    }                                                      \
  } while (0)

/* Set flags to this value. */
#define RTS_SETFLAGS(rp, f)            \
  do {                                 \
    if (proc_is_runnable(rp) && (f)) { \
      dequeue(rp);                     \
    }                                  \
    (rp)->p_rts_flags = (f);           \
  } while (0)

/* Misc flags */
#define MF_REPLY_PEND 0x001 /* reply to IPC_REQUEST is pending */
#define MF_VIRT_TIMER 0x002 /* process-virtual timer is running */
#define MF_PROF_TIMER 0x004 /* process-virtual profile timer is running */
#define MF_KCALL_RESUME                                                      \
  0x008                     /* processing a kernel call was interrupted,     \
                               most likely because we need VM to resolve a   \
                               problem or a long running copy was preempted. \
                               We need to resume the kernel call execution   \
                               now                                           \
                             */
#define MF_DELIVERMSG 0x040 /* Copy message for him before running */
#define MF_SIG_DELAY 0x080  /* Send signal when no longer sending */
#define MF_SC_ACTIVE 0x100  /* Syscall tracing: in a system call now */
#define MF_SC_DEFER 0x200   /* Syscall tracing: deferred system call */
#define MF_SC_TRACE 0x400   /* Syscall tracing: trigger syscall events */
#define MF_FPU_INITIALIZED                    \
  0x1000 /* process already used math, so fpu \
          * regs are significant (initialized)*/
#define MF_SENDING_FROM_KERNEL \
  0x2000                      /* message of this process is from kernel */
#define MF_CONTEXT_SET 0x4000 /* don't touch context */
#define MF_SPROF_SEEN 0x8000  /* profiling has seen this process */
#define MF_FLUSH_TLB                                    \
  0x10000 /* if set, TLB must be flushed before letting \
             this process run again. Currently it only  \
             applies to SMP */
#define MF_SENDA_VM_MISS                                                \
  0x20000               /* set if a processes wanted to receive an asyn \
                           message from this sender but could not       \
                           because of VM modifying the sender's address \
                           space*/
#define MF_STEP 0x40000 /* Single-step process */
#define MF_MSGFAILED 0x80000
#define MF_NICED 0x100000 /* user has lowered max process priority */

/* Magic process table addresses. */
#define BEG_PROC_ADDR (&proc[0])
#define BEG_USER_ADDR (&proc[NR_TASKS])
#define END_PROC_ADDR (&proc[NR_TASKS + NR_PROCS])

#define proc_addr(n) (&(proc[NR_TASKS + (n)]))
#define proc_nr(p) ((p)->p_nr)

#define isokprocn(n) ((unsigned)((n) + NR_TASKS) < NR_PROCS + NR_TASKS)
#define isemptyn(n) isemptyp(proc_addr(n))
#define isemptyp(p) ((p)->p_rts_flags == RTS_SLOT_FREE)
#define iskernelp(p) ((p) < BEG_USER_ADDR)
#define iskerneln(n) ((n) < 0)
#define isuserp(p) isusern((p) >= BEG_USER_ADDR)
#define isusern(n) ((n) >= 0)
#define isrootsysn(n) ((n) == ROOT_SYS_PROC_NR)

#ifndef __ASSEMBLY__

EXTERN struct proc proc[NR_TASKS + NR_PROCS]; /* process table */

int mini_send(struct proc *caller_ptr, endpoint_t dst_e, message *m_ptr,
              int flags);

#endif /* __ASSEMBLY__ */

#endif /* PROC_H */<|MERGE_RESOLUTION|>--- conflicted
+++ resolved
@@ -2,8 +2,6 @@
 #define PROC_H
 
 #include <minix/const.h>  // Kept
-// #include <sys/cdefs.h> // Removed
-#include <minix/const.h> // Kept
 // #include <sys/cdefs.h> // Removed
 
 #ifndef __ASSEMBLY__
@@ -65,7 +63,6 @@
     unsigned long preempted;
   } p_accounting;
 
-<<<<<<< HEAD
   k_clock_t p_dequeued;
       /* uptime at which process was last dequeued */  // MODIFIED clock_t
 
@@ -102,35 +99,6 @@
    * `spin_lock_irqsave()` and `spin_unlock_irqrestore()`.
    */
   spinlock_irq_t p_sig_lock;
-=======
-  k_clock_t p_dequeued;		/* uptime at which process was last dequeued */ // MODIFIED clock_t
-  k_clock_t p_dequeued;		/* uptime at which process was last dequeued */ // MODIFIED clock_t
-
-  k_clock_t p_user_time;		/* user time in ticks */ // MODIFIED clock_t
-  k_clock_t p_sys_time;		/* sys time in ticks */ // MODIFIED clock_t
-  k_clock_t p_user_time;		/* user time in ticks */ // MODIFIED clock_t
-  k_clock_t p_sys_time;		/* sys time in ticks */ // MODIFIED clock_t
-
-  k_clock_t p_virt_left;		/* number of ticks left on virtual timer */ // MODIFIED clock_t
-  k_clock_t p_prof_left;		/* number of ticks left on profile timer */ // MODIFIED clock_t
-  k_clock_t p_virt_left;		/* number of ticks left on virtual timer */ // MODIFIED clock_t
-  k_clock_t p_prof_left;		/* number of ticks left on profile timer */ // MODIFIED clock_t
-
-  u64_t p_cycles;		/* how many cycles did the process use */
-  u64_t p_kcall_cycles;		/* kernel cycles caused by this proc (kcall) */
-  u64_t p_kipc_cycles;		/* cycles caused by this proc (ipc) */
-
-  u64_t p_tick_cycles;		/* cycles accumulated for up to a clock tick */
-  struct cpuavg p_cpuavg;	/* running CPU average, for ps(1) */
-
-  struct proc *p_nextready;	/* pointer to next ready process */
-  struct proc *p_caller_q;	/* head of list of procs wishing to send */
-  struct proc *p_q_link;	/* link to next proc wishing to send */
-  endpoint_t p_getfrom_e;	/* from whom does process want to receive? */
-  endpoint_t p_sendto_e;	/* to whom does process want to send? */
-
-  k_sigset_t p_pending;		/* bit map for pending kernel signals */ // MODIFIED sigset_t
->>>>>>> b61d98d3
 
   char p_name[PROC_NAME_LEN]; /* name of the process, including \0 */
 
@@ -191,6 +159,7 @@
 #if DEBUG_TRACE
   int p_schedules;
 #endif
+} __k_cacheline_aligned;
 } __k_cacheline_aligned;
 
 #endif /* __ASSEMBLY__ */
