--- conflicted
+++ resolved
@@ -13,10 +13,7 @@
 
 // Added kernel headers
 #include <minix/kernel_types.h>
-<<<<<<< HEAD
 #include <sys/kassert.h>
-=======
->>>>>>> becbe80f
 #include <klib/include/kprintf.h>
 #include <klib/include/kstring.h>
 #include <klib/include/kmemory.h>
@@ -360,11 +357,7 @@
 
 	if(errname) return errname;
 
-<<<<<<< HEAD
 	KASSERT(callname);
-=======
-	KASSERT_PLACEHOLDER(callname); // MODIFIED
->>>>>>> becbe80f
 	return callname;
 }
 
@@ -483,21 +476,12 @@
 			 * and should be inserted at position 'w.'
 			 */
 			rem = PRINTSLOTS-w-1;
-<<<<<<< HEAD
 			KASSERT(rem >= 0);
 			KASSERT(rem < PRINTSLOTS);
 			if(rem > 0) {
 				KASSERT(w+1 <= PRINTSLOTS-1);
 				KASSERT(w >= 0);
 				kmemmove(&winners[w+1], &winners[w],
-=======
-			KASSERT_PLACEHOLDER(rem >= 0); // MODIFIED
-			KASSERT_PLACEHOLDER(rem < PRINTSLOTS); // MODIFIED
-			if(rem > 0) {
-				KASSERT_PLACEHOLDER(w+1 <= PRINTSLOTS-1); // MODIFIED
-				KASSERT_PLACEHOLDER(w >= 0); // MODIFIED
-				kmemmove(&winners[w+1], &winners[w], // MODIFIED
->>>>>>> becbe80f
 					rem*sizeof(winners[0]));
 			}
 			winners[w].src = src_slot;
@@ -511,11 +495,7 @@
 #define proc2slot(p, s) { \
 	if(p) { s = p->p_nr; } \
 	else { s = KERNELIPC; } \
-<<<<<<< HEAD
 	KASSERT(s >= 0 && s < IPCPROCS); \
-=======
-	KASSERT_PLACEHOLDER(s >= 0 && s < IPCPROCS); \
->>>>>>> becbe80f
 }
 
 static void statmsg(message *msg, struct proc *srcp, struct proc *dstp)
@@ -524,15 +504,9 @@
 	static int lastprint;
 
 	/* Stat message. */
-<<<<<<< HEAD
 	KASSERT(src); // This assert was on 'src' which is uninitialized here. Assuming it meant srcp or similar.
                                // For now, keeping as is, but this is a bug in original code.
                                // If it meant to assert srcp, it would be KASSERT(srcp);
-=======
-	KASSERT_PLACEHOLDER(src); // This assert was on 'src' which is uninitialized here. Assuming it meant srcp or similar.
-                               // For now, keeping as is, but this is a bug in original code.
-                               // If it meant to assert srcp, it would be KASSERT_PLACEHOLDER(srcp);
->>>>>>> becbe80f
 	proc2slot(srcp, src);
 	proc2slot(dstp, dst);
 	messages[src][dst]++;
@@ -590,11 +564,8 @@
 {
 #if DEBUG_IPCSTATS
 	int slot, i;
-<<<<<<< HEAD
 	KASSERT(p);
-=======
-	KASSERT_PLACEHOLDER(p); // MODIFIED
->>>>>>> becbe80f
+
 	proc2slot(p, slot);
 	for(i = 0; i < IPCPROCS; i++)
 		messages[slot][i] = messages[i][slot] = 0;
