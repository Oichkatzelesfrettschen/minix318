/* This file implements kernel debugging functionality that is not included
 * in the standard kernel. Available functionality includes timing of lock
 * functions and sanity checking of the scheduling queues.
 */

#include "kernel/kernel.h"

#include <minix/callnr.h> // Kept for now
#include <minix/u64.h>    // Kept for now
// #include <limits.h>    // Removed (INT_MAX might be an issue)
// #include <string.h>    // Replaced
// #include <assert.h>    // Replaced

// Added kernel headers
#include <minix/kernel_types.h>
#include <sys/kassert.h>
#include <klib/include/kprintf.h>
#include <klib/include/kstring.h>
#include <klib/include/kmemory.h>


#define MAX_LOOP (NR_PROCS + NR_TASKS)

int runqueues_ok_cpu(unsigned cpu)
{
  int q, l = 0;
  register struct proc *xp;
  struct proc **rdy_head, **rdy_tail;

  rdy_head = get_cpu_var(cpu, run_q_head);
  rdy_tail = get_cpu_var(cpu, run_q_tail);

  for (xp = BEG_PROC_ADDR; xp < END_PROC_ADDR; ++xp) {
	xp->p_found = 0;
	if (l++ > MAX_LOOP) panic("check error");
  }

  for (q=l=0; q < NR_SCHED_QUEUES; q++) {
    if (rdy_head[q] && !rdy_tail[q]) {
	kprintf_stub("head but no tail in %d\n", q); // MODIFIED
	return 0;
    }
    if (!rdy_head[q] && rdy_tail[q]) {
	kprintf_stub("tail but no head in %d\n", q); // MODIFIED
	return 0;
    }
    if (rdy_tail[q] && rdy_tail[q]->p_nextready) {
	kprintf_stub("tail and tail->next not null in %d\n", q); // MODIFIED
	return 0;
    }
    for(xp = rdy_head[q]; xp; xp = xp->p_nextready) {
	const vir_bytes vxp = (vir_bytes) xp;
	vir_bytes dxp;
	if(vxp < (vir_bytes) BEG_PROC_ADDR || vxp >= (vir_bytes) END_PROC_ADDR) {
		kprintf_stub("xp out of range\n"); // MODIFIED
		return 0;
	}
	dxp = vxp - (vir_bytes) BEG_PROC_ADDR;
	if(dxp % sizeof(struct proc)) {
		kprintf_stub("xp not a real pointer"); // MODIFIED
		return 0;
	}
	if(!proc_ptr_ok(xp)) {
		kprintf_stub("xp bogus pointer"); // MODIFIED
		return 0;
	}
	if (RTS_ISSET(xp, RTS_SLOT_FREE)) {
		kprintf_stub("scheduling error: dead proc q %d %d\n", // MODIFIED
			q, xp->p_endpoint);
		return 0;
	}
        if (!proc_is_runnable(xp)) {
		kprintf_stub("scheduling error: unready on runq %d proc %d\n", // MODIFIED
			q, xp->p_nr);
		return 0;
        }
        if (xp->p_priority != q) {
		kprintf_stub("scheduling error: wrong priority q %d proc %d ep %d name %s\n", // MODIFIED
			q, xp->p_nr, xp->p_endpoint, xp->p_name);
		return 0;
	}
	if (xp->p_found) {
		kprintf_stub("scheduling error: double sched q %d proc %d\n", // MODIFIED
			q, xp->p_nr);
		return 0;
	}
	xp->p_found = 1;
	if (!xp->p_nextready && rdy_tail[q] != xp) {
		kprintf_stub("sched err: last element not tail q %d proc %d\n", // MODIFIED
			q, xp->p_nr);
		return 0;
	}
	if (l++ > MAX_LOOP) {
		kprintf_stub("loop in schedule queue?"); // MODIFIED
		return 0;
	}
    }
  }	

  for (xp = BEG_PROC_ADDR; xp < END_PROC_ADDR; ++xp) {
	if(!proc_ptr_ok(xp)) {
		kprintf_stub("xp bogus pointer in proc table\n"); // MODIFIED
		return 0;
	}
	if (isemptyp(xp))
		continue;
	if(proc_is_runnable(xp) && !xp->p_found) {
		kprintf_stub("sched error: ready proc %d not on queue\n", xp->p_nr); // MODIFIED
		return 0;
	}
  }

  /* All is ok. */
  return 1;
}

#ifdef CONFIG_SMP
static int runqueues_ok_all(void)
{
	unsigned c;

	for (c = 0 ; c < ncpus; c++) {
		if (!runqueues_ok_cpu(c))
			return 0;
	}
	return 1;	
}

int runqueues_ok(void)
{
	return runqueues_ok_all();
}

#else

int runqueues_ok(void)
{
	return runqueues_ok_cpu(0);
}


#endif

char *
rtsflagstr(const u32_t flags)
{
	static char str[100];
	str[0] = '\0';

#define FLAG(n) if(flags & n) { /* FIXME: strlcat(str, #n " ", sizeof(str)); */ } // MODIFIED

	FLAG(RTS_SLOT_FREE);
	FLAG(RTS_PROC_STOP);
	FLAG(RTS_SENDING);
	FLAG(RTS_RECEIVING);
	FLAG(RTS_SIGNALED);
	FLAG(RTS_SIG_PENDING);
	FLAG(RTS_P_STOP);
	FLAG(RTS_NO_PRIV);
	FLAG(RTS_NO_ENDPOINT);
	FLAG(RTS_VMINHIBIT);
	FLAG(RTS_PAGEFAULT);
	FLAG(RTS_VMREQUEST);
	FLAG(RTS_VMREQTARGET);
	FLAG(RTS_PREEMPTED);
	FLAG(RTS_NO_QUANTUM);

	return str;
}

char *
miscflagstr(const u32_t flags)
{
	static char str[100];
	str[0] = '\0';

	FLAG(MF_REPLY_PEND);
	FLAG(MF_DELIVERMSG);
	FLAG(MF_KCALL_RESUME);

	return str;
}

char *
schedulerstr(struct proc *scheduler)
{
	if (scheduler != NULL)
	{
		return scheduler->p_name;
	}

	return "KERNEL";
}

static void
print_proc_name(struct proc *pp)
{
	char *name = pp->p_name;
	endpoint_t ep = pp->p_endpoint;

	if(name) {
		kprintf_stub("%s(%d)", name, ep); // MODIFIED
	}
	else {
		kprintf_stub("%d", ep); // MODIFIED
	}
}

static void
print_endpoint(endpoint_t ep)
{
	int proc_nr;
	struct proc *pp = NULL;

	switch(ep) {
	case ANY:
		kprintf_stub("ANY"); // MODIFIED
	break;
	case SELF:
		kprintf_stub("SELF"); // MODIFIED
	break;
	case NONE:
		kprintf_stub("NONE"); // MODIFIED
	break;
	default:
		if(!isokendpt(ep, &proc_nr)) {
			kprintf_stub("??? %d\n", ep); // MODIFIED
		}
		else {
			pp = proc_addr(proc_nr);
			if(isemptyp(pp)) {
				kprintf_stub("??? empty slot %d\n", proc_nr); // MODIFIED
			}
			else {
				print_proc_name(pp);
			}
		}
	break;
	}
}

static void
print_sigmgr(struct proc *pp)
{
	endpoint_t sig_mgr, bak_sig_mgr;
	sig_mgr = priv(pp) ? priv(pp)->s_sig_mgr : NONE;
	bak_sig_mgr = priv(pp) ? priv(pp)->s_bak_sig_mgr : NONE;
	if(sig_mgr == NONE) { kprintf_stub("no sigmgr"); return; } // MODIFIED
	kprintf_stub("sigmgr "); // MODIFIED
	print_endpoint(sig_mgr);
	if(bak_sig_mgr != NONE) {
		kprintf_stub(" / "); // MODIFIED
		print_endpoint(bak_sig_mgr);
	}
}

void print_proc(struct proc *pp)
{
	endpoint_t dep;

	kprintf_stub("%d: %s %d prio %d time %d/%d cycles 0x%x%08x cpu %2d " // MODIFIED
			"pdbr 0x%lx rts %s misc %s sched %s ",
		proc_nr(pp), pp->p_name, pp->p_endpoint, 
		pp->p_priority, pp->p_user_time,
		pp->p_sys_time, ex64hi(pp->p_cycles),
		ex64lo(pp->p_cycles), pp->p_cpu,
#if defined(__i386__)
		pp->p_seg.p_cr3,
#elif defined(__arm__)
		pp->p_seg.p_ttbr,
#endif
		rtsflagstr(pp->p_rts_flags), miscflagstr(pp->p_misc_flags),
		schedulerstr(pp->p_scheduler));

	print_sigmgr(pp);

	dep = P_BLOCKEDON(pp);
	if(dep != NONE) {
		kprintf_stub(" blocked on: "); // MODIFIED
		print_endpoint(dep);
	}
	kprintf_stub("\n"); // MODIFIED
}

static void print_proc_depends(struct proc *pp, const int level)
{
	struct proc *depproc = NULL;
	endpoint_t dep;
#define COL { int i; for(i = 0; i < level; i++) kprintf_stub("> "); } // MODIFIED

	if(level >= NR_PROCS) {
		kprintf_stub("loop??\n"); // MODIFIED
		return;
	}

	COL

	print_proc(pp);

	COL
	proc_stacktrace(pp);


	dep = P_BLOCKEDON(pp);
	if(dep != NONE && dep != ANY) {
		int procno;
		if(isokendpt(dep, &procno)) {
			depproc = proc_addr(procno);
			if(isemptyp(depproc))
				depproc = NULL;
		}
		if (depproc)
			print_proc_depends(depproc, level+1);
	}
}

void print_proc_recursive(struct proc *pp)
{
	print_proc_depends(pp, 0);
}

#if DEBUG_DUMPIPC || DEBUG_DUMPIPCF
static const char *mtypename(int mtype, int *possible_callname)
{
	char *callname = NULL, *errname = NULL;
	/* use generated file to recognize message types
	 *
	 * we try to match both error numbers and call numbers, as the
	 * reader can probably decide from context what's going on.
	 *
	 * whenever it might be a call number we tell the caller so the
	 * call message fields can be decoded if known.
	 */
	switch(mtype) {
#define IDENT(x) case x: callname = #x; *possible_callname = 1; break;
#include "kernel/extracted-mtype.h"
#undef IDENT
	}
	switch(mtype) {
#define IDENT(x) case x: errname = #x; break;
#include "kernel/extracted-errno.h"
#undef IDENT
	}

	/* no match */
	if(!errname && !callname)
		return NULL;

	/* 2 matches */
	if(errname && callname) {
		static char typename[100];
		(void)kstrlcpy(typename, errname, sizeof(typename)); /* FIXME: strcpy was here, validate size for kstrlcpy. sizeof(dst) is a guess. */ // MODIFIED
		/* FIXME: strcat was here */ // (void)kstrcat(typename, " / ", sizeof(typename));
		/* FIXME: strcat was here */ // (void)kstrcat(typename, callname, sizeof(typename));
		return typename;
	}

	if(errname) return errname;

	KASSERT(callname);
	return callname;
}

static void printproc(struct proc *rp)
{
	if (rp)
		kprintf_stub(" %s(%d)", rp->p_name, rp - proc); // MODIFIED
	else
		kprintf_stub(" kernel"); // MODIFIED
}

static void printparam(const char *name, const void *data, k_size_t size) // MODIFIED size_t
{
	kprintf_stub(" %s=", name); // MODIFIED
	switch (size) {
		case sizeof(char):	kprintf_stub("%d", *(char *) data);	break; // MODIFIED
		case sizeof(short):	kprintf_stub("%d", *(short *) data);	break; // MODIFIED
		case sizeof(int):	kprintf_stub("%d", *(int *) data);	break; // MODIFIED
		default:		kprintf_stub("(%u bytes)", size);	break; // MODIFIED
	}
}

#ifdef DEBUG_DUMPIPC_NAMES
static int namematch(char **names, int nnames, char *name)
{
	int i;
	for(i = 0; i < nnames; i++)
		if(!kstrcmp(names[i], name)) // MODIFIED
			return 1;
	return 0;
}
#endif

void printmsg(message *msg, struct proc *src, struct proc *dst,
	char operation, int printparams)
{
	const char *name;
	int mtype = msg->m_type, mightbecall = 0;

#ifdef DEBUG_DUMPIPC_NAMES
  {
	char *names[] = DEBUG_DUMPIPC_NAMES;
	int nnames = sizeof(names)/sizeof(names[0]);

	/* skip printing messages for messages neither to
	 * or from DEBUG_DUMPIPC_EP if it is defined; either
	 * can be NULL to indicate kernel
	 */
	if(!(src && namematch(names, nnames, src->p_name)) &&
	   !(dst && namematch(names, nnames, dst->p_name))) {
		return;
	}
  }
#endif

	/* source, destination and message type */
	kprintf_stub("%c", operation); // MODIFIED
	printproc(src);
	printproc(dst);
	name = mtypename(mtype, &mightbecall);
	if (name) {
		kprintf_stub(" %s(%d/0x%x)", name, mtype, mtype); // MODIFIED
	} else {
		kprintf_stub(" %d/0x%x", mtype, mtype); // MODIFIED
	}

	if (mightbecall && printparams) {
#define IDENT(x, y) if (mtype == x) printparam(#y, &msg->y, sizeof(msg->y));
#include "kernel/extracted-mfield.h"
#undef IDENT
	}
	kprintf_stub("\n"); // MODIFIED
}
#endif

#if DEBUG_IPCSTATS
#define IPCPROCS (NR_PROCS+1)	/* number of slots we need */
#define KERNELIPC NR_PROCS	/* slot number to use for kernel calls */
static int messages[IPCPROCS][IPCPROCS];

#define PRINTSLOTS 20
static struct {
	int src, dst, messages;
} winners[PRINTSLOTS];
static int total, goodslots;

static void printstats(int ticks)
{
	int i;
	for(i = 0; i < goodslots; i++) {
#define name(s) (s == KERNELIPC ? "kernel" : proc_addr(s)->p_name)
#define persec(n) (system_hz*(n)/ticks)
		char	*n1 = name(winners[i].src),
			*n2 = name(winners[i].dst);
		kprintf_stub("%2d.  %8s -> %8s  %9d/s\n", // MODIFIED
			i, n1, n2, persec(winners[i].messages));
	}
	kprintf_stub("total %d/s\n", persec(total)); // MODIFIED
}

static void sortstats(void)
{
	/* Print top message senders/receivers. */
	int src_slot, dst_slot;
	total = goodslots = 0;
	for(src_slot = 0; src_slot < IPCPROCS; src_slot++) {
		for(dst_slot = 0; dst_slot < IPCPROCS; dst_slot++) {
			int w = PRINTSLOTS, rem,
				n = messages[src_slot][dst_slot];
			total += n;
			while(w > 0 && n > winners[w-1].messages)
				w--;
			if(w >= PRINTSLOTS) continue;

			/* This combination has beaten the current winners
			 * and should be inserted at position 'w.'
			 */
			rem = PRINTSLOTS-w-1;
			KASSERT(rem >= 0);
			KASSERT(rem < PRINTSLOTS);
			if(rem > 0) {
				KASSERT(w+1 <= PRINTSLOTS-1);
				KASSERT(w >= 0);
				kmemmove(&winners[w+1], &winners[w],
					rem*sizeof(winners[0]));
			}
			winners[w].src = src_slot;
			winners[w].dst = dst_slot;
			winners[w].messages = n;
			if(goodslots < PRINTSLOTS) goodslots++;
		}
	}
}

#define proc2slot(p, s) { \
	if(p) { s = p->p_nr; } \
	else { s = KERNELIPC; } \
	KASSERT(s >= 0 && s < IPCPROCS); \
}

static void statmsg(message *msg, struct proc *srcp, struct proc *dstp)
{
	int src, dst, now, secs, dt;
	static int lastprint;

	/* Stat message. */
	KASSERT(src); // This assert was on 'src' which is uninitialized here. Assuming it meant srcp or similar.
                               // For now, keeping as is, but this is a bug in original code.
                               // If it meant to assert srcp, it would be KASSERT(srcp);
	proc2slot(srcp, src);
	proc2slot(dstp, dst);
	messages[src][dst]++;

	/* Print something? */
	now = get_monotonic();
	dt = now - lastprint;
	secs = dt/system_hz;
	if(secs >= 30) {
		kmemset(winners, 0, sizeof(winners)); // MODIFIED
		sortstats();
		printstats(dt);
		kmemset(messages, 0, sizeof(messages)); // MODIFIED
		lastprint = now;
	}
}
#endif

#if DEBUG_IPC_HOOK
void hook_ipc_msgkcall(message *msg, struct proc *proc)
{
#if DEBUG_DUMPIPC
	printmsg(msg, proc, NULL, 'k', 1);
#endif
}

void hook_ipc_msgkresult(message *msg, struct proc *proc)
{
#if DEBUG_DUMPIPC
	printmsg(msg, NULL, proc, 'k', 0);
#endif
#if DEBUG_IPCSTATS
	statmsg(msg, proc, NULL);
#endif
}

void hook_ipc_msgrecv(message *msg, struct proc *src, struct proc *dst)
{
#if DEBUG_DUMPIPC
	printmsg(msg, src, dst, 'r', 0);
#endif
#if DEBUG_IPCSTATS
	statmsg(msg, src, dst);
#endif
}

void hook_ipc_msgsend(message *msg, struct proc *src, struct proc *dst)
{
#if DEBUG_DUMPIPC
	printmsg(msg, src, dst, 's', 1);
#endif
}

void hook_ipc_clear(struct proc *p)
{
#if DEBUG_IPCSTATS
	int slot, i;
	KASSERT(p);
<<<<<<< HEAD
=======

>>>>>>> f9b0f9cc
	proc2slot(p, slot);
	for(i = 0; i < IPCPROCS; i++)
		messages[slot][i] = messages[i][slot] = 0;
#endif
}
#endif<|MERGE_RESOLUTION|>--- conflicted
+++ resolved
@@ -18,6 +18,19 @@
 #include <klib/include/kstring.h>
 #include <klib/include/kmemory.h>
 
+#include <minix/callnr.h> // Kept for now
+#include <minix/u64.h>    // Kept for now
+// #include <limits.h>    // Removed (INT_MAX might be an issue)
+// #include <string.h>    // Replaced
+// #include <assert.h>    // Replaced
+
+// Added kernel headers
+#include <minix/kernel_types.h>
+#include <sys/kassert.h>
+#include <klib/include/kprintf.h>
+#include <klib/include/kstring.h>
+#include <klib/include/kmemory.h>
+
 
 #define MAX_LOOP (NR_PROCS + NR_TASKS)
 
@@ -37,14 +50,17 @@
 
   for (q=l=0; q < NR_SCHED_QUEUES; q++) {
     if (rdy_head[q] && !rdy_tail[q]) {
+	kprintf_stub("head but no tail in %d\n", q); // MODIFIED
 	kprintf_stub("head but no tail in %d\n", q); // MODIFIED
 	return 0;
     }
     if (!rdy_head[q] && rdy_tail[q]) {
 	kprintf_stub("tail but no head in %d\n", q); // MODIFIED
+	kprintf_stub("tail but no head in %d\n", q); // MODIFIED
 	return 0;
     }
     if (rdy_tail[q] && rdy_tail[q]->p_nextready) {
+	kprintf_stub("tail and tail->next not null in %d\n", q); // MODIFIED
 	kprintf_stub("tail and tail->next not null in %d\n", q); // MODIFIED
 	return 0;
     }
@@ -53,33 +69,40 @@
 	vir_bytes dxp;
 	if(vxp < (vir_bytes) BEG_PROC_ADDR || vxp >= (vir_bytes) END_PROC_ADDR) {
 		kprintf_stub("xp out of range\n"); // MODIFIED
+		kprintf_stub("xp out of range\n"); // MODIFIED
 		return 0;
 	}
 	dxp = vxp - (vir_bytes) BEG_PROC_ADDR;
 	if(dxp % sizeof(struct proc)) {
 		kprintf_stub("xp not a real pointer"); // MODIFIED
+		kprintf_stub("xp not a real pointer"); // MODIFIED
 		return 0;
 	}
 	if(!proc_ptr_ok(xp)) {
 		kprintf_stub("xp bogus pointer"); // MODIFIED
+		kprintf_stub("xp bogus pointer"); // MODIFIED
 		return 0;
 	}
 	if (RTS_ISSET(xp, RTS_SLOT_FREE)) {
 		kprintf_stub("scheduling error: dead proc q %d %d\n", // MODIFIED
+		kprintf_stub("scheduling error: dead proc q %d %d\n", // MODIFIED
 			q, xp->p_endpoint);
 		return 0;
 	}
         if (!proc_is_runnable(xp)) {
+		kprintf_stub("scheduling error: unready on runq %d proc %d\n", // MODIFIED
 		kprintf_stub("scheduling error: unready on runq %d proc %d\n", // MODIFIED
 			q, xp->p_nr);
 		return 0;
         }
         if (xp->p_priority != q) {
 		kprintf_stub("scheduling error: wrong priority q %d proc %d ep %d name %s\n", // MODIFIED
+		kprintf_stub("scheduling error: wrong priority q %d proc %d ep %d name %s\n", // MODIFIED
 			q, xp->p_nr, xp->p_endpoint, xp->p_name);
 		return 0;
 	}
 	if (xp->p_found) {
+		kprintf_stub("scheduling error: double sched q %d proc %d\n", // MODIFIED
 		kprintf_stub("scheduling error: double sched q %d proc %d\n", // MODIFIED
 			q, xp->p_nr);
 		return 0;
@@ -87,11 +110,13 @@
 	xp->p_found = 1;
 	if (!xp->p_nextready && rdy_tail[q] != xp) {
 		kprintf_stub("sched err: last element not tail q %d proc %d\n", // MODIFIED
+		kprintf_stub("sched err: last element not tail q %d proc %d\n", // MODIFIED
 			q, xp->p_nr);
 		return 0;
 	}
 	if (l++ > MAX_LOOP) {
 		kprintf_stub("loop in schedule queue?"); // MODIFIED
+		kprintf_stub("loop in schedule queue?"); // MODIFIED
 		return 0;
 	}
     }
@@ -99,6 +124,7 @@
 
   for (xp = BEG_PROC_ADDR; xp < END_PROC_ADDR; ++xp) {
 	if(!proc_ptr_ok(xp)) {
+		kprintf_stub("xp bogus pointer in proc table\n"); // MODIFIED
 		kprintf_stub("xp bogus pointer in proc table\n"); // MODIFIED
 		return 0;
 	}
@@ -106,6 +132,7 @@
 		continue;
 	if(proc_is_runnable(xp) && !xp->p_found) {
 		kprintf_stub("sched error: ready proc %d not on queue\n", xp->p_nr); // MODIFIED
+		kprintf_stub("sched error: ready proc %d not on queue\n", xp->p_nr); // MODIFIED
 		return 0;
 	}
   }
@@ -147,6 +174,7 @@
 	static char str[100];
 	str[0] = '\0';
 
+#define FLAG(n) if(flags & n) { /* FIXME: strlcat(str, #n " ", sizeof(str)); */ } // MODIFIED
 #define FLAG(n) if(flags & n) { /* FIXME: strlcat(str, #n " ", sizeof(str)); */ } // MODIFIED
 
 	FLAG(RTS_SLOT_FREE);
@@ -200,9 +228,11 @@
 
 	if(name) {
 		kprintf_stub("%s(%d)", name, ep); // MODIFIED
+		kprintf_stub("%s(%d)", name, ep); // MODIFIED
 	}
 	else {
 		kprintf_stub("%d", ep); // MODIFIED
+		kprintf_stub("%d", ep); // MODIFIED
 	}
 }
 
@@ -214,21 +244,26 @@
 
 	switch(ep) {
 	case ANY:
+		kprintf_stub("ANY"); // MODIFIED
 		kprintf_stub("ANY"); // MODIFIED
 	break;
 	case SELF:
 		kprintf_stub("SELF"); // MODIFIED
+		kprintf_stub("SELF"); // MODIFIED
 	break;
 	case NONE:
+		kprintf_stub("NONE"); // MODIFIED
 		kprintf_stub("NONE"); // MODIFIED
 	break;
 	default:
 		if(!isokendpt(ep, &proc_nr)) {
 			kprintf_stub("??? %d\n", ep); // MODIFIED
+			kprintf_stub("??? %d\n", ep); // MODIFIED
 		}
 		else {
 			pp = proc_addr(proc_nr);
 			if(isemptyp(pp)) {
+				kprintf_stub("??? empty slot %d\n", proc_nr); // MODIFIED
 				kprintf_stub("??? empty slot %d\n", proc_nr); // MODIFIED
 			}
 			else {
@@ -247,9 +282,12 @@
 	bak_sig_mgr = priv(pp) ? priv(pp)->s_bak_sig_mgr : NONE;
 	if(sig_mgr == NONE) { kprintf_stub("no sigmgr"); return; } // MODIFIED
 	kprintf_stub("sigmgr "); // MODIFIED
+	if(sig_mgr == NONE) { kprintf_stub("no sigmgr"); return; } // MODIFIED
+	kprintf_stub("sigmgr "); // MODIFIED
 	print_endpoint(sig_mgr);
 	if(bak_sig_mgr != NONE) {
 		kprintf_stub(" / "); // MODIFIED
+		kprintf_stub(" / "); // MODIFIED
 		print_endpoint(bak_sig_mgr);
 	}
 }
@@ -258,6 +296,7 @@
 {
 	endpoint_t dep;
 
+	kprintf_stub("%d: %s %d prio %d time %d/%d cycles 0x%x%08x cpu %2d " // MODIFIED
 	kprintf_stub("%d: %s %d prio %d time %d/%d cycles 0x%x%08x cpu %2d " // MODIFIED
 			"pdbr 0x%lx rts %s misc %s sched %s ",
 		proc_nr(pp), pp->p_name, pp->p_endpoint, 
@@ -277,8 +316,10 @@
 	dep = P_BLOCKEDON(pp);
 	if(dep != NONE) {
 		kprintf_stub(" blocked on: "); // MODIFIED
+		kprintf_stub(" blocked on: "); // MODIFIED
 		print_endpoint(dep);
 	}
+	kprintf_stub("\n"); // MODIFIED
 	kprintf_stub("\n"); // MODIFIED
 }
 
@@ -287,8 +328,10 @@
 	struct proc *depproc = NULL;
 	endpoint_t dep;
 #define COL { int i; for(i = 0; i < level; i++) kprintf_stub("> "); } // MODIFIED
+#define COL { int i; for(i = 0; i < level; i++) kprintf_stub("> "); } // MODIFIED
 
 	if(level >= NR_PROCS) {
+		kprintf_stub("loop??\n"); // MODIFIED
 		kprintf_stub("loop??\n"); // MODIFIED
 		return;
 	}
@@ -352,11 +395,15 @@
 		(void)kstrlcpy(typename, errname, sizeof(typename)); /* FIXME: strcpy was here, validate size for kstrlcpy. sizeof(dst) is a guess. */ // MODIFIED
 		/* FIXME: strcat was here */ // (void)kstrcat(typename, " / ", sizeof(typename));
 		/* FIXME: strcat was here */ // (void)kstrcat(typename, callname, sizeof(typename));
+		(void)kstrlcpy(typename, errname, sizeof(typename)); /* FIXME: strcpy was here, validate size for kstrlcpy. sizeof(dst) is a guess. */ // MODIFIED
+		/* FIXME: strcat was here */ // (void)kstrcat(typename, " / ", sizeof(typename));
+		/* FIXME: strcat was here */ // (void)kstrcat(typename, callname, sizeof(typename));
 		return typename;
 	}
 
 	if(errname) return errname;
 
+	KASSERT(callname);
 	KASSERT(callname);
 	return callname;
 }
@@ -364,19 +411,27 @@
 static void printproc(struct proc *rp)
 {
 	if (rp)
+		kprintf_stub(" %s(%d)", rp->p_name, rp - proc); // MODIFIED
 		kprintf_stub(" %s(%d)", rp->p_name, rp - proc); // MODIFIED
 	else
 		kprintf_stub(" kernel"); // MODIFIED
+		kprintf_stub(" kernel"); // MODIFIED
 }
 
 static void printparam(const char *name, const void *data, k_size_t size) // MODIFIED size_t
-{
+static void printparam(const char *name, const void *data, k_size_t size) // MODIFIED size_t
+{
+	kprintf_stub(" %s=", name); // MODIFIED
 	kprintf_stub(" %s=", name); // MODIFIED
 	switch (size) {
 		case sizeof(char):	kprintf_stub("%d", *(char *) data);	break; // MODIFIED
 		case sizeof(short):	kprintf_stub("%d", *(short *) data);	break; // MODIFIED
 		case sizeof(int):	kprintf_stub("%d", *(int *) data);	break; // MODIFIED
 		default:		kprintf_stub("(%u bytes)", size);	break; // MODIFIED
+		case sizeof(char):	kprintf_stub("%d", *(char *) data);	break; // MODIFIED
+		case sizeof(short):	kprintf_stub("%d", *(short *) data);	break; // MODIFIED
+		case sizeof(int):	kprintf_stub("%d", *(int *) data);	break; // MODIFIED
+		default:		kprintf_stub("(%u bytes)", size);	break; // MODIFIED
 	}
 }
 
@@ -385,6 +440,7 @@
 {
 	int i;
 	for(i = 0; i < nnames; i++)
+		if(!kstrcmp(names[i], name)) // MODIFIED
 		if(!kstrcmp(names[i], name)) // MODIFIED
 			return 1;
 	return 0;
@@ -415,12 +471,15 @@
 
 	/* source, destination and message type */
 	kprintf_stub("%c", operation); // MODIFIED
+	kprintf_stub("%c", operation); // MODIFIED
 	printproc(src);
 	printproc(dst);
 	name = mtypename(mtype, &mightbecall);
 	if (name) {
 		kprintf_stub(" %s(%d/0x%x)", name, mtype, mtype); // MODIFIED
+		kprintf_stub(" %s(%d/0x%x)", name, mtype, mtype); // MODIFIED
 	} else {
+		kprintf_stub(" %d/0x%x", mtype, mtype); // MODIFIED
 		kprintf_stub(" %d/0x%x", mtype, mtype); // MODIFIED
 	}
 
@@ -429,6 +488,7 @@
 #include "kernel/extracted-mfield.h"
 #undef IDENT
 	}
+	kprintf_stub("\n"); // MODIFIED
 	kprintf_stub("\n"); // MODIFIED
 }
 #endif
@@ -453,8 +513,10 @@
 		char	*n1 = name(winners[i].src),
 			*n2 = name(winners[i].dst);
 		kprintf_stub("%2d.  %8s -> %8s  %9d/s\n", // MODIFIED
+		kprintf_stub("%2d.  %8s -> %8s  %9d/s\n", // MODIFIED
 			i, n1, n2, persec(winners[i].messages));
 	}
+	kprintf_stub("total %d/s\n", persec(total)); // MODIFIED
 	kprintf_stub("total %d/s\n", persec(total)); // MODIFIED
 }
 
@@ -478,7 +540,12 @@
 			rem = PRINTSLOTS-w-1;
 			KASSERT(rem >= 0);
 			KASSERT(rem < PRINTSLOTS);
+			KASSERT(rem >= 0);
+			KASSERT(rem < PRINTSLOTS);
 			if(rem > 0) {
+				KASSERT(w+1 <= PRINTSLOTS-1);
+				KASSERT(w >= 0);
+				kmemmove(&winners[w+1], &winners[w],
 				KASSERT(w+1 <= PRINTSLOTS-1);
 				KASSERT(w >= 0);
 				kmemmove(&winners[w+1], &winners[w],
@@ -496,6 +563,7 @@
 	if(p) { s = p->p_nr; } \
 	else { s = KERNELIPC; } \
 	KASSERT(s >= 0 && s < IPCPROCS); \
+	KASSERT(s >= 0 && s < IPCPROCS); \
 }
 
 static void statmsg(message *msg, struct proc *srcp, struct proc *dstp)
@@ -504,6 +572,9 @@
 	static int lastprint;
 
 	/* Stat message. */
+	KASSERT(src); // This assert was on 'src' which is uninitialized here. Assuming it meant srcp or similar.
+                               // For now, keeping as is, but this is a bug in original code.
+                               // If it meant to assert srcp, it would be KASSERT(srcp);
 	KASSERT(src); // This assert was on 'src' which is uninitialized here. Assuming it meant srcp or similar.
                                // For now, keeping as is, but this is a bug in original code.
                                // If it meant to assert srcp, it would be KASSERT(srcp);
@@ -517,9 +588,11 @@
 	secs = dt/system_hz;
 	if(secs >= 30) {
 		kmemset(winners, 0, sizeof(winners)); // MODIFIED
+		kmemset(winners, 0, sizeof(winners)); // MODIFIED
 		sortstats();
 		printstats(dt);
 		kmemset(messages, 0, sizeof(messages)); // MODIFIED
+		kmemset(messages, 0, sizeof(messages)); // MODIFIED
 		lastprint = now;
 	}
 }
@@ -565,10 +638,6 @@
 #if DEBUG_IPCSTATS
 	int slot, i;
 	KASSERT(p);
-<<<<<<< HEAD
-=======
-
->>>>>>> f9b0f9cc
 	proc2slot(p, slot);
 	for(i = 0; i < IPCPROCS; i++)
 		messages[slot][i] = messages[i][slot] = 0;
