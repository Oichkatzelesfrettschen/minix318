--- conflicted
+++ resolved
@@ -35,13 +35,9 @@
 #include <klib/include/kmemory.h>
 #include <klib/include/kprintf.h>
 #include <minix/kernel_types.h>
-<<<<<<< HEAD
 #include <sys/kassert.h>
-=======
->>>>>>> becbe80f
-
-
-/* dummy for linking */
+
+/* FIXME dummy for linking */
 char *** _penviron;
 
 /* Prototype declarations for PRIVATE functions. */
@@ -133,11 +129,7 @@
   static int bss_test;
 
   /* bss sanity check */
-<<<<<<< HEAD
   KASSERT(bss_test == 0);
-=======
-  KASSERT_PLACEHOLDER(bss_test == 0); // MODIFIED
->>>>>>> becbe80f
   bss_test = 1;
 
   /* save a global copy of the boot parameters */
@@ -157,11 +149,7 @@
   /* Kernel may use bits of main memory before VM is started */
   kernel_may_alloc = 1;
 
-<<<<<<< HEAD
   KASSERT(sizeof(kinfo.boot_procs) == sizeof(image));
-=======
-  KASSERT_PLACEHOLDER(sizeof(kinfo.boot_procs) == sizeof(image)); // MODIFIED
->>>>>>> becbe80f
   kmemcpy(kinfo.boot_procs, image, sizeof(kinfo.boot_procs)); // MODIFIED
 
   cstart();
@@ -242,11 +230,7 @@
             }
             /* Privileges for the root system process. */
             else {
-<<<<<<< HEAD
 		KASSERT(isrootsysn(proc_nr));
-=======
-		KASSERT_PLACEHOLDER(isrootsysn(proc_nr)); // MODIFIED
->>>>>>> becbe80f
                 priv(rp)->s_flags= RSYS_F;        /* privilege flags */
                 priv(rp)->s_init_flags = SRV_I;   /* init flags */
                 priv(rp)->s_trap_mask= SRV_T;     /* allowed traps */
@@ -299,13 +283,8 @@
   kmemcpy(kinfo.boot_procs, image, sizeof(kinfo.boot_procs)); // MODIFIED
 
 #define IPCNAME(n) { \
-<<<<<<< HEAD
 	KASSERT((n) >= 0 && (n) <= IPCNO_HIGHEST); \
 	KASSERT(!ipc_call_names[n]);	\
-=======
-	KASSERT_PLACEHOLDER((n) >= 0 && (n) <= IPCNO_HIGHEST); \
-	KASSERT_PLACEHOLDER(!ipc_call_names[n]);	\
->>>>>>> becbe80f
 	ipc_call_names[n] = #n; \
 }
 
