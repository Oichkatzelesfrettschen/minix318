--- conflicted
+++ resolved
@@ -79,25 +79,6 @@
 #include <minix/kernel_types.h>
 #include <minix/profile.h> // For k_prof_init()
 #include <sys/kassert.h>
-#ifdef CONFIG_MDLM
-#include <minix/mdlm_cap_dag.h> // For mdlm_cap_dag_init
-#endif
-
-// Includes for Capability DAG
-#include "../lib/klib/include/klib.h" // For kprintf_stub, kpanic, and kcapability_dag_run_mathematical_tests
-<<<<<<< HEAD
-#include <minix/kcap.h> // For INITIAL_KERNEL_CAPABILITY_CAPACITY and kernel_capability_dag extern
-#include <minix/kcapability_dag.h> // For kcapability_dag_t and kcapability_dag_create
-
-// Includes for Capability DAG
-#include "../lib/klib/include/klib.h" // For kprintf_stub, kpanic, and kcapability_dag_run_mathematical_tests
-#include <minix/kcap.h> // For INITIAL_KERNEL_CAPABILITY_CAPACITY and kernel_capability_dag extern
-#include <minix/kcapability_dag.h> // For kcapability_dag_t and kcapability_dag_create
-=======
-#include <minix/kcapability_dag.h> // For kcapability_dag_t and kcapability_dag_create
-#include <minix/kcap.h> // For INITIAL_KERNEL_CAPABILITY_CAPACITY and kernel_capability_dag extern
-
->>>>>>> 99c3ea42
 
 /* dummy for linking */
 char ***_penviron;
@@ -105,14 +86,9 @@
 /* Prototype declarations for PRIVATE functions. */
 static void announce(void);
 
-<<<<<<< HEAD
 // Definition of the global DAG pointer is NOT here, will be in kcap.c or
 // similar. extern struct kcapability_dag* kernel_capability_dag; // Already in
 // kcap.h
-=======
-// Definition of the global DAG pointer is NOT here, will be in kcap.c or similar.
-// extern struct kcapability_dag* kernel_capability_dag; // Already in kcap.h
->>>>>>> 99c3ea42
 
 /**
  * @brief Initializes the mathematical capability framework.
@@ -124,7 +100,6 @@
  * if the global DAG cannot be created.
  */
 void kernel_initialize_mathematical_foundation(void) {
-<<<<<<< HEAD
   // Use kprintf_stub from klib.h for early kernel messages
   kprintf_stub("Initializing mathematical capability framework...\n");
 
@@ -159,44 +134,103 @@
                (unsigned int)kernel_capability_dag->node_capacity);
 }
 
+// Definition of the global DAG pointer is NOT here, will be in kcap.c or
+// similar. extern struct kcapability_dag* kernel_capability_dag; // Already in
+// kcap.h
+
+/**
+ * @brief Initializes the mathematical capability framework.
+ *
+ * This function is called early during kernel startup to:
+ * 1. Run mathematical verification tests for the Capability DAG implementation.
+ * 2. Create and initialize the global kernel_capability_dag instance.
+ * It panics if either the tests fail (implicitly via KASSERT in tests) or
+ * if the global DAG cannot be created.
+ */
+void kernel_initialize_mathematical_foundation(void) {
+  // Use kprintf_stub from klib.h for early kernel messages
+  kprintf_stub("Initializing mathematical capability framework...\n");
+
+  /*
+   * Run mathematical verification tests to prove that our capability
+   * DAG implementation maintains all required mathematical properties
+   * in the actual kernel environment.
+   * KASSERTs within the tests will panic on failure.
+   */
+  kcapability_dag_run_mathematical_tests();
+
+  kprintf_stub("Capability DAG mathematical tests passed.\n");
+
+  /*
+   * Initialize the global kernel capability DAG that will manage
+   * all system-wide capability relationships.
+   * Note: kernel_capability_dag is declared extern in kcap.h
+   * and will be defined globally in a separate .c file (e.g. kcap.c).
+   */
+  kernel_capability_dag =
+      kcapability_dag_create(INITIAL_KERNEL_CAPABILITY_CAPACITY);
+
+  if (!kernel_capability_dag) {
+    kpanic("Failed to initialize kernel capability DAG - mathematical "
+           "foundation compromised");
+  }
+
+  // Assuming kprintf_stub or a kprintf that can handle _BitInt directly or via
+  // casting For safety, let's cast node_capacity for kprintf_stub.
+  kprintf_stub("Mathematical capability framework initialized successfully.\n");
+  kprintf_stub("Kernel capability DAG created with %u node capacity.\n",
+               (unsigned int)kernel_capability_dag->node_capacity);
+}
+
+// Definition of the global DAG pointer is NOT here, will be in kcap.c or
+// similar. extern struct kcapability_dag* kernel_capability_dag; // Already in
+// kcap.h
+
+/**
+ * @brief Initializes the mathematical capability framework.
+ *
+ * This function is called early during kernel startup to:
+ * 1. Run mathematical verification tests for the Capability DAG implementation.
+ * 2. Create and initialize the global kernel_capability_dag instance.
+ * It panics if either the tests fail (implicitly via KASSERT in tests) or
+ * if the global DAG cannot be created.
+ */
+void kernel_initialize_mathematical_foundation(void) {
+  // Use kprintf_stub from klib.h for early kernel messages
+  kprintf_stub("Initializing mathematical capability framework...\n");
+
+  /*
+   * Run mathematical verification tests to prove that our capability
+   * DAG implementation maintains all required mathematical properties
+   * in the actual kernel environment.
+   * KASSERTs within the tests will panic on failure.
+   */
+  kcapability_dag_run_mathematical_tests();
+
+  kprintf_stub("Capability DAG mathematical tests passed.\n");
+
+  /*
+   * Initialize the global kernel capability DAG that will manage
+   * all system-wide capability relationships.
+   * Note: kernel_capability_dag is declared extern in kcap.h
+   * and will be defined globally in a separate .c file (e.g. kcap.c).
+   */
+  kernel_capability_dag =
+      kcapability_dag_create(INITIAL_KERNEL_CAPABILITY_CAPACITY);
+
+  if (!kernel_capability_dag) {
+    kpanic("Failed to initialize kernel capability DAG - mathematical "
+           "foundation compromised");
+  }
+
+  // Assuming kprintf_stub or a kprintf that can handle _BitInt directly or via
+  // casting For safety, let's cast node_capacity for kprintf_stub.
+  kprintf_stub("Mathematical capability framework initialized successfully.\n");
+  kprintf_stub("Kernel capability DAG created with %u node capacity.\n",
+               (unsigned int)kernel_capability_dag->node_capacity);
+}
+
 void bsp_finish_booting(void) {
-=======
-    // Use kprintf_stub from klib.h for early kernel messages
-    kprintf_stub("Initializing mathematical capability framework...\n");
-
-    /*
-     * Run mathematical verification tests to prove that our capability
-     * DAG implementation maintains all required mathematical properties
-     * in the actual kernel environment.
-     * KASSERTs within the tests will panic on failure.
-     */
-    kcapability_dag_run_mathematical_tests();
-
-    kprintf_stub("Capability DAG mathematical tests passed.\n");
-
-    /*
-     * Initialize the global kernel capability DAG that will manage
-     * all system-wide capability relationships.
-     * Note: kernel_capability_dag is declared extern in kcap.h
-     * and will be defined globally in a separate .c file (e.g. kcap.c).
-     */
-    kernel_capability_dag = kcapability_dag_create(INITIAL_KERNEL_CAPABILITY_CAPACITY);
-
-    if (!kernel_capability_dag) {
-        kpanic("Failed to initialize kernel capability DAG - mathematical foundation compromised");
-    }
-
-    // Assuming kprintf_stub or a kprintf that can handle _BitInt directly or via casting
-    // For safety, let's cast node_capacity for kprintf_stub.
-    kprintf_stub("Mathematical capability framework initialized successfully.\n");
-    kprintf_stub("Kernel capability DAG created with %u node capacity.\n",
-            (unsigned int)kernel_capability_dag->node_capacity);
-}
-
-
-void bsp_finish_booting(void)
-{
->>>>>>> 99c3ea42
   int i;
 #if SPROFILE
   sprofiling = 0; /* we're not profiling until instructed to */
@@ -326,9 +360,6 @@
 
   BKL_LOCK();
 
-<<<<<<< HEAD
-  DEBUGEXTRA(("main()\n"));
-
   // Initialize the mathematical capability foundation
   kernel_initialize_mathematical_foundation();
 
@@ -338,12 +369,11 @@
   kernel_initialize_mathematical_foundation();
 
   DEBUGEXTRA(("main()\n"));
-=======
+
   // Initialize the mathematical capability foundation
   kernel_initialize_mathematical_foundation();
- 
-   DEBUGEXTRA(("main()\n"));
->>>>>>> 99c3ea42
+
+  DEBUGEXTRA(("main()\n"));
 
   /* Clear the process table. Anounce each slot as empty and set up mappings
    * for proc_addr() and proc_nr() macros. Do the same for the table with
