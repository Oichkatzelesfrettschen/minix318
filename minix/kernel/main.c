/**
 * @file main.c
 * @brief MINIX kernel main program and system initialization
 *
 * This file contains the core initialization routines for the MINIX kernel.
 * It handles the complete boot process from early system setup to process
 * scheduling, including:
 * - Boot parameter processing and environment variable parsing
 * - Process table initialization for boot image processes
 * - Privilege and security setup for kernel tasks and system processes
 * - Memory management initialization
 * - Interrupt and timer system setup
 * - SMP (Symmetric Multi-Processing) configuration when enabled
 * - System shutdown and halt procedures
 *
 * Key Functions:
 * - kmain(): Primary kernel entry point that orchestrates the boot process
 * - bsp_finish_booting(): Completes boot on the bootstrap processor
 * - cstart(): Early system initialization before main kernel startup
 * - prepare_shutdown()/minix_shutdown(): System shutdown procedures
 * - announce(): Displays the MINIX startup banner
 * - env_get()/get_value(): Environment variable access for boot parameters
 *
 * The initialization process sets up all kernel tasks, system processes,
 * and user processes from the boot image, configures their privileges,
 * and transitions control to the scheduler to begin normal operation.
 *
 * @note This implementation uses kernel-specific string and memory functions
 *       (kstring.h, kmemory.h) instead of standard library functions.
 * @note SMP support is conditionally compiled based on CONFIG_SMP flag.
 * @note The kernel transitions from initialization mode to user mode scheduling
 *       at the end of the boot process.
 */
/* This file contains the main program of MINIX as well as its shutdown code.
 * The routine main() initializes the system and starts the ball rolling by
 * setting up the process table, interrupt vectors, and scheduling each task 
 * to run to initialize itself.
 * The routine shutdown() does the opposite and brings down MINIX. 
 *
 * The entries into this file are:
 *   main:	    	MINIX main program
 *   prepare_shutdown:	prepare to take MINIX down
 */
// #include <string.h> // Replaced by kstring.h
// #include <stdlib.h> // Replaced by katoi placeholder or removed
// #include <assert.h> // Replaced by KASSERT_PLACEHOLDER

#include <minix/endpoint.h>
#include <machine/vmparam.h>
#include <minix/u64.h>
#include <minix/board.h>
#include <sys/reboot.h> // Keep for reboot flags like RB_POWERDOWN
#include "clock.h"
#include "direct_utils.h"
#include "hw_intr.h"
#include "arch_proto.h"

#ifdef CONFIG_SMP
#include "smp.h"
#endif
#ifdef USE_WATCHDOG
#include "watchdog.h"
#endif
#include "spinlock.h"

// Kernel includes added:
#include <klib/include/kstring.h>
#include <klib/include/kmemory.h>
#include <klib/include/kprintf.h>
#include <minix/kernel_types.h>
#include <sys/kassert.h>

<<<<<<< HEAD

/* dummy for linking */
=======
/* FIXME dummy for linking */
>>>>>>> f9b0f9cc
char *** _penviron;

/* Prototype declarations for PRIVATE functions. */
static void announce(void);

void bsp_finish_booting(void)
{
  int i;
#if SPROFILE
  sprofiling = 0;      /* we're not profiling until instructed to */
#endif /* SPROFILE */

  cpu_identify();

  vm_running = 0;
  krandom.random_sources = RANDOM_SOURCES;
  krandom.random_elements = RANDOM_ELEMENTS;

  /* MINIX is now ready. All boot image processes are on the ready queue.
   * Return to the assembly code to start running the current process. 
   */
  
  /* it should point somewhere */
  get_cpulocal_var(bill_ptr) = get_cpulocal_var_ptr(idle_proc);
  get_cpulocal_var(proc_ptr) = get_cpulocal_var_ptr(idle_proc);
  announce();				/* print MINIX startup banner */

  /*
   * we have access to the cpu local run queue, only now schedule the processes.
   * We ignore the slots for the former kernel tasks
   */
  for (i=0; i < NR_BOOT_PROCS - NR_TASKS; i++) {
	RTS_UNSET(proc_addr(i), RTS_PROC_STOP);
  }
  /*
   * Enable timer interrupts and clock task on the boot CPU.  First reset the
   * CPU accounting values, as the timer initialization (indirectly) uses them.
   */
  cycles_accounting_init();

  if (boot_cpu_init_timer(system_hz)) {
	  panic("FATAL : failed to initialize timer interrupts, "
			  "cannot continue without any clock source!");
  }

  fpu_init();

/* Warnings for sanity checks that take time. These warnings are printed
 * so it's a clear warning no full release should be done with them
 * enabled.
 */
#if DEBUG_SCHED_CHECK
  FIXME("DEBUG_SCHED_CHECK enabled");
#endif
#if DEBUG_VMASSERT
  FIXME("DEBUG_VMASSERT enabled");
#endif
#if DEBUG_PROC_CHECK
  FIXME("PROC check enabled");
#endif

#ifdef CONFIG_SMP
  cpu_set_flag(bsp_cpu_id, CPU_IS_READY);
  machine.processors_count = ncpus;
  machine.bsp_id = bsp_cpu_id;
#else
  machine.processors_count = 1;
  machine.bsp_id = 0;
#endif
  

  /* Kernel may no longer use bits of memory as VM will be running soon */
  kernel_may_alloc = 0;

  switch_to_user();
  NOT_REACHABLE;
}


/*===========================================================================*
 *			kmain 	                             		*
 *===========================================================================*/
void kmain(kinfo_t *local_cbi)
{
/* Start the ball rolling. */
  struct boot_image *ip;	/* boot image pointer */
  register struct proc *rp;	/* process pointer */
  register int i, j;
  static int bss_test;

  /* bss sanity check */
  KASSERT(bss_test == 0);
  bss_test = 1;

  /* save a global copy of the boot parameters */
  kmemcpy(&kinfo, local_cbi, sizeof(kinfo)); // MODIFIED
  kmemcpy(&kmess, kinfo.kmess, sizeof(kmess)); // MODIFIED

   /* We have done this exercise in pre_init so we expect this code
      to simply work! */
   machine.board_id = get_board_id_by_name(env_get(BOARDVARNAME));
#ifdef __arm__
  /* We want to initialize serial before we do any output */
  arch_ser_init();
#endif
  /* We can talk now */
  DEBUGBASIC(("MINIX booting\n"));

  /* Kernel may use bits of main memory before VM is started */
  kernel_may_alloc = 1;

  KASSERT(sizeof(kinfo.boot_procs) == sizeof(image));
  kmemcpy(kinfo.boot_procs, image, sizeof(kinfo.boot_procs)); // MODIFIED

  cstart();

  BKL_LOCK();
 
   DEBUGEXTRA(("main()\n"));

  /* Clear the process table. Anounce each slot as empty and set up mappings
   * for proc_addr() and proc_nr() macros. Do the same for the table with
   * privilege structures for the system processes and the ipc filter pool.
   */
  proc_init();
  IPCF_POOL_INIT();

   if(NR_BOOT_MODULES != kinfo.mbi.mi_mods_count)
   	panic("expecting %d boot processes/modules, found %d",
		NR_BOOT_MODULES, kinfo.mbi.mi_mods_count);

  /* Set up proc table entries for processes in boot image. */
  for (i=0; i < NR_BOOT_PROCS; ++i) {
	int schedulable_proc;
	proc_nr_t proc_nr;
	int ipc_to_m, kcalls;
	sys_map_t map;

	ip = &image[i];				/* process' attributes */
	DEBUGEXTRA(("initializing %s... ", ip->proc_name));
	rp = proc_addr(ip->proc_nr);		/* get process pointer */
	ip->endpoint = rp->p_endpoint;		/* ipc endpoint */
	rp->p_cpu_time_left = 0;
	if(i < NR_TASKS)			/* name (tasks only) */
		kstrlcpy(rp->p_name, ip->proc_name, sizeof(rp->p_name)); // MODIFIED

	if(i >= NR_TASKS) {
		/* Remember this so it can be passed to VM */
		multiboot_module_t *mb_mod = &kinfo.module_list[i - NR_TASKS];
		ip->start_addr = mb_mod->mod_start;
		ip->len = mb_mod->mod_end - mb_mod->mod_start;
	}
	
	reset_proc_accounting(rp);

	/* See if this process is immediately schedulable.
	 * In that case, set its privileges now and allow it to run.
	 * Only kernel tasks and the root system process get to run immediately.
	 * All the other system processes are inhibited from running by the
	 * RTS_NO_PRIV flag. They can only be scheduled once the root system
	 * process has set their privileges.
	 */
	proc_nr = proc_nr(rp);
	schedulable_proc = (iskerneln(proc_nr) || isrootsysn(proc_nr) ||
		proc_nr == VM_PROC_NR);
	if(schedulable_proc) {
	    /* Assign privilege structure. Force a static privilege id. */
            (void) get_priv(rp, static_priv_id(proc_nr));

            /* Privileges for kernel tasks. */
	    if(proc_nr == VM_PROC_NR) {
                priv(rp)->s_flags = VM_F;
                priv(rp)->s_trap_mask = SRV_T;
		ipc_to_m = SRV_M;
		kcalls = SRV_KC;
                priv(rp)->s_sig_mgr = SELF;
                rp->p_priority = SRV_Q;
                rp->p_quantum_size_ms = SRV_QT;
	    }
	    else if(iskerneln(proc_nr)) {
                /* Privilege flags. */
                priv(rp)->s_flags = (proc_nr == IDLE ? IDL_F : TSK_F);
                /* Init flags. */
                priv(rp)->s_init_flags = TSK_I;
                /* Allowed traps. */
                priv(rp)->s_trap_mask = (proc_nr == CLOCK 
                    || proc_nr == SYSTEM  ? CSK_T : TSK_T);
                ipc_to_m = TSK_M;                  /* allowed targets */
                kcalls = TSK_KC;                   /* allowed kernel calls */
            }
            /* Privileges for the root system process. */
            else {
		KASSERT(isrootsysn(proc_nr));
                priv(rp)->s_flags= RSYS_F;        /* privilege flags */
                priv(rp)->s_init_flags = SRV_I;   /* init flags */
                priv(rp)->s_trap_mask= SRV_T;     /* allowed traps */
                ipc_to_m = SRV_M;                 /* allowed targets */
                kcalls = SRV_KC;                  /* allowed kernel calls */
                priv(rp)->s_sig_mgr = SRV_SM;     /* signal manager */
                rp->p_priority = SRV_Q;	          /* priority queue */
                rp->p_quantum_size_ms = SRV_QT;   /* quantum size */
            }

            /* Fill in target mask. */
            kmemset(&map, 0, sizeof(map)); // MODIFIED

            if (ipc_to_m == ALL_M) {
                for(j = 0; j < NR_SYS_PROCS; j++)
                    set_sys_bit(map, j);
            }

            fill_sendto_mask(rp, &map);

            /* Fill in kernel call mask. */
            for(j = 0; j < SYS_CALL_MASK_SIZE; j++) {
                priv(rp)->s_k_call_mask[j] = (kcalls == NO_C ? 0 : (~0));
            }
	}
	else {
	    /* Don't let the process run for now. */
            RTS_SET(rp, RTS_NO_PRIV | RTS_NO_QUANTUM);
	}

	/* Arch-specific state initialization. */
	arch_boot_proc(ip, rp);

	/* scheduling functions depend on proc_ptr pointing somewhere. */
	if(!get_cpulocal_var(proc_ptr))
		get_cpulocal_var(proc_ptr) = rp;

	/* Process isn't scheduled until VM has set up a pagetable for it. */
	if(rp->p_nr != VM_PROC_NR && rp->p_nr >= 0) {
		rp->p_rts_flags |= RTS_VMINHIBIT;
		rp->p_rts_flags |= RTS_BOOTINHIBIT;
	}

	rp->p_rts_flags |= RTS_PROC_STOP;
	rp->p_rts_flags &= ~RTS_SLOT_FREE;
	DEBUGEXTRA(("done\n"));
  }

  /* update boot procs info for VM */
  kmemcpy(kinfo.boot_procs, image, sizeof(kinfo.boot_procs)); // MODIFIED

#define IPCNAME(n) { \
	KASSERT((n) >= 0 && (n) <= IPCNO_HIGHEST); \
	KASSERT(!ipc_call_names[n]);	\
	ipc_call_names[n] = #n; \
}

  arch_post_init();

  IPCNAME(SEND);
  IPCNAME(RECEIVE);
  IPCNAME(SENDREC);
  IPCNAME(NOTIFY);
  IPCNAME(SENDNB);
  IPCNAME(SENDA);

  /* System and processes initialization */
  memory_init();
  DEBUGEXTRA(("system_init()... "));
  system_init();
  DEBUGEXTRA(("done\n"));

  /* The bootstrap phase is over, so we can add the physical
   * memory used for it to the free list.
   */
  add_memmap(&kinfo, kinfo.bootstrap_start, kinfo.bootstrap_len);

#ifdef CONFIG_SMP
  if (config_no_apic) {
	  DEBUGBASIC(("APIC disabled, disables SMP, using legacy PIC\n"));
	  smp_single_cpu_fallback();
  } else if (config_no_smp) {
	  DEBUGBASIC(("SMP disabled, using legacy PIC\n"));
	  smp_single_cpu_fallback();
  } else {
	  smp_init();
	  /*
	   * if smp_init() returns it means that it failed and we try to finish
	   * single CPU booting
	   */
	  bsp_finish_booting();
  }
#else
  /* 
   * if configured for a single CPU, we are already on the kernel stack which we
   * are going to use everytime we execute kernel code. We finish booting and we
   * never return here
   */
  bsp_finish_booting();
#endif

  NOT_REACHABLE;
}

/*===========================================================================*
 *				announce				     *
 *===========================================================================*/
static void announce(void)
{
  /* Display the MINIX startup banner. */
  kprintf_stub("\nMINIX %s. " // MODIFIED
#ifdef PAE
"(PAE) "
#endif
#ifdef _VCS_REVISION
	"(" _VCS_REVISION ")\n"
#endif
      "Copyright 2016, Vrije Universiteit, Amsterdam, The Netherlands\n",
      OS_RELEASE);
  kprintf_stub("MINIX is open source software, see http://www.minix3.org\n"); // MODIFIED
}

/*===========================================================================*
 *				prepare_shutdown			     *
 *===========================================================================*/
void prepare_shutdown(const int how)
{
/* This function prepares to shutdown MINIX. */
  static minix_timer_t shutdown_timer;

  /* Continue after 1 second, to give processes a chance to get scheduled to 
   * do shutdown work.  Set a watchog timer to call shutdown(). The timer 
   * argument passes the shutdown status. 
   */
  kprintf_stub("MINIX will now be shut down ...\n"); // MODIFIED
  set_kernel_timer(&shutdown_timer, get_monotonic() + system_hz,
      minix_shutdown, how);
}

/*===========================================================================*
 *				shutdown 				     *
 *===========================================================================*/
void minix_shutdown(int how)
{
/* This function is called from prepare_shutdown or stop_sequence to bring 
 * down MINIX.
 */

#ifdef CONFIG_SMP
  /* 
   * FIXME
   *
   * we will need to stop timers on all cpus if SMP is enabled and put them in
   * such a state that we can perform the whole boot process once restarted from
   * monitor again
   */
  if (ncpus > 1)
	  smp_shutdown_aps();
#endif
  hw_intr_disable_all();
  stop_local_timer();

  /* Show shutdown message */
  direct_cls();
  if((how & RB_POWERDOWN) == RB_POWERDOWN)
	direct_print("MINIX has halted and will now power off.\n");
  else if(how & RB_HALT)
	direct_print("MINIX has halted. "
		     "It is safe to turn off your computer.\n");
  else
	direct_print("MINIX will now reset.\n");
  arch_shutdown(how);
}

/*===========================================================================*
 *				cstart					     *
 *===========================================================================*/
void cstart(void)
{
/* Perform system initializations prior to calling main(). Most settings are
 * determined with help of the environment strings passed by MINIX' loader.
 */
  register char *value;				/* value in key=value pair */

  /* low-level initialization */
  prot_init();

  /* determine verbosity */
  if ((value = env_get(VERBOSEBOOTVARNAME)))
	  verboseboot = 0; /* FIXME: atoi(value) was here, replace with katoi */ // MODIFIED

  /* Initialize clock variables. */
  init_clock();

  /* Get memory parameters. */
  value = env_get("ac_layout");
  if(value && (*value != '0')) { /* FIXME: atoi(value) was here, simple check for non-zero for now */ // MODIFIED
        kinfo.user_sp = (vir_bytes) USR_STACKTOP_COMPACT;
        kinfo.user_end = (vir_bytes) USR_DATATOP_COMPACT;
  }

  DEBUGEXTRA(("cstart\n"));

  /* Record miscellaneous information for user-space servers. */
  kinfo.nr_procs = NR_PROCS;
  kinfo.nr_tasks = NR_TASKS;
  kstrlcpy(kinfo.release, OS_RELEASE, sizeof(kinfo.release)); // MODIFIED
  kstrlcpy(kinfo.version, OS_VERSION, sizeof(kinfo.version)); // MODIFIED

  /* Initialize various user-mapped structures. */
  kmemset(&arm_frclock, 0, sizeof(arm_frclock)); // MODIFIED

  kmemset(&kuserinfo, 0, sizeof(kuserinfo)); // MODIFIED
  kuserinfo.kui_size = sizeof(kuserinfo);
  kuserinfo.kui_user_sp = kinfo.user_sp;

#ifdef USE_APIC
  value = env_get("no_apic");
  if(value)
	config_no_apic = (*value != '0'); /* FIXME: atoi(value) was here */ // MODIFIED (default to true if value is non-zero)
  else
	config_no_apic = 1; /* Default if not set */
  value = env_get("apic_timer_x");
  if(value)
	config_apic_timer_x = 0; /* FIXME: atoi(value) was here, replace with katoi */ // MODIFIED (default to 0, needs proper katoi)
  else
	config_apic_timer_x = 1; /* Default if not set */
#endif

#ifdef USE_WATCHDOG
  value = env_get("watchdog");
  if (value)
	  watchdog_enabled = (*value != '0'); /* FIXME: atoi(value) was here */ // MODIFIED (default to true if value is non-zero)
#endif

#ifdef CONFIG_SMP
  if (config_no_apic)
	  config_no_smp = 1;
  value = env_get("no_smp");
  if(value)
	config_no_smp = (*value != '0'); /* FIXME: atoi(value) was here */ // MODIFIED (default to true if value is non-zero)
  else
	config_no_smp = 0; /* Default if not set */
#endif
  DEBUGEXTRA(("intr_init(0)\n"));

  intr_init(0);

  arch_init();
}

/*===========================================================================*
 *				get_value				     *
 *===========================================================================*/

char *get_value(
  const char *params,			/* boot monitor parameters */
  const char *name			/* key to look up */
)
{
/* Get environment value - kernel version of getenv to avoid setting up the
 * usual environment array.
 */
  register const char *namep;
  register char *envp;

  for (envp = (char *) params; *envp != 0;) {
	for (namep = name; *namep != 0 && *namep == *envp; namep++, envp++)
		;
	if (*namep == '\0' && *envp == '=') return(envp + 1);
	while (*envp++ != 0)
		;
  }
  return(NULL);
}

/*===========================================================================*
 *				env_get				     	*
 *===========================================================================*/
char *env_get(const char *name)
{
	return get_value(kinfo.param_buf, name);
}

void cpu_print_freq(unsigned cpu)
{
        u64_t freq;

        freq = cpu_get_freq(cpu);
        DEBUGBASIC(("CPU %d freq %lu MHz\n", cpu, (unsigned long)(freq / 1000000)));
}

int is_fpu(void)
{
        return get_cpulocal_var(fpu_presence);
}<|MERGE_RESOLUTION|>--- conflicted
+++ resolved
@@ -45,10 +45,15 @@
 // #include <stdlib.h> // Replaced by katoi placeholder or removed
 // #include <assert.h> // Replaced by KASSERT_PLACEHOLDER
 
+// #include <string.h> // Replaced by kstring.h
+// #include <stdlib.h> // Replaced by katoi placeholder or removed
+// #include <assert.h> // Replaced by KASSERT_PLACEHOLDER
+
 #include <minix/endpoint.h>
 #include <machine/vmparam.h>
 #include <minix/u64.h>
 #include <minix/board.h>
+#include <sys/reboot.h> // Keep for reboot flags like RB_POWERDOWN
 #include <sys/reboot.h> // Keep for reboot flags like RB_POWERDOWN
 #include "clock.h"
 #include "direct_utils.h"
@@ -70,12 +75,8 @@
 #include <minix/kernel_types.h>
 #include <sys/kassert.h>
 
-<<<<<<< HEAD
 
 /* dummy for linking */
-=======
-/* FIXME dummy for linking */
->>>>>>> f9b0f9cc
 char *** _penviron;
 
 /* Prototype declarations for PRIVATE functions. */
@@ -168,9 +169,12 @@
 
   /* bss sanity check */
   KASSERT(bss_test == 0);
+  KASSERT(bss_test == 0);
   bss_test = 1;
 
   /* save a global copy of the boot parameters */
+  kmemcpy(&kinfo, local_cbi, sizeof(kinfo)); // MODIFIED
+  kmemcpy(&kmess, kinfo.kmess, sizeof(kmess)); // MODIFIED
   kmemcpy(&kinfo, local_cbi, sizeof(kinfo)); // MODIFIED
   kmemcpy(&kmess, kinfo.kmess, sizeof(kmess)); // MODIFIED
 
@@ -189,6 +193,8 @@
 
   KASSERT(sizeof(kinfo.boot_procs) == sizeof(image));
   kmemcpy(kinfo.boot_procs, image, sizeof(kinfo.boot_procs)); // MODIFIED
+  KASSERT(sizeof(kinfo.boot_procs) == sizeof(image));
+  kmemcpy(kinfo.boot_procs, image, sizeof(kinfo.boot_procs)); // MODIFIED
 
   cstart();
 
@@ -220,6 +226,7 @@
 	ip->endpoint = rp->p_endpoint;		/* ipc endpoint */
 	rp->p_cpu_time_left = 0;
 	if(i < NR_TASKS)			/* name (tasks only) */
+		kstrlcpy(rp->p_name, ip->proc_name, sizeof(rp->p_name)); // MODIFIED
 		kstrlcpy(rp->p_name, ip->proc_name, sizeof(rp->p_name)); // MODIFIED
 
 	if(i >= NR_TASKS) {
@@ -269,6 +276,7 @@
             /* Privileges for the root system process. */
             else {
 		KASSERT(isrootsysn(proc_nr));
+		KASSERT(isrootsysn(proc_nr));
                 priv(rp)->s_flags= RSYS_F;        /* privilege flags */
                 priv(rp)->s_init_flags = SRV_I;   /* init flags */
                 priv(rp)->s_trap_mask= SRV_T;     /* allowed traps */
@@ -281,6 +289,7 @@
 
             /* Fill in target mask. */
             kmemset(&map, 0, sizeof(map)); // MODIFIED
+            kmemset(&map, 0, sizeof(map)); // MODIFIED
 
             if (ipc_to_m == ALL_M) {
                 for(j = 0; j < NR_SYS_PROCS; j++)
@@ -319,8 +328,11 @@
 
   /* update boot procs info for VM */
   kmemcpy(kinfo.boot_procs, image, sizeof(kinfo.boot_procs)); // MODIFIED
+  kmemcpy(kinfo.boot_procs, image, sizeof(kinfo.boot_procs)); // MODIFIED
 
 #define IPCNAME(n) { \
+	KASSERT((n) >= 0 && (n) <= IPCNO_HIGHEST); \
+	KASSERT(!ipc_call_names[n]);	\
 	KASSERT((n) >= 0 && (n) <= IPCNO_HIGHEST); \
 	KASSERT(!ipc_call_names[n]);	\
 	ipc_call_names[n] = #n; \
@@ -380,6 +392,7 @@
 {
   /* Display the MINIX startup banner. */
   kprintf_stub("\nMINIX %s. " // MODIFIED
+  kprintf_stub("\nMINIX %s. " // MODIFIED
 #ifdef PAE
 "(PAE) "
 #endif
@@ -389,6 +402,7 @@
       "Copyright 2016, Vrije Universiteit, Amsterdam, The Netherlands\n",
       OS_RELEASE);
   kprintf_stub("MINIX is open source software, see http://www.minix3.org\n"); // MODIFIED
+  kprintf_stub("MINIX is open source software, see http://www.minix3.org\n"); // MODIFIED
 }
 
 /*===========================================================================*
@@ -403,6 +417,7 @@
    * do shutdown work.  Set a watchog timer to call shutdown(). The timer 
    * argument passes the shutdown status. 
    */
+  kprintf_stub("MINIX will now be shut down ...\n"); // MODIFIED
   kprintf_stub("MINIX will now be shut down ...\n"); // MODIFIED
   set_kernel_timer(&shutdown_timer, get_monotonic() + system_hz,
       minix_shutdown, how);
@@ -459,12 +474,14 @@
   /* determine verbosity */
   if ((value = env_get(VERBOSEBOOTVARNAME)))
 	  verboseboot = 0; /* FIXME: atoi(value) was here, replace with katoi */ // MODIFIED
+	  verboseboot = 0; /* FIXME: atoi(value) was here, replace with katoi */ // MODIFIED
 
   /* Initialize clock variables. */
   init_clock();
 
   /* Get memory parameters. */
   value = env_get("ac_layout");
+  if(value && (*value != '0')) { /* FIXME: atoi(value) was here, simple check for non-zero for now */ // MODIFIED
   if(value && (*value != '0')) { /* FIXME: atoi(value) was here, simple check for non-zero for now */ // MODIFIED
         kinfo.user_sp = (vir_bytes) USR_STACKTOP_COMPACT;
         kinfo.user_end = (vir_bytes) USR_DATATOP_COMPACT;
@@ -477,10 +494,14 @@
   kinfo.nr_tasks = NR_TASKS;
   kstrlcpy(kinfo.release, OS_RELEASE, sizeof(kinfo.release)); // MODIFIED
   kstrlcpy(kinfo.version, OS_VERSION, sizeof(kinfo.version)); // MODIFIED
+  kstrlcpy(kinfo.release, OS_RELEASE, sizeof(kinfo.release)); // MODIFIED
+  kstrlcpy(kinfo.version, OS_VERSION, sizeof(kinfo.version)); // MODIFIED
 
   /* Initialize various user-mapped structures. */
   kmemset(&arm_frclock, 0, sizeof(arm_frclock)); // MODIFIED
-
+  kmemset(&arm_frclock, 0, sizeof(arm_frclock)); // MODIFIED
+
+  kmemset(&kuserinfo, 0, sizeof(kuserinfo)); // MODIFIED
   kmemset(&kuserinfo, 0, sizeof(kuserinfo)); // MODIFIED
   kuserinfo.kui_size = sizeof(kuserinfo);
   kuserinfo.kui_user_sp = kinfo.user_sp;
@@ -489,18 +510,23 @@
   value = env_get("no_apic");
   if(value)
 	config_no_apic = (*value != '0'); /* FIXME: atoi(value) was here */ // MODIFIED (default to true if value is non-zero)
+	config_no_apic = (*value != '0'); /* FIXME: atoi(value) was here */ // MODIFIED (default to true if value is non-zero)
   else
+	config_no_apic = 1; /* Default if not set */
 	config_no_apic = 1; /* Default if not set */
   value = env_get("apic_timer_x");
   if(value)
 	config_apic_timer_x = 0; /* FIXME: atoi(value) was here, replace with katoi */ // MODIFIED (default to 0, needs proper katoi)
+	config_apic_timer_x = 0; /* FIXME: atoi(value) was here, replace with katoi */ // MODIFIED (default to 0, needs proper katoi)
   else
+	config_apic_timer_x = 1; /* Default if not set */
 	config_apic_timer_x = 1; /* Default if not set */
 #endif
 
 #ifdef USE_WATCHDOG
   value = env_get("watchdog");
   if (value)
+	  watchdog_enabled = (*value != '0'); /* FIXME: atoi(value) was here */ // MODIFIED (default to true if value is non-zero)
 	  watchdog_enabled = (*value != '0'); /* FIXME: atoi(value) was here */ // MODIFIED (default to true if value is non-zero)
 #endif
 
@@ -510,7 +536,9 @@
   value = env_get("no_smp");
   if(value)
 	config_no_smp = (*value != '0'); /* FIXME: atoi(value) was here */ // MODIFIED (default to true if value is non-zero)
+	config_no_smp = (*value != '0'); /* FIXME: atoi(value) was here */ // MODIFIED (default to true if value is non-zero)
   else
+	config_no_smp = 0; /* Default if not set */
 	config_no_smp = 0; /* Default if not set */
 #endif
   DEBUGEXTRA(("intr_init(0)\n"));
