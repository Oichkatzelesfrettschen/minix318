--- conflicted
+++ resolved
@@ -163,27 +163,17 @@
 To address race conditions identified in the signal handling subsystem (primarily between `cause_sig` generating signals and `do_getksig` retrieving them), an interrupt-safe spinlock mechanism has been introduced.
 
 ### 1. Spinlock Definition (`minix/kernel/k_spinlock.h` and `minix/kernel/k_spinlock_irq.h`)
-<<<<<<< HEAD
 - The basic spinlock `simple_spinlock_t` is defined in `minix/kernel/k_spinlock.h`. It now includes members for basic statistics: `acquisitions` (number of times the lock was acquired) and `contentions` (number of times a thread tried to acquire the lock but found it already held).
 - `simple_spin_init()` initializes these statistics to zero.
 - `simple_spin_lock()` updates these statistics. It was also enhanced to include a call to `arch_pause()` (defined in architecture-specific headers like `arch/i386/include/arch_cpu.h` for x86 via `asm volatile("pause");`) within its busy-wait loop. If spinning exceeds `MAX_SPIN_THRESHOLD`, a `kernel_yield()` stub (currently also calling `arch_pause()`) is invoked to prevent CPU monopolization and allow other threads to run. This provides adaptive spinning and basic contention monitoring.
-=======
-<<<<<<< HEAD
-<<<<<<< HEAD
-- The basic spinlock `simple_spinlock_t` is defined in `minix/kernel/k_spinlock.h`.
->>>>>>> 72dde4f1
+
 - A new header file `minix/kernel/k_spinlock_irq.h` defines `spinlock_irq_t`. This wraps `simple_spinlock_t` and integrates local CPU interrupt disabling/enabling using `disable_interrupts()` and `restore_interrupts()` from `kernel/protect.h`.
 - It provides inline functions:
     - `spin_lock_irq_init()`: Initializes the underlying simple spinlock (including its statistics).
     - `spin_lock_irqsave()`: Disables local CPU interrupts (saving prior state) and then acquires the spinlock.
     - `spin_unlock_irqrestore()`: Releases the spinlock and then restores the saved interrupt state.
-<<<<<<< HEAD
 - These features ensure atomicity, appropriate memory barriers for SMP safety, and prevent deadlocks with interrupt handlers on the same CPU, while also providing insights into lock behavior.
-=======
 - The underlying `simple_spinlock_t` relies on GCC's atomic builtins for its core operations. Its `simple_spin_lock` function was further enhanced to include a call to `arch_pause()` (defined in architecture-specific headers like `arch/i386/include/arch_cpu.h` for x86 via `asm volatile("pause");`) within its busy-wait loop. This reduces CPU power consumption and bus contention during lock contention on supported architectures, providing a form of adaptive spinning. These features ensure atomicity, appropriate memory barriers for SMP safety, and prevent deadlocks with interrupt handlers on the same CPU.
-=======
-=======
->>>>>>> acfb8ad15 (feat: Dev tools, advanced spinlocks, IPC KASSERTs, docs & quality)
 - The basic spinlock `simple_spinlock_t` is defined in `minix/kernel/k_spinlock.h`. It now includes members for basic statistics: `acquisitions` (number of times the lock was acquired) and `contentions` (number of times a thread tried to acquire the lock but found it already held).
 - `simple_spin_init()` initializes these statistics to zero.
 - `simple_spin_lock()` updates these statistics. It was also enhanced to include a call to `arch_pause()` (defined in architecture-specific headers like `arch/i386/include/arch_cpu.h` for x86 via `asm volatile("pause");`) within its busy-wait loop. If spinning exceeds `MAX_SPIN_THRESHOLD`, a `kernel_yield()` stub (currently also calling `arch_pause()`) is invoked to prevent CPU monopolization and allow other threads to run. This provides adaptive spinning and basic contention monitoring.
@@ -193,11 +183,6 @@
     - `spin_lock_irqsave()`: Disables local CPU interrupts (saving prior state) and then acquires the spinlock.
     - `spin_unlock_irqrestore()`: Releases the spinlock and then restores the saved interrupt state.
 - These features ensure atomicity, appropriate memory barriers for SMP safety, and prevent deadlocks with interrupt handlers on the same CPU, while also providing insights into lock behavior.
-<<<<<<< HEAD
->>>>>>> acfb8ad15 (feat: Dev tools, advanced spinlocks, IPC KASSERTs, docs & quality)
-=======
->>>>>>> acfb8ad15 (feat: Dev tools, advanced spinlocks, IPC KASSERTs, docs & quality)
->>>>>>> 72dde4f1
 
 ### 2. Integration with Process Structure
 - `struct proc` (in `minix/kernel/proc.h`) now includes a `spinlock_irq_t p_sig_lock;` member.
