--- conflicted
+++ resolved
@@ -63,14 +63,9 @@
 klib_sources = files(
     'klib/kstring.c',
     'klib/kmemory.c',
-<<<<<<< HEAD
     'klib/kprintf_stub.c',
     'klib/kpanic.c'
-    # Add other klib source files here if created (e.g. katom.c)
-=======
-    'klib/kprintf_stub.c'
-    # Add other klib source files here if created (e.g. kpanic.c, katom.c)
->>>>>>> becbe80f
+    # TODO Add other klib source files here if created (e.g. katom.c)
 )
 
 klib = static_library('klib',
@@ -159,7 +154,6 @@
   # If arch/x86_64 is empty of C files, this list will be empty.
   noop_x86_64 = [] # Placeholder
 endif
-<<<<<<< HEAD
 
 # Define architecture-specific assembly sources
 kernel_asm_sources = []
@@ -213,34 +207,6 @@
     install_dir: 'boot' # Or appropriate install path
 )
 
-=======
-
-# Need to handle Assembly files separately and link them.
-# For now, focusing on C files. This will be a FIXME for the build.
-
-all_c_sources = kernel_core_sources + syscall_sources + arch_sources_list
-
-# Linker script
-linker_script = meson.current_source_dir() / 'arch' / arch_subdir / 'kernel.lds'
-if not run_command('test', '-f', linker_script, check: false).returncode() == 0
-    error('Linker script not found: ' + linker_script +
-          '. Please ensure it exists for architecture ' + arch_subdir)
-endif
-
-kernel_link_args += ['-T', linker_script, '-Wl,--build-id=none']
-
-# Build kernel executable
-kernel = executable('kernel',
-    all_c_sources,
-    link_with: [klib],
-    link_args: kernel_link_args,
-    c_args: kernel_c_args,
-    include_directories: kernel_includes,
-    install: true,
-    install_dir: 'boot' # Or appropriate install path
-)
-
->>>>>>> becbe80f
 # Output some information
 message('Building MINIX kernel for ' + arch)
 message('Kernel C_ARGS: ' + ' '.join(kernel_c_args))
