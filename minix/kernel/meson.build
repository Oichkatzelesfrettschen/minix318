# meson.build - Complete kernel build configuration for MINIX
project('minix-kernel', 'c',
<<<<<<< HEAD
    version: '3.4.1-unofficial',
    license: 'BSD-mixed',
    default_options: [
        'c_std=c23',
        'warning_level=3', # Level 3 can be very noisy initially
=======
    version: '3.4.0',
    license: 'BSD', # Assuming BSD, adjust if different
    default_options: [
        'c_std=c11',
        'warning_level=2', # Level 3 can be very noisy initially
>>>>>>> f9b0f9cc
        'b_staticpic=false', # Position Independent Code for static libs, not usually for kernel
        'b_pie=false',       # Position Independent Executable, no for kernel
        'b_lto=false',       # Link Time Optimization, disable for kernel dev
        # 'buildtype=debugoptimized' # Common for development
    ]
)

# Compiler instance
cc = meson.get_compiler('c')

# Detect architecture
arch = host_machine.cpu_family()
if arch == 'x86_64'
    arch_subdir = 'x86_64'
    arch_defines = ['-D__x86_64__', '-DARCH_X86_64']
    # Flags for x86_64 kernel
    arch_flags = ['-m64', '-mcmodel=kernel', '-mno-red-zone',
<<<<<<< HEAD
                  '-sse', '-sse2', '-fpu' '-mmx', #universal features
=======
                  '-mno-sse', '-mno-sse2', '-mno-mmx', '-mno-3dnow', # Minimal features
>>>>>>> f9b0f9cc
                  '-fno-omit-frame-pointer', '-fno-optimize-sibling-calls']
elif arch == 'x86'
    arch_subdir = 'i386'
    arch_defines = ['-D__i386__', '-DARCH_I386']
    # Flags for i386 kernel
    arch_flags = ['-m32', '-fno-omit-frame-pointer', '-fno-optimize-sibling-calls']
else
    error('Unsupported architecture: ' + arch + '. Supported: x86, x86_64')
endif

# Kernel-specific compiler flags (common)
kernel_common_flags = [
    '-ffreestanding',      # No standard library
    '-fno-builtin',        # No built-in functions (e.g. printf, memcpy)
    '-fno-stack-protector',# No stack canary
    '-nostdinc',           # No standard include dirs
    '-nostdlib',           # No standard startup files or libraries
    '-Wall',
    '-Wextra',
    '-Wno-unused-parameter',
    '-Wno-missing-field-initializers',
    # '-g', # Debug symbols
]

# Combine common kernel flags with arch-specific flags and defines
kernel_c_args = kernel_common_flags + arch_flags + arch_defines
kernel_link_args = arch_flags # Linker also needs basic arch flags

# Include directories (relative to this meson.build file, i.e., minix/kernel/)
kernel_includes = include_directories(
    'include',                     # For <minix/kernel_types.h> etc.
    'include/arch/' + arch_subdir, # For arch-specific headers under include/arch/
    'klib/include',                # For our klib headers (kstring.h, etc.)
    '.'                            # Current directory, for top-level kernel headers
)

# Kernel library (klib)
klib_sources = files(
    'klib/kstring.c',
    'klib/kmemory.c',
    'klib/kprintf_stub.c',
    'klib/kpanic.c'
<<<<<<< HEAD
    # Add other klib source files here if created (e.g. katom.c)
=======
    # TODO Add other klib source files here if created (e.g. katom.c)
>>>>>>> f9b0f9cc
)

klib = static_library('klib',
    klib_sources,
    c_args: kernel_c_args,
    include_directories: kernel_includes,
    install: false
)

# Main kernel sources (core)
# Note: main.c, utility.c were refactored.
# system.c is the top-level one, not the directory.
kernel_core_sources = files(
    'clock.c',
    'cpulocals.c',
    'debug.c',
    'interrupt.c',
    'main.c',
    'proc.c',
    'profile.c',
    'smp.c',
    'system.c', # Top-level system.c
    'table.c',
    'usermapped_data.c',
    'utility.c',
    'watchdog.c'
)

# System call handler sources (from minix/kernel/system/)
# This assumes all .c files in 'system/' are syscall handlers.
# A more explicit list might be safer if there are non-handler .c files.
syscall_sources = []
syscall_files_find_result = run_command('find', 'system', '-maxdepth', '1', '-name', '*.c', '-print', check: true)
syscall_files_stdout = syscall_files_find_result.stdout().strip()
if syscall_files_stdout != ''
    syscall_files = syscall_files_stdout.split('\n')
    foreach f : syscall_files
        if f != ''
            syscall_sources += files(f)
        endif
    endforeach
endif

# Architecture-specific sources
# This needs to be robust if arch_subdir is empty or files are missing.
arch_sources_list = []
# Example for i386, must be adapted if file structure differs or for x86_64
if arch_subdir == 'i386'
  arch_sources_list = files(
    'arch/i386/acpi.c',
    'arch/i386/apic.c',
    # 'arch/i386/apic_asm.S', # Assembler files need separate handling
    'arch/i386/arch_clock.c',
    'arch/i386/arch_do_vmctl.c',
    'arch/i386/arch_reset.c',
    'arch/i386/arch_smp.c',
    'arch/i386/arch_system.c',
    'arch/i386/arch_watchdog.c',
    'arch/i386/breakpoints.c',
    # 'arch/i386/debugreg.S',
    'arch/i386/direct_tty_utils.c',
    'arch/i386/do_iopenable.c',
    'arch/i386/do_readbios.c',
    'arch/i386/do_sdevio.c',
    'arch/i386/exception.c',
    # 'arch/i386/head.S',
    'arch/i386/i8259.c',
    # 'arch/i386/io_inb.S', ... other .S files
    # 'arch/i386/klib.S',
    'arch/i386/memory.c',
    # 'arch/i386/mpx.S',
    'arch/i386/oxpcie.c',
    'arch/i386/pg_utils.c',
    'arch/i386/pre_init.c',
    'arch/i386/protect.c',
    # 'arch/i386/trampoline.S',
    'arch/i386/usermapped_data_arch.c'
    # 'arch/i386/usermapped_glo_ipc.S'
  )
elif arch_subdir == 'x86_64'
  # Add x86_64 specific C sources here when available
  # For now, it might be an empty list or share some i386 code if compatible
  # and if separate files don't exist.
  # The issue report's old meson.build listed many x86_64 files that were
  # copies of i386 paths. This needs to be based on actual existing files.
  # If arch/x86_64 is empty of C files, this list will be empty.
  noop_x86_64 = [] # Placeholder
endif

# Define architecture-specific assembly sources
kernel_asm_sources = []
if arch == 'i386'
    kernel_asm_sources = files(
        'arch/i386/mpx.S',
        'arch/i386/head.S',
        'arch/i386/klib.S',
        'arch/i386/apic_asm.S'
        # Add other essential .S files here if identified later e.g.
        # 'arch/i386/debugreg.S',
        # 'arch/i386/io_inb.S', 'arch/i386/io_inl.S', 'arch/i386/io_intr.S', 'arch/i386/io_inw.S',
        # 'arch/i386/io_outb.S', 'arch/i386/io_outl.S', 'arch/i386/io_outw.S',
        # 'arch/i386/trampoline.S',
        # 'arch/i386/usermapped_glo_ipc.S'
        # For now, using the minimal list from feedback.
    )
elif arch == 'x86_64'
    # Assuming these files do not exist yet based on previous 'ls' output.
    # If they are added, they can be listed here.
    # kernel_asm_sources = files(
    #     'arch/x86_64/mpx.S',
    #     'arch/x86_64/head.S',
    #     'arch/x86_64/klib.S'
    # )
    kernel_asm_sources = [] # Empty list for x86_64 if files are not present
endif

# Need to handle Assembly files separately and link them.
# For now, focusing on C files. This will be a FIXME for the build.

all_c_sources = kernel_core_sources + syscall_sources + arch_sources_list

# Linker script
linker_script = meson.current_source_dir() / 'arch' / arch_subdir / 'kernel.lds'
if not run_command('test', '-f', linker_script, check: false).returncode() == 0
    error('Linker script not found: ' + linker_script +
          '. Please ensure it exists for architecture ' + arch_subdir)
endif

kernel_link_args += ['-T', linker_script, '-Wl,--build-id=none']

# Build kernel executable
kernel = executable('kernel',
    all_c_sources + kernel_asm_sources,
    link_with: [klib],
    link_args: kernel_link_args,
    c_args: kernel_c_args,
    include_directories: kernel_includes,
    install: true,
    install_dir: 'boot' # Or appropriate install path
)

# Output some information
message('Building MINIX kernel for ' + arch)
message('Kernel C_ARGS: ' + ' '.join(kernel_c_args))
message('Kernel LINK_ARGS: ' + ' '.join(kernel_link_args))
message('Linker script: ' + linker_script)

# TODO: Add handling for assembly files (.S)
# TODO: Add custom targets for things like procoffsets.cf if needed
# TODO: Define what to do if x86_64 sources are missing (e.g. error or allow empty build)<|MERGE_RESOLUTION|>--- conflicted
+++ resolved
@@ -1,18 +1,10 @@
 # meson.build - Complete kernel build configuration for MINIX
 project('minix-kernel', 'c',
-<<<<<<< HEAD
     version: '3.4.1-unofficial',
     license: 'BSD-mixed',
     default_options: [
         'c_std=c23',
         'warning_level=3', # Level 3 can be very noisy initially
-=======
-    version: '3.4.0',
-    license: 'BSD', # Assuming BSD, adjust if different
-    default_options: [
-        'c_std=c11',
-        'warning_level=2', # Level 3 can be very noisy initially
->>>>>>> f9b0f9cc
         'b_staticpic=false', # Position Independent Code for static libs, not usually for kernel
         'b_pie=false',       # Position Independent Executable, no for kernel
         'b_lto=false',       # Link Time Optimization, disable for kernel dev
@@ -30,11 +22,7 @@
     arch_defines = ['-D__x86_64__', '-DARCH_X86_64']
     # Flags for x86_64 kernel
     arch_flags = ['-m64', '-mcmodel=kernel', '-mno-red-zone',
-<<<<<<< HEAD
                   '-sse', '-sse2', '-fpu' '-mmx', #universal features
-=======
-                  '-mno-sse', '-mno-sse2', '-mno-mmx', '-mno-3dnow', # Minimal features
->>>>>>> f9b0f9cc
                   '-fno-omit-frame-pointer', '-fno-optimize-sibling-calls']
 elif arch == 'x86'
     arch_subdir = 'i386'
@@ -77,11 +65,7 @@
     'klib/kmemory.c',
     'klib/kprintf_stub.c',
     'klib/kpanic.c'
-<<<<<<< HEAD
     # Add other klib source files here if created (e.g. katom.c)
-=======
-    # TODO Add other klib source files here if created (e.g. katom.c)
->>>>>>> f9b0f9cc
 )
 
 klib = static_library('klib',
@@ -104,6 +88,7 @@
     'profile.c',
     'smp.c',
     'system.c', # Top-level system.c
+    'system.c', # Top-level system.c
     'table.c',
     'usermapped_data.c',
     'utility.c',
@@ -124,7 +109,27 @@
         endif
     endforeach
 endif
-
+# System call handler sources (from minix/kernel/system/)
+# This assumes all .c files in 'system/' are syscall handlers.
+# A more explicit list might be safer if there are non-handler .c files.
+syscall_sources = []
+syscall_files_find_result = run_command('find', 'system', '-maxdepth', '1', '-name', '*.c', '-print', check: true)
+syscall_files_stdout = syscall_files_find_result.stdout().strip()
+if syscall_files_stdout != ''
+    syscall_files = syscall_files_stdout.split('\n')
+    foreach f : syscall_files
+        if f != ''
+            syscall_sources += files(f)
+        endif
+    endforeach
+endif
+
+# Architecture-specific sources
+# This needs to be robust if arch_subdir is empty or files are missing.
+arch_sources_list = []
+# Example for i386, must be adapted if file structure differs or for x86_64
+if arch_subdir == 'i386'
+  arch_sources_list = files(
 # Architecture-specific sources
 # This needs to be robust if arch_subdir is empty or files are missing.
 arch_sources_list = []
@@ -134,6 +139,7 @@
     'arch/i386/acpi.c',
     'arch/i386/apic.c',
     # 'arch/i386/apic_asm.S', # Assembler files need separate handling
+    # 'arch/i386/apic_asm.S', # Assembler files need separate handling
     'arch/i386/arch_clock.c',
     'arch/i386/arch_do_vmctl.c',
     'arch/i386/arch_reset.c',
@@ -142,16 +148,21 @@
     'arch/i386/arch_watchdog.c',
     'arch/i386/breakpoints.c',
     # 'arch/i386/debugreg.S',
+    # 'arch/i386/debugreg.S',
     'arch/i386/direct_tty_utils.c',
     'arch/i386/do_iopenable.c',
     'arch/i386/do_readbios.c',
     'arch/i386/do_sdevio.c',
     'arch/i386/exception.c',
     # 'arch/i386/head.S',
+    # 'arch/i386/head.S',
     'arch/i386/i8259.c',
     # 'arch/i386/io_inb.S', ... other .S files
     # 'arch/i386/klib.S',
+    # 'arch/i386/io_inb.S', ... other .S files
+    # 'arch/i386/klib.S',
     'arch/i386/memory.c',
+    # 'arch/i386/mpx.S',
     # 'arch/i386/mpx.S',
     'arch/i386/oxpcie.c',
     'arch/i386/pg_utils.c',
@@ -231,4 +242,79 @@
 
 # TODO: Add handling for assembly files (.S)
 # TODO: Add custom targets for things like procoffsets.cf if needed
+# TODO: Define what to do if x86_64 sources are missing (e.g. error or allow empty build)
+    # 'arch/i386/trampoline.S',
+    'arch/i386/usermapped_data_arch.c'
+    # 'arch/i386/usermapped_glo_ipc.S'
+  )
+elif arch_subdir == 'x86_64'
+  # Add x86_64 specific C sources here when available
+  # For now, it might be an empty list or share some i386 code if compatible
+  # and if separate files don't exist.
+  # The issue report's old meson.build listed many x86_64 files that were
+  # copies of i386 paths. This needs to be based on actual existing files.
+  # If arch/x86_64 is empty of C files, this list will be empty.
+  noop_x86_64 = [] # Placeholder
+endif
+
+# Define architecture-specific assembly sources
+kernel_asm_sources = []
+if arch == 'i386'
+    kernel_asm_sources = files(
+        'arch/i386/mpx.S',
+        'arch/i386/head.S',
+        'arch/i386/klib.S',
+        'arch/i386/apic_asm.S'
+        # Add other essential .S files here if identified later e.g.
+        # 'arch/i386/debugreg.S',
+        # 'arch/i386/io_inb.S', 'arch/i386/io_inl.S', 'arch/i386/io_intr.S', 'arch/i386/io_inw.S',
+        # 'arch/i386/io_outb.S', 'arch/i386/io_outl.S', 'arch/i386/io_outw.S',
+        # 'arch/i386/trampoline.S',
+        # 'arch/i386/usermapped_glo_ipc.S'
+        # For now, using the minimal list from feedback.
+    )
+elif arch == 'x86_64'
+    # Assuming these files do not exist yet based on previous 'ls' output.
+    # If they are added, they can be listed here.
+    # kernel_asm_sources = files(
+    #     'arch/x86_64/mpx.S',
+    #     'arch/x86_64/head.S',
+    #     'arch/x86_64/klib.S'
+    # )
+    kernel_asm_sources = [] # Empty list for x86_64 if files are not present
+endif
+
+# Need to handle Assembly files separately and link them.
+# For now, focusing on C files. This will be a FIXME for the build.
+
+all_c_sources = kernel_core_sources + syscall_sources + arch_sources_list
+
+# Linker script
+linker_script = meson.current_source_dir() / 'arch' / arch_subdir / 'kernel.lds'
+if not run_command('test', '-f', linker_script, check: false).returncode() == 0
+    error('Linker script not found: ' + linker_script +
+          '. Please ensure it exists for architecture ' + arch_subdir)
+endif
+
+kernel_link_args += ['-T', linker_script, '-Wl,--build-id=none']
+
+# Build kernel executable
+kernel = executable('kernel',
+    all_c_sources + kernel_asm_sources,
+    link_with: [klib],
+    link_args: kernel_link_args,
+    c_args: kernel_c_args,
+    include_directories: kernel_includes,
+    install: true,
+    install_dir: 'boot' # Or appropriate install path
+)
+
+# Output some information
+message('Building MINIX kernel for ' + arch)
+message('Kernel C_ARGS: ' + ' '.join(kernel_c_args))
+message('Kernel LINK_ARGS: ' + ' '.join(kernel_link_args))
+message('Linker script: ' + linker_script)
+
+# TODO: Add handling for assembly files (.S)
+# TODO: Add custom targets for things like procoffsets.cf if needed
 # TODO: Define what to do if x86_64 sources are missing (e.g. error or allow empty build)