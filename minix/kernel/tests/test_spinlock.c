<<<<<<< HEAD
=======
<<<<<<< HEAD
<<<<<<< HEAD
#include "kernel/k_spinlock.h"  /* For simple_spinlock_t and functions */
#include "kernel/kernel.h"      /* For KASSERT, kprintf_stub (via debug.h, klib) */
#include "kernel/proc.h"        /* For struct proc, if needed for context, though not directly for these tests */
#include "kernel/protect.h"     /* For disable_interrupts, restore_interrupts, KERNEL_CS */
                                /* If protect.h is too heavy or causes issues,
                                   we can use arch_disable_interrupts_placeholder below. */
=======
=======
>>>>>>> acfb8ad15 (feat: Dev tools, advanced spinlocks, IPC KASSERTs, docs & quality)
>>>>>>> 72dde4f1
#include "kernel/k_spinlock.h" /* For simple_spinlock_t and functions */
#include "kernel/kernel.h" /* For KASSERT, kprintf_stub (via debug.h, klib) */
#include "kernel/proc.h" /* For struct proc, if needed for context, though not directly for these tests */
#include "kernel/protect.h" /* For disable_interrupts, restore_interrupts, KERNEL_CS */
                            /* If protect.h is too heavy or causes issues,
                               we can use arch_disable_interrupts_placeholder below. */
<<<<<<< HEAD
=======
<<<<<<< HEAD
>>>>>>> acfb8ad15 (feat: Dev tools, advanced spinlocks, IPC KASSERTs, docs & quality)
=======
>>>>>>> acfb8ad15 (feat: Dev tools, advanced spinlocks, IPC KASSERTs, docs & quality)
>>>>>>> 72dde4f1

/*
 * Placeholder interrupt control functions if actual ones are problematic
 * for this standalone test context.
<<<<<<< HEAD
 * The actual kernel functions (disable_interrupts/restore_interrupts from
 * protect.h) are preferred if they can be used without issue.
=======
<<<<<<< HEAD
<<<<<<< HEAD
 * The actual kernel functions (disable_interrupts/restore_interrupts from protect.h)
 * are preferred if they can be used without issue.
=======
 * The actual kernel functions (disable_interrupts/restore_interrupts from
 * protect.h) are preferred if they can be used without issue.
>>>>>>> acfb8ad15 (feat: Dev tools, advanced spinlocks, IPC KASSERTs, docs & quality)
=======
 * The actual kernel functions (disable_interrupts/restore_interrupts from
 * protect.h) are preferred if they can be used without issue.
>>>>>>> acfb8ad15 (feat: Dev tools, advanced spinlocks, IPC KASSERTs, docs & quality)
>>>>>>> 72dde4f1
 */
// static inline unsigned long arch_disable_interrupts_placeholder(void) {
//     kprintf_stub("arch_disable_interrupts_placeholder() called\n");
//     return 0; // Placeholder flags
// }
// static inline void arch_restore_interrupts_placeholder(unsigned long flags) {
<<<<<<< HEAD
//     kprintf_stub("arch_restore_interrupts_placeholder(0x%lx) called\n",
//     flags);
=======
<<<<<<< HEAD
<<<<<<< HEAD
//     kprintf_stub("arch_restore_interrupts_placeholder(0x%lx) called\n", flags);
>>>>>>> 72dde4f1
// }

/* Test 1: Basic lock/unlock functionality */
void test_basic_spinlock(void) {
  simple_spinlock_t lock;

  kprintf_stub("Starting test_basic_spinlock...\n");

  simple_spin_init(&lock);
  KASSERT(lock.locked == 0, "T1: spinlock should start unlocked");

  simple_spin_lock(&lock);
  KASSERT(lock.locked == 1, "T1: spinlock should be locked after acquisition");

  simple_spin_unlock(&lock);
  KASSERT(lock.locked == 0, "T1: spinlock should be unlocked after release");

  kprintf_stub("test_basic_spinlock: PASSED\n");
}

/*
<<<<<<< HEAD
 * Test 2: Lock exclusion (prevents recursive acquisition on the same CPU
 * context). This test relies on the spinlock being non-recursive. Attempting to
 * lock it again in the same thread of execution without an intervening unlock
=======
 * Test 2: Lock exclusion (prevents recursive acquisition on the same CPU context).
 * This test relies on the spinlock being non-recursive. Attempting to lock
 * it again in the same thread of execution without an intervening unlock
=======
=======
>>>>>>> acfb8ad15 (feat: Dev tools, advanced spinlocks, IPC KASSERTs, docs & quality)
//     kprintf_stub("arch_restore_interrupts_placeholder(0x%lx) called\n",
//     flags);
// }

/* Test 1: Basic lock/unlock functionality */
void test_basic_spinlock(void) {
  simple_spinlock_t lock;

  kprintf_stub("Starting test_basic_spinlock...\n");

  simple_spin_init(&lock);
  KASSERT(lock.locked == 0, "T1: spinlock should start unlocked");

  simple_spin_lock(&lock);
  KASSERT(lock.locked == 1, "T1: spinlock should be locked after acquisition");

  simple_spin_unlock(&lock);
  KASSERT(lock.locked == 0, "T1: spinlock should be unlocked after release");

  kprintf_stub("test_basic_spinlock: PASSED\n");
}

/*
 * Test 2: Lock exclusion (prevents recursive acquisition on the same CPU
 * context). This test relies on the spinlock being non-recursive. Attempting to
 * lock it again in the same thread of execution without an intervening unlock
<<<<<<< HEAD
>>>>>>> acfb8ad15 (feat: Dev tools, advanced spinlocks, IPC KASSERTs, docs & quality)
=======
>>>>>>> acfb8ad15 (feat: Dev tools, advanced spinlocks, IPC KASSERTs, docs & quality)
>>>>>>> 72dde4f1
 * would typically cause a deadlock if the lock were truly tested for
 * recursive locking by another thread trying to acquire it. Here, we just
 * verify it remains locked.
 */
void test_spinlock_exclusion(void) {
<<<<<<< HEAD
=======
<<<<<<< HEAD
<<<<<<< HEAD
    simple_spinlock_t lock;
    // machine_t machine; /* For saved_eflags, if using real interrupt functions */
                       /* The type of saved_eflags depends on disable_interrupts() */
                       /* Let's assume disable_interrupts() returns flags that can be stored in unsigned long */
    // unsigned long saved_flags; // Changed to int based on disable_interrupts return type
    int saved_eflags;


    kprintf_stub("Starting test_spinlock_exclusion...\n");

    simple_spin_init(&lock);

    /* Disable interrupts to simulate a critical section where preemption
       that could lead to re-entrant lock attempts (by the same thread if it
       were complexly scheduled, or by an IRQ handler) is prevented. */

    // Try to use actual kernel functions if available and suitable
    // save_flags_cli(&machine); // This is more typical for x86 to save eflags and cli
    // For MINIX, it's likely simpler:
    // saved_flags = read_eflags(); // Read current eflags - read_eflags might not be universally available or correct type
    // intr_disable(); // Disable interrupts (cli) - from protect.h? or arch-specific?
                    // protect.h has enable_irq/disable_irq which are for specific IRQs.
                    // Let's use the placeholder for now for broader compatibility if actuals are complex.
                    // The user's snippet used `disable_interrupts()` and `restore_interrupts(saved_eflags)`
                    // These are in `kernel/protect.h` and `disable_interrupts` returns `eflags`.

    // Using functions from kernel/protect.h as suggested by user prompt
    saved_eflags = disable_interrupts(); // From kernel/protect.h, returns original eflags (int on i386)

    simple_spin_lock(&lock);
    KASSERT(lock.locked == 1, "T2: lock should be held after first lock");

    /*
     * In a single-threaded test without true preemption or other CPUs,
     * calling simple_spin_lock(&lock) again here would deadlock, as it would
     * spin on lock.locked which is already 1. This demonstrates non-recursiveness.
     * We can't *execute* that deadlock in the test, so we just assert the state.
     */

    simple_spin_unlock(&lock);
    restore_interrupts(saved_eflags); // From kernel/protect.h

    kprintf_stub("test_spinlock_exclusion: PASSED (conceptual non-reentrancy)\n");
=======
=======
>>>>>>> acfb8ad15 (feat: Dev tools, advanced spinlocks, IPC KASSERTs, docs & quality)
>>>>>>> 72dde4f1
  simple_spinlock_t lock;
  // machine_t machine; /* For saved_eflags, if using real interrupt functions
  // */
  /* The type of saved_eflags depends on disable_interrupts() */
  /* Let's assume disable_interrupts() returns flags that can be stored in
   * unsigned long */
  // unsigned long saved_flags; // Changed to int based on disable_interrupts
  // return type
  int saved_eflags;

  kprintf_stub("Starting test_spinlock_exclusion...\n");

  simple_spin_init(&lock);

  /* Disable interrupts to simulate a critical section where preemption
     that could lead to re-entrant lock attempts (by the same thread if it
     were complexly scheduled, or by an IRQ handler) is prevented. */

  // Try to use actual kernel functions if available and suitable
  // save_flags_cli(&machine); // This is more typical for x86 to save eflags
  // and cli For MINIX, it's likely simpler: saved_flags = read_eflags(); //
  // Read current eflags - read_eflags might not be universally available or
  // correct type intr_disable(); // Disable interrupts (cli) - from protect.h?
  // or arch-specific? protect.h has enable_irq/disable_irq which are for
  // specific IRQs. Let's use the placeholder for now for broader compatibility
  // if actuals are complex. The user's snippet used `disable_interrupts()` and
  // `restore_interrupts(saved_eflags)` These are in `kernel/protect.h` and
  // `disable_interrupts` returns `eflags`.

  // Using functions from kernel/protect.h as suggested by user prompt
  saved_eflags = disable_interrupts();  // From kernel/protect.h, returns
                                        // original eflags (int on i386)

  simple_spin_lock(&lock);
  KASSERT(lock.locked == 1, "T2: lock should be held after first lock");

  /*
   * In a single-threaded test without true preemption or other CPUs,
   * calling simple_spin_lock(&lock) again here would deadlock, as it would
   * spin on lock.locked which is already 1. This demonstrates
   * non-recursiveness. We can't *execute* that deadlock in the test, so we just
   * assert the state.
   */

  simple_spin_unlock(&lock);
  restore_interrupts(saved_eflags);  // From kernel/protect.h

  kprintf_stub("test_spinlock_exclusion: PASSED (conceptual non-reentrancy)\n");
<<<<<<< HEAD
=======
<<<<<<< HEAD
>>>>>>> acfb8ad15 (feat: Dev tools, advanced spinlocks, IPC KASSERTs, docs & quality)
=======
>>>>>>> acfb8ad15 (feat: Dev tools, advanced spinlocks, IPC KASSERTs, docs & quality)
>>>>>>> 72dde4f1
}

/*
 * It would be good to have a way to call these tests, e.g., from main.c
 * under a compile-time flag for testing purposes.
 * For now, these functions exist for compilation and conceptual validation.
 */
// void run_spinlock_tests(void) {
//     test_basic_spinlock();
//     test_spinlock_exclusion();
// }<|MERGE_RESOLUTION|>--- conflicted
+++ resolved
@@ -1,247 +1,101 @@
-<<<<<<< HEAD
-=======
-<<<<<<< HEAD
-<<<<<<< HEAD
-#include "kernel/k_spinlock.h"  /* For simple_spinlock_t and functions */
-#include "kernel/kernel.h"      /* For KASSERT, kprintf_stub (via debug.h, klib) */
-#include "kernel/proc.h"        /* For struct proc, if needed for context, though not directly for these tests */
-#include "kernel/protect.h"     /* For disable_interrupts, restore_interrupts, KERNEL_CS */
-                                /* If protect.h is too heavy or causes issues,
-                                   we can use arch_disable_interrupts_placeholder below. */
-=======
-=======
->>>>>>> acfb8ad15 (feat: Dev tools, advanced spinlocks, IPC KASSERTs, docs & quality)
->>>>>>> 72dde4f1
-#include "kernel/k_spinlock.h" /* For simple_spinlock_t and functions */
-#include "kernel/kernel.h" /* For KASSERT, kprintf_stub (via debug.h, klib) */
-#include "kernel/proc.h" /* For struct proc, if needed for context, though not directly for these tests */
-#include "kernel/protect.h" /* For disable_interrupts, restore_interrupts, KERNEL_CS */
-                            /* If protect.h is too heavy or causes issues,
-                               we can use arch_disable_interrupts_placeholder below. */
-<<<<<<< HEAD
-=======
-<<<<<<< HEAD
->>>>>>> acfb8ad15 (feat: Dev tools, advanced spinlocks, IPC KASSERTs, docs & quality)
-=======
->>>>>>> acfb8ad15 (feat: Dev tools, advanced spinlocks, IPC KASSERTs, docs & quality)
->>>>>>> 72dde4f1
+/**
+ * @file test_spinlock.c
+ * @brief Unit tests for the non-recursive simple_spinlock_t implementation.
+ *
+ * This file provides conceptual tests for the MINIX kernel’s simple
+ * spinlock:
+ *   - test_basic_spinlock(): verifies initialization, lock, unlock
+ *   - test_spinlock_exclusion(): asserts non-recursive behavior
+ *
+ * These tests use KASSERT() for validation and kprintf_stub() for output.
+ * They should be invoked under a TEST_SPINLOCK compile-time flag, e.g.:
+ *   cc -DTEST_SPINLOCK ... -o test_spinlock test_spinlock.c
+ */
 
-/*
- * Placeholder interrupt control functions if actual ones are problematic
- * for this standalone test context.
-<<<<<<< HEAD
- * The actual kernel functions (disable_interrupts/restore_interrupts from
- * protect.h) are preferred if they can be used without issue.
-=======
-<<<<<<< HEAD
-<<<<<<< HEAD
- * The actual kernel functions (disable_interrupts/restore_interrupts from protect.h)
- * are preferred if they can be used without issue.
-=======
- * The actual kernel functions (disable_interrupts/restore_interrupts from
- * protect.h) are preferred if they can be used without issue.
->>>>>>> acfb8ad15 (feat: Dev tools, advanced spinlocks, IPC KASSERTs, docs & quality)
-=======
- * The actual kernel functions (disable_interrupts/restore_interrupts from
- * protect.h) are preferred if they can be used without issue.
->>>>>>> acfb8ad15 (feat: Dev tools, advanced spinlocks, IPC KASSERTs, docs & quality)
->>>>>>> 72dde4f1
+#include "kernel/k_spinlock.h"    /**< simple_spinlock_t API */
+#include "kernel/kernel.h"       /**< KASSERT(), kprintf_stub() */
+#include "kernel/proc.h"         /**< struct proc (for proc_stacktrace()) */
+#include "kernel/protect.h"      /**< disable_interrupts(), restore_interrupts() */
+#include <sys/kassert.h>         /**< KASSERT() macro */
+
+#ifdef TEST_SPINLOCK
+
+/**
+ * @brief Test basic spinlock operations.
+ *
+ * Initializes a simple_spinlock_t and checks that:
+ *   - After init, lock.locked == 0
+ *   - After lock(), lock.locked == 1
+ *   - After unlock(), lock.locked == 0
+ *
+ * Uses KASSERT() to enforce each state and prints a PASS message.
  */
-// static inline unsigned long arch_disable_interrupts_placeholder(void) {
-//     kprintf_stub("arch_disable_interrupts_placeholder() called\n");
-//     return 0; // Placeholder flags
-// }
-// static inline void arch_restore_interrupts_placeholder(unsigned long flags) {
-<<<<<<< HEAD
-//     kprintf_stub("arch_restore_interrupts_placeholder(0x%lx) called\n",
-//     flags);
-=======
-<<<<<<< HEAD
-<<<<<<< HEAD
-//     kprintf_stub("arch_restore_interrupts_placeholder(0x%lx) called\n", flags);
->>>>>>> 72dde4f1
-// }
+void test_basic_spinlock(void)
+{
+    simple_spinlock_t lock;
 
-/* Test 1: Basic lock/unlock functionality */
-void test_basic_spinlock(void) {
-  simple_spinlock_t lock;
+    kprintf_stub("T1: Starting test_basic_spinlock...\n");
 
-  kprintf_stub("Starting test_basic_spinlock...\n");
+    simple_spin_init(&lock);
+    KASSERT(lock.locked == 0,
+            "T1: spinlock should start unlocked");
 
-  simple_spin_init(&lock);
-  KASSERT(lock.locked == 0, "T1: spinlock should start unlocked");
+    simple_spin_lock(&lock);
+    KASSERT(lock.locked == 1,
+            "T1: spinlock should be locked after simple_spin_lock()");
 
-  simple_spin_lock(&lock);
-  KASSERT(lock.locked == 1, "T1: spinlock should be locked after acquisition");
+    simple_spin_unlock(&lock);
+    KASSERT(lock.locked == 0,
+            "T1: spinlock should be unlocked after simple_spin_unlock()");
 
-  simple_spin_unlock(&lock);
-  KASSERT(lock.locked == 0, "T1: spinlock should be unlocked after release");
-
-  kprintf_stub("test_basic_spinlock: PASSED\n");
+    kprintf_stub("T1: test_basic_spinlock PASSED\n");
 }
 
-/*
-<<<<<<< HEAD
- * Test 2: Lock exclusion (prevents recursive acquisition on the same CPU
- * context). This test relies on the spinlock being non-recursive. Attempting to
- * lock it again in the same thread of execution without an intervening unlock
-=======
- * Test 2: Lock exclusion (prevents recursive acquisition on the same CPU context).
- * This test relies on the spinlock being non-recursive. Attempting to lock
- * it again in the same thread of execution without an intervening unlock
-=======
-=======
->>>>>>> acfb8ad15 (feat: Dev tools, advanced spinlocks, IPC KASSERTs, docs & quality)
-//     kprintf_stub("arch_restore_interrupts_placeholder(0x%lx) called\n",
-//     flags);
-// }
+/**
+ * @brief Test non-recursive exclusion property of spinlock.
+ *
+ * Disables interrupts to simulate atomic context, locks once,
+ * and asserts that the lock remains held. A second lock()
+ * would deadlock if attempted, demonstrating non-recursiveness.
+ * This test does not actually call lock() twice to avoid hanging.
+ */
+void test_spinlock_exclusion(void)
+{
+    simple_spinlock_t lock;
+    int saved_flags;
 
-/* Test 1: Basic lock/unlock functionality */
-void test_basic_spinlock(void) {
-  simple_spinlock_t lock;
-
-  kprintf_stub("Starting test_basic_spinlock...\n");
-
-  simple_spin_init(&lock);
-  KASSERT(lock.locked == 0, "T1: spinlock should start unlocked");
-
-  simple_spin_lock(&lock);
-  KASSERT(lock.locked == 1, "T1: spinlock should be locked after acquisition");
-
-  simple_spin_unlock(&lock);
-  KASSERT(lock.locked == 0, "T1: spinlock should be unlocked after release");
-
-  kprintf_stub("test_basic_spinlock: PASSED\n");
-}
-
-/*
- * Test 2: Lock exclusion (prevents recursive acquisition on the same CPU
- * context). This test relies on the spinlock being non-recursive. Attempting to
- * lock it again in the same thread of execution without an intervening unlock
-<<<<<<< HEAD
->>>>>>> acfb8ad15 (feat: Dev tools, advanced spinlocks, IPC KASSERTs, docs & quality)
-=======
->>>>>>> acfb8ad15 (feat: Dev tools, advanced spinlocks, IPC KASSERTs, docs & quality)
->>>>>>> 72dde4f1
- * would typically cause a deadlock if the lock were truly tested for
- * recursive locking by another thread trying to acquire it. Here, we just
- * verify it remains locked.
- */
-void test_spinlock_exclusion(void) {
-<<<<<<< HEAD
-=======
-<<<<<<< HEAD
-<<<<<<< HEAD
-    simple_spinlock_t lock;
-    // machine_t machine; /* For saved_eflags, if using real interrupt functions */
-                       /* The type of saved_eflags depends on disable_interrupts() */
-                       /* Let's assume disable_interrupts() returns flags that can be stored in unsigned long */
-    // unsigned long saved_flags; // Changed to int based on disable_interrupts return type
-    int saved_eflags;
-
-
-    kprintf_stub("Starting test_spinlock_exclusion...\n");
+    kprintf_stub("T2: Starting test_spinlock_exclusion...\n");
 
     simple_spin_init(&lock);
 
-    /* Disable interrupts to simulate a critical section where preemption
-       that could lead to re-entrant lock attempts (by the same thread if it
-       were complexly scheduled, or by an IRQ handler) is prevented. */
-
-    // Try to use actual kernel functions if available and suitable
-    // save_flags_cli(&machine); // This is more typical for x86 to save eflags and cli
-    // For MINIX, it's likely simpler:
-    // saved_flags = read_eflags(); // Read current eflags - read_eflags might not be universally available or correct type
-    // intr_disable(); // Disable interrupts (cli) - from protect.h? or arch-specific?
-                    // protect.h has enable_irq/disable_irq which are for specific IRQs.
-                    // Let's use the placeholder for now for broader compatibility if actuals are complex.
-                    // The user's snippet used `disable_interrupts()` and `restore_interrupts(saved_eflags)`
-                    // These are in `kernel/protect.h` and `disable_interrupts` returns `eflags`.
-
-    // Using functions from kernel/protect.h as suggested by user prompt
-    saved_eflags = disable_interrupts(); // From kernel/protect.h, returns original eflags (int on i386)
+    /* Disable interrupts to prevent preemption */
+    saved_flags = disable_interrupts();
 
     simple_spin_lock(&lock);
-    KASSERT(lock.locked == 1, "T2: lock should be held after first lock");
+    KASSERT(lock.locked == 1,
+            "T2: spinlock should be held after first simple_spin_lock()");
 
     /*
-     * In a single-threaded test without true preemption or other CPUs,
-     * calling simple_spin_lock(&lock) again here would deadlock, as it would
-     * spin on lock.locked which is already 1. This demonstrates non-recursiveness.
-     * We can't *execute* that deadlock in the test, so we just assert the state.
+     * Conceptually, a second simple_spin_lock() here would spin forever
+     * because the lock is non-recursive. We do not invoke it to avoid deadlock.
      */
 
     simple_spin_unlock(&lock);
-    restore_interrupts(saved_eflags); // From kernel/protect.h
+    restore_interrupts(saved_flags);
 
-    kprintf_stub("test_spinlock_exclusion: PASSED (conceptual non-reentrancy)\n");
-=======
-=======
->>>>>>> acfb8ad15 (feat: Dev tools, advanced spinlocks, IPC KASSERTs, docs & quality)
->>>>>>> 72dde4f1
-  simple_spinlock_t lock;
-  // machine_t machine; /* For saved_eflags, if using real interrupt functions
-  // */
-  /* The type of saved_eflags depends on disable_interrupts() */
-  /* Let's assume disable_interrupts() returns flags that can be stored in
-   * unsigned long */
-  // unsigned long saved_flags; // Changed to int based on disable_interrupts
-  // return type
-  int saved_eflags;
-
-  kprintf_stub("Starting test_spinlock_exclusion...\n");
-
-  simple_spin_init(&lock);
-
-  /* Disable interrupts to simulate a critical section where preemption
-     that could lead to re-entrant lock attempts (by the same thread if it
-     were complexly scheduled, or by an IRQ handler) is prevented. */
-
-  // Try to use actual kernel functions if available and suitable
-  // save_flags_cli(&machine); // This is more typical for x86 to save eflags
-  // and cli For MINIX, it's likely simpler: saved_flags = read_eflags(); //
-  // Read current eflags - read_eflags might not be universally available or
-  // correct type intr_disable(); // Disable interrupts (cli) - from protect.h?
-  // or arch-specific? protect.h has enable_irq/disable_irq which are for
-  // specific IRQs. Let's use the placeholder for now for broader compatibility
-  // if actuals are complex. The user's snippet used `disable_interrupts()` and
-  // `restore_interrupts(saved_eflags)` These are in `kernel/protect.h` and
-  // `disable_interrupts` returns `eflags`.
-
-  // Using functions from kernel/protect.h as suggested by user prompt
-  saved_eflags = disable_interrupts();  // From kernel/protect.h, returns
-                                        // original eflags (int on i386)
-
-  simple_spin_lock(&lock);
-  KASSERT(lock.locked == 1, "T2: lock should be held after first lock");
-
-  /*
-   * In a single-threaded test without true preemption or other CPUs,
-   * calling simple_spin_lock(&lock) again here would deadlock, as it would
-   * spin on lock.locked which is already 1. This demonstrates
-   * non-recursiveness. We can't *execute* that deadlock in the test, so we just
-   * assert the state.
-   */
-
-  simple_spin_unlock(&lock);
-  restore_interrupts(saved_eflags);  // From kernel/protect.h
-
-  kprintf_stub("test_spinlock_exclusion: PASSED (conceptual non-reentrancy)\n");
-<<<<<<< HEAD
-=======
-<<<<<<< HEAD
->>>>>>> acfb8ad15 (feat: Dev tools, advanced spinlocks, IPC KASSERTs, docs & quality)
-=======
->>>>>>> acfb8ad15 (feat: Dev tools, advanced spinlocks, IPC KASSERTs, docs & quality)
->>>>>>> 72dde4f1
+    kprintf_stub("T2: test_spinlock_exclusion PASSED (non-recursive)\n");
 }
 
-/*
- * It would be good to have a way to call these tests, e.g., from main.c
- * under a compile-time flag for testing purposes.
- * For now, these functions exist for compilation and conceptual validation.
+/**
+ * @brief Run all spinlock unit tests.
+ *
+ * Invokes test_basic_spinlock() and test_spinlock_exclusion().
+ * Can be called from a test harness or main() when TEST_SPINLOCK is defined.
  */
-// void run_spinlock_tests(void) {
-//     test_basic_spinlock();
-//     test_spinlock_exclusion();
-// }+void run_spinlock_tests(void)
+{
+    test_basic_spinlock();
+    test_spinlock_exclusion();
+}
+
+#endif /* TEST_SPINLOCK */