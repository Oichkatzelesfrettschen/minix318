--- conflicted
+++ resolved
@@ -8,20 +8,13 @@
  */
 
 #include "kernel/system.h"
-<<<<<<< HEAD
 // #include <assert.h> // Replaced
-=======
-// #include <assert.h> // Replaced because kernel-specific assertion macros (e.g., KASSERT_PLACEHOLDER) are used instead for better integration with the kernel environment.
->>>>>>> f9b0f9cc
 #include <minix/type.h> // Kept for now, may need future review
 
 #include "arch_proto.h"
 
 // Added kernel headers
-<<<<<<< HEAD
 #include <sys/kassert.h>
-=======
->>>>>>> f9b0f9cc
 #include <klib/include/kprintf.h> // For KASSERT_PLACEHOLDER and kprintf_stub
 #include <minix/kernel_types.h>
 #include <klib/include/kstring.h> // Precautionary
@@ -32,11 +25,7 @@
 {
 	/* Set process TTBR. */
 	p->p_seg.p_ttbr = ttbr;
-<<<<<<< HEAD
 	KASSERT(p->p_seg.p_ttbr);
-=======
-	KASSERT_PLACEHOLDER(p->p_seg.p_ttbr); // MODIFIED
->>>>>>> f9b0f9cc
 	p->p_seg.p_ttbr_v = v;
 	if(p == get_cpulocal_var(ptproc)) {
 		write_ttbr0(p->p_seg.p_ttbr);
@@ -72,5 +61,6 @@
   }
 
   kprintf_stub("arch_do_vmctl: strange param %d\n", m_ptr->SVMCTL_PARAM); // MODIFIED
+  kprintf_stub("arch_do_vmctl: strange param %d\n", m_ptr->SVMCTL_PARAM); // MODIFIED
   return EINVAL;
 }