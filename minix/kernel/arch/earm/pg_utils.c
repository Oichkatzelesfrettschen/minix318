--- conflicted
+++ resolved
@@ -1,10 +1,7 @@
 #include <minix/cpufeature.h> // Kept for now
-
-<<<<<<< HEAD
+#include <minix/cpufeature.h> // Kept for now
+
 #include <minix/type.h>    // Kept for now (appears twice, will be one)
-=======
-// #include <minix/type.h>    // Kept for now (appears twice, will be one) -> Removed duplicate
->>>>>>> f9b0f9cc
 // #include <assert.h>       // Replaced
 #include "kernel/kernel.h"
 #include "arch_proto.h"
@@ -15,10 +12,7 @@
 
 // Added kernel headers
 #include <minix/kernel_types.h>
-<<<<<<< HEAD
 #include <sys/kassert.h>
-=======
->>>>>>> f9b0f9cc
 #include <klib/include/kprintf.h> // For KASSERT_PLACEHOLDER and kprintf_stub
 #include <klib/include/kstring.h>
 #include <klib/include/kmemory.h>
@@ -38,15 +32,13 @@
 void print_memmap(kinfo_t *cbi)
 {
 	int m;
-<<<<<<< HEAD
 	KASSERT(cbi->mmap_size < MAXMEMMAP);
-=======
-	KASSERT_PLACEHOLDER(cbi->mmap_size < MAXMEMMAP); // MODIFIED
->>>>>>> f9b0f9cc
 	for(m = 0; m < cbi->mmap_size; m++) {
 		phys_bytes addr = cbi->memmap[m].mm_base_addr, endit = cbi->memmap[m].mm_base_addr + cbi->memmap[m].mm_length;
 		kprintf_stub("%08lx-%08lx ",addr, endit); // MODIFIED
-	}
+		kprintf_stub("%08lx-%08lx ",addr, endit); // MODIFIED
+	}
+	kprintf_stub("\nsize %08lx\n", cbi->mmap_size); // MODIFIED
 	kprintf_stub("\nsize %08lx\n", cbi->mmap_size); // MODIFIED
 }
 
@@ -60,11 +52,7 @@
 	if((o=end % ARM_PAGE_SIZE))
 		end += ARM_PAGE_SIZE - o;
 
-<<<<<<< HEAD
 	KASSERT(kernel_may_alloc);
-=======
-	KASSERT_PLACEHOLDER(kernel_may_alloc); // MODIFIED
->>>>>>> f9b0f9cc
 
 	for(m = 0; m < cbi->mmap_size; m++) {
 		phys_bytes substart = start, subend = end;
@@ -102,22 +90,14 @@
 		len -= (addr + len - LIMIT);
 	}
 
-<<<<<<< HEAD
 	KASSERT(cbi->mmap_size < MAXMEMMAP);
-=======
-	KASSERT_PLACEHOLDER(cbi->mmap_size < MAXMEMMAP); // MODIFIED
->>>>>>> f9b0f9cc
 	if(len == 0) {
 		return;
 	}
 	addr = roundup(addr, ARM_PAGE_SIZE);
 	len = rounddown(len, ARM_PAGE_SIZE);
 
-<<<<<<< HEAD
 	KASSERT(kernel_may_alloc);
-=======
-	KASSERT_PLACEHOLDER(kernel_may_alloc); // MODIFIED
->>>>>>> f9b0f9cc
 
         for(m = 0; m < MAXMEMMAP; m++) {
 		phys_bytes highmark;
@@ -149,11 +129,7 @@
 	if(pt_inuse >= PG_PAGETABLES) {
 		panic("no more pagetables");
 	}
-<<<<<<< HEAD
 	KASSERT(sizeof(pagetables[pt_inuse]) == 1024);
-=======
-	KASSERT_PLACEHOLDER(sizeof(pagetables[pt_inuse]) == 1024); // MODIFIED
->>>>>>> f9b0f9cc
 	ret = pagetables[pt_inuse++];
 	*ph = vir2phys(ret);
 	return ret;
@@ -166,26 +142,16 @@
 	int m;
 	multiboot_memory_map_t *mmap;
 
-<<<<<<< HEAD
 	KASSERT(kernel_may_alloc);
-=======
-	KASSERT_PLACEHOLDER(kernel_may_alloc); // MODIFIED
->>>>>>> f9b0f9cc
 
 	for(m = 0; m < cbi->mmap_size; m++) {
 		mmap = &cbi->memmap[m];
 		if(!mmap->mm_length) {
 			continue;
 		}
-<<<<<<< HEAD
 		KASSERT(mmap->mm_length > 0);
 		KASSERT(!(mmap->mm_length % ARM_PAGE_SIZE));
 		KASSERT(!(mmap->mm_base_addr % ARM_PAGE_SIZE));
-=======
-		KASSERT_PLACEHOLDER(mmap->mm_length > 0); // MODIFIED
-		KASSERT_PLACEHOLDER(!(mmap->mm_length % ARM_PAGE_SIZE)); // MODIFIED
-		KASSERT_PLACEHOLDER(!(mmap->mm_base_addr % ARM_PAGE_SIZE)); // MODIFIED
->>>>>>> f9b0f9cc
 
 		u32_t addr = mmap->mm_base_addr;
 		mmap->mm_base_addr += ARM_PAGE_SIZE;
@@ -207,11 +173,7 @@
 	/* We map memory that does not correspond to physical memory
 	 * as non-cacheable. Make sure we know what it is.
 	 */
-<<<<<<< HEAD
 	KASSERT(cbi->mem_high_phys);
-=======
-	KASSERT_PLACEHOLDER(cbi->mem_high_phys); // MODIFIED
->>>>>>> f9b0f9cc
 
         /* Set up an identity mapping page directory */
 	 for(i = 0; i < ARM_VM_DIR_ENTRIES; i++) {
@@ -234,13 +196,8 @@
 	int pde;
 	u32_t mapped = 0, kern_phys = kern_phys_start;
 
-<<<<<<< HEAD
 	KASSERT(!(kern_vir_start % ARM_SECTION_SIZE));
 	KASSERT(!(kern_phys_start % ARM_SECTION_SIZE));
-=======
-	KASSERT_PLACEHOLDER(!(kern_vir_start % ARM_SECTION_SIZE)); // MODIFIED
-	KASSERT_PLACEHOLDER(!(kern_phys_start % ARM_SECTION_SIZE)); // MODIFIED
->>>>>>> f9b0f9cc
 	pde = kern_vir_start / ARM_SECTION_SIZE; /* start pde */
 	while(mapped < kern_kernlen) {
 		pagedir[pde] = (kern_phys & ARM_VM_SECTION_MASK) 
@@ -303,6 +260,7 @@
 void pg_clear(void)
 {
 	kmemset(pagedir, 0, sizeof(pagedir)); // MODIFIED
+	kmemset(pagedir, 0, sizeof(pagedir)); // MODIFIED
 }
 
 phys_bytes pg_rounddown(phys_bytes b)
@@ -321,7 +279,6 @@
 	static u32_t *pt = NULL;
 	int pde, pte;
 
-<<<<<<< HEAD
 	KASSERT(kernel_may_alloc);
 
 	if(phys == PG_ALLOCATEME) {
@@ -342,28 +299,6 @@
 			KASSERT(!(phys % ARM_PAGE_SIZE));
 		}
 		KASSERT(!(source % ARM_PAGE_SIZE));
-=======
-	KASSERT_PLACEHOLDER(kernel_may_alloc); // MODIFIED
-
-	if(phys == PG_ALLOCATEME) {
-		KASSERT_PLACEHOLDER(!(vaddr % ARM_PAGE_SIZE)); // MODIFIED
-	} else  {
-		KASSERT_PLACEHOLDER((vaddr % ARM_PAGE_SIZE) == (phys % ARM_PAGE_SIZE)); // MODIFIED
-		vaddr = pg_rounddown(vaddr);
-		phys = pg_rounddown(phys);
-	}
-	KASSERT_PLACEHOLDER(vaddr < kern_vir_start); // MODIFIED
-
-	while(vaddr < vaddr_end) {
-		phys_bytes source = phys;
-		KASSERT_PLACEHOLDER(!(vaddr % ARM_PAGE_SIZE)); // MODIFIED
-		if(phys == PG_ALLOCATEME) {
-			source = pg_alloc_page(cbi);
-		} else {
-			KASSERT_PLACEHOLDER(!(phys % ARM_PAGE_SIZE)); // MODIFIED
-		}
-		KASSERT_PLACEHOLDER(!(source % ARM_PAGE_SIZE)); // MODIFIED
->>>>>>> f9b0f9cc
 		pde = ARM_VM_PDE(vaddr);
 		pte = ARM_VM_PTE(vaddr);
 		if(mapped_pde < pde) {
@@ -374,11 +309,7 @@
 					| ARM_VM_PDE_DOMAIN;
 			mapped_pde = pde;
 		}
-<<<<<<< HEAD
 		KASSERT(pt);
-=======
-		KASSERT_PLACEHOLDER(pt); // MODIFIED
->>>>>>> f9b0f9cc
 		pt[pte] = (source & ARM_VM_PTE_MASK)
 			| ARM_VM_PAGETABLE
 			| ARM_VM_PTE_CACHED
