--- conflicted
+++ resolved
@@ -2,8 +2,10 @@
 
 #include "kernel/kernel.h"
 
+// Removed: <unistd.h>, <ctype.h>, <string.h>, <assert.h>, <signal.h>
 // Removed: <unistd.h>, <ctype.h>, <string.h>, <assert.h>, <signal.h>
 #include <minix/cpufeature.h>
+// Kept: <machine/vm.h>, <machine/signal.h>, <arm/armreg.h>, <minix/u64.h>
 // Kept: <machine/vm.h>, <machine/signal.h>, <arm/armreg.h>, <minix/u64.h>
 #include <machine/vm.h>
 #include <machine/signal.h> // May need review if it pulls userspace defs
@@ -14,10 +16,7 @@
 // Added kernel headers
 #include <klib/include/kstring.h>
 #include <klib/include/kmemory.h>
-<<<<<<< HEAD
 #include <sys/kassert.h>
-=======
->>>>>>> f9b0f9cc
 #include <klib/include/kprintf.h>
 #include <minix/kernel_types.h>
 
@@ -49,13 +48,10 @@
 
 void arch_proc_reset(struct proc *pr)
 {
-<<<<<<< HEAD
 	KASSERT(pr->p_nr < NR_PROCS);
-=======
-	KASSERT_PLACEHOLDER(pr->p_nr < NR_PROCS); // MODIFIED
->>>>>>> f9b0f9cc
 
 	/* Clear process state. */
+	kmemset(&pr->p_reg, 0, sizeof(pr->p_reg)); // MODIFIED
 	kmemset(&pr->p_reg, 0, sizeof(pr->p_reg)); // MODIFIED
 	if(iskerneln(pr->p_nr)) {
 		pr->p_reg.psr = INIT_TASK_PSR;
@@ -67,12 +63,9 @@
 void arch_proc_setcontext(struct proc *p, struct stackframe_s *state,
 	int isuser, int trapstyle)
 {
-<<<<<<< HEAD
         KASSERT(sizeof(p->p_reg) == sizeof(*state));
-=======
-        KASSERT_PLACEHOLDER(sizeof(p->p_reg) == sizeof(*state)); // MODIFIED
->>>>>>> f9b0f9cc
 	if(state != &p->p_reg) {
+	        kmemcpy(&p->p_reg, state, sizeof(*state)); // MODIFIED
 	        kmemcpy(&p->p_reg, state, sizeof(*state)); // MODIFIED
 	}
 
@@ -82,6 +75,7 @@
         p->p_misc_flags |= MF_CONTEXT_SET;
 
         if(!(p->p_rts_flags)) {
+                kprintf_stub("WARNINIG: setting full context of runnable process\n"); // MODIFIED
                 kprintf_stub("WARNINIG: setting full context of runnable process\n"); // MODIFIED
                 print_proc(p);
                 util_stacktrace();
@@ -119,11 +113,7 @@
         u32_t value;
 
 	k_stacks = (void*) &k_stacks_start;
-<<<<<<< HEAD
 	KASSERT(!((vir_bytes) k_stacks % K_STACK_SIZE));
-=======
-	KASSERT_PLACEHOLDER(!((vir_bytes) k_stacks % K_STACK_SIZE)); // MODIFIED
->>>>>>> f9b0f9cc
 
 #ifndef CONFIG_SMP
 	/*
@@ -161,11 +151,7 @@
 void arch_do_syscall(struct proc *proc)
 {
   /* do_ipc assumes that it's running because of the current process */
-<<<<<<< HEAD
   KASSERT(proc == get_cpulocal_var(proc_ptr));
-=======
-  KASSERT_PLACEHOLDER(proc == get_cpulocal_var(proc_ptr)); // MODIFIED
->>>>>>> f9b0f9cc
   /* Make the system call, for real this time. */
   proc->p_reg.retreg =
 	  do_ipc(proc->p_reg.retreg, proc->p_reg.r1, proc->p_reg.r2);
