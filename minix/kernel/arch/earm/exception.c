/* This file contains a simple exception handler.  Exceptions in user
 * processes are converted to signals. Exceptions in a kernel task cause
 * a panic.
 */

#include "kernel/kernel.h"
#include "arch_proto.h"
// #include <signal.h> // Removed
// #include <string.h> // Removed
// #include <assert.h> // Replaced
#include "kernel/proc.h"
#include "kernel/proto.h"
#include <machine/vm.h> // Kept for now

// Added kernel headers
#include <minix/kernel_types.h> // For k_sigset_t (not used directly, but signal.h was present)
<<<<<<< HEAD
#include <sys/kassert.h>
=======
>>>>>>> f9b0f9cc
#include <klib/include/kprintf.h> // For KASSERT_PLACEHOLDER and kprintf_stub
#include <klib/include/kstring.h> // Precautionary
#include <klib/include/kmemory.h> // Precautionary


struct ex_s {
	char *msg;
	int signum;
};

static struct ex_s ex_data[] = {
	{ "Reset", 0},
	{ "Undefined instruction", SIGILL}, // SIGILL might be undefined
	{ "Supervisor call", 0},
	{ "Prefetch Abort", SIGILL}, // SIGILL might be undefined
	{ "Data Abort", SIGSEGV},    // SIGSEGV might be undefined
	{ "Hypervisor call", 0},
	{ "Interrupt", 0},
	{ "Fast Interrupt", 0},
};

static void inkernel_disaster(struct proc *saved_proc,
	reg_t *saved_lr, struct ex_s *ep, int is_nested);

extern int catch_pagefaults;

static void proc_stacktrace_execute(struct proc *whichproc, reg_t v_bp, reg_t pc);

static void pagefault( struct proc *pr,
			reg_t *saved_lr,
			int is_nested,
			u32_t pagefault_addr,
			u32_t pagefault_status)
{
	int in_physcopy = 0, in_memset = 0;

	message m_pagefault;
	int err;

	in_physcopy = (*saved_lr > (vir_bytes) phys_copy) &&
	   (*saved_lr < (vir_bytes) phys_copy_fault);

	in_memset = (*saved_lr > (vir_bytes) phys_memset) &&
	   (*saved_lr < (vir_bytes) memset_fault);

	if((is_nested || iskernelp(pr)) &&
		catch_pagefaults && (in_physcopy || in_memset)) {
		if (is_nested) {
			if(in_physcopy) {
<<<<<<< HEAD
				KASSERT(!in_memset);
=======
				KASSERT_PLACEHOLDER(!in_memset); // MODIFIED
>>>>>>> f9b0f9cc
				*saved_lr = (reg_t) phys_copy_fault_in_kernel;
			} else {
				*saved_lr = (reg_t) memset_fault_in_kernel;
			}
		}
		else {
			pr->p_reg.pc = (reg_t) phys_copy_fault;
			pr->p_reg.retreg = pagefault_addr;
		}

		return;
	}

	if(is_nested) {
		kprintf_stub("pagefault in kernel at pc 0x%lx address 0x%lx\n", // MODIFIED
			*saved_lr, pagefault_addr);
		inkernel_disaster(pr, saved_lr, NULL, is_nested);
	}

	/* VM can't handle page faults. */
	if(pr->p_endpoint == VM_PROC_NR) {
		/* Page fault we can't / don't want to
		 * handle.
		 */
		kprintf_stub("pagefault for VM on CPU %d, " // MODIFIED
			"pc = 0x%x, addr = 0x%x, flags = 0x%x, is_nested %d\n",
			cpuid, pr->p_reg.pc, pagefault_addr, pagefault_status,
			is_nested);
		proc_stacktrace(pr);
		kprintf_stub("pc of pagefault: 0x%lx\n", pr->p_reg.pc); // MODIFIED
		panic("pagefault in VM");

		return;
	}

	/* Don't schedule this process until pagefault is handled. */
	RTS_SET(pr, RTS_PAGEFAULT);

	/* tell Vm about the pagefault */
	m_pagefault.m_source = pr->p_endpoint;
	m_pagefault.m_type   = VM_PAGEFAULT;
	m_pagefault.VPF_ADDR = pagefault_addr;
	m_pagefault.VPF_FLAGS = pagefault_status;

	if ((err = mini_send(pr, VM_PROC_NR,
					&m_pagefault, FROM_KERNEL))) {
		panic("WARNING: pagefault: mini_send returned %d\n", err);
	}

	return;
}

static void
data_abort(int is_nested, struct proc *pr, reg_t *saved_lr,
		       struct ex_s *ep, u32_t dfar, u32_t dfsr)
{
	/* Extract fault status bit [0:3, 10] from DFSR */
	u32_t fs = dfsr & 0x0F;
	fs |= ((dfsr >> 6) & 0x10);

	 /* Translation and permission faults are handled as pagefaults. */
	if (is_trans_fault(fs) || is_perm_fault(fs)) {
		pagefault(pr, saved_lr, is_nested, dfar, dfsr);
	} else if (!is_nested) {
		/* A user process caused some other kind of data abort. */
		int signum = SIGSEGV; // SIGSEGV might be undefined

		if (is_align_fault(fs)) {
			signum = SIGBUS; // SIGBUS might be undefined
		} else {
			kprintf_stub("KERNEL: unknown data abort by proc %d sending " // MODIFIED
			       "SIGSEGV (dfar=0x%lx dfsr=0x%lx fs=0x%lx)\n",
			       proc_nr(pr), dfar, dfsr, fs);
		}
		cause_sig(proc_nr(pr), signum);
	} else { /* is_nested */
		kprintf_stub("KERNEL: inkernel data abort - disaster (dfar=0x%lx " // MODIFIED
		       "dfsr=0x%lx fs=0x%lx)\n", dfar, dfsr, fs);
		inkernel_disaster(pr, saved_lr, ep, is_nested);
	}
}

static void inkernel_disaster(struct proc *saved_proc,
	reg_t *saved_lr, struct ex_s *ep,
	int is_nested)
{
#if USE_SYSDEBUG
  if(ep)
	kprintf_stub("\n%s\n", ep->msg); // MODIFIED

  kprintf_stub("cpu %d is_nested = %d ", cpuid, is_nested); // MODIFIED

  if (saved_proc) {
	  kprintf_stub("scheduled was: process %d (%s), ", saved_proc->p_endpoint, saved_proc->p_name); // MODIFIED
	  kprintf_stub("pc = 0x%x\n", (unsigned) saved_proc->p_reg.pc); // MODIFIED
	  proc_stacktrace(saved_proc);

	  panic("Unhandled kernel exception");
  }

  /* in an early stage of boot process we don't have processes yet */
  panic("exception in kernel while booting, no saved_proc yet");

#endif /* USE_SYSDEBUG */
}

void exception_handler(int is_nested, reg_t *saved_lr, int vector)
{
/* An exception or unexpected interrupt has occurred. */
  struct ex_s *ep;
  struct proc *saved_proc;

  saved_proc = get_cpulocal_var(proc_ptr);

  ep = &ex_data[vector];

<<<<<<< HEAD
  KASSERT((vir_bytes) saved_lr >= kinfo.vir_kern_start);
=======
  KASSERT_PLACEHOLDER((vir_bytes) saved_lr >= kinfo.vir_kern_start); // MODIFIED
>>>>>>> f9b0f9cc

  /*
   * handle special cases for nested problems as they might be tricky or filter
   * them out quickly if the traps are not nested
   */
  if (is_nested) {
	/*
	 * if a problem occurred while copying a message from userspace because
	 * of a wrong pointer supplied by userland, handle it the only way we
	 * can handle it ...
	 */
	if (((void*)*saved_lr >= (void*)copy_msg_to_user &&
			(void*)*saved_lr <= (void*)__copy_msg_to_user_end) ||
			((void*)*saved_lr >= (void*)copy_msg_from_user &&
			(void*)*saved_lr <= (void*)__copy_msg_from_user_end)) {
		switch(vector) {
		/* these error are expected */
		case DATA_ABORT_VECTOR:
			*saved_lr = (reg_t) __user_copy_msg_pointer_failure;
			return;
		default:
			panic("Copy involving a user pointer failed unexpectedly!");
		}
	}
  }

  if (vector == DATA_ABORT_VECTOR) {
	data_abort(is_nested, saved_proc, saved_lr, ep, read_dfar(), read_dfsr());
	return;
  }

  if (!is_nested && vector == PREFETCH_ABORT_VECTOR) {
	static int warned = FALSE;
	reg_t ifar = read_ifar(), ifsr = read_ifsr();

	/* The saved_lr is the instruction we're going to execute after
	 * the fault is handled; IFAR is the address that pagefaulted
	 * while fetching the instruction. As far as we know the two
	 * should be the same, if not this assumption will lead to very
	 * hard to debug problems (instruction executing being off by one)
	 * and this assumption needs re-examining.
	 *
	 * UPDATE: at least qemu-linaro does in fact sometimes generate faults
	 * with LR and IFAR differing by as many as 64 bytes.  While the page
	 * fault resolution code below handles this case just fine, the cause
	 * of this behavior is unknown.  We have not yet seen the same on
	 * actual hardware, which is why we warn about this problem once.
	 */
	if (*saved_lr != ifar && !warned) {
		kprintf_stub("KERNEL: prefetch abort with differing IFAR and LR\n"); // MODIFIED
		kprintf_stub("KERNEL: IFSR %"PRIx32" IFAR %"PRIx32" LR %"PRIx32" in " // MODIFIED
		    "%s/%d\n", ifsr, ifar, *saved_lr, saved_proc->p_name,
		    saved_proc->p_endpoint);
		warned = TRUE;
	}
	pagefault(saved_proc, saved_lr, is_nested, ifar, ifsr);
	return;
  }

  /* If an exception occurs while running a process, the is_nested variable
   * will be zero. Exceptions in interrupt handlers or system traps will make
   * is_nested non-zero.
   */
  if (is_nested == 0 && ! iskernelp(saved_proc)) {
	cause_sig(proc_nr(saved_proc), ep->signum);
	return;
  }

  /* Exception in system code. This is not supposed to happen. */
  inkernel_disaster(saved_proc, saved_lr, ep, is_nested);

  panic("return from inkernel_disaster");
}

#if USE_SYSDEBUG
/*===========================================================================*
 *				proc_stacktrace_execute			     *
 *===========================================================================*/
static void proc_stacktrace_execute(struct proc *whichproc, reg_t v_bp, reg_t pc)
{
	kprintf_stub("%-8.8s %6d 0x%lx \n", // MODIFIED
		whichproc->p_name, whichproc->p_endpoint, pc);
}
#endif

void proc_stacktrace(struct proc *whichproc)
{
#if USE_SYSDEBUG
	proc_stacktrace_execute(whichproc, whichproc->p_reg.fp, whichproc->p_reg.pc);
#endif /* USE_SYSDEBUG */
}

void enable_fpu_exception(void)
{
}

void disable_fpu_exception(void)
{
}<|MERGE_RESOLUTION|>--- conflicted
+++ resolved
@@ -5,6 +5,9 @@
 
 #include "kernel/kernel.h"
 #include "arch_proto.h"
+// #include <signal.h> // Removed
+// #include <string.h> // Removed
+// #include <assert.h> // Replaced
 // #include <signal.h> // Removed
 // #include <string.h> // Removed
 // #include <assert.h> // Replaced
@@ -14,10 +17,7 @@
 
 // Added kernel headers
 #include <minix/kernel_types.h> // For k_sigset_t (not used directly, but signal.h was present)
-<<<<<<< HEAD
 #include <sys/kassert.h>
-=======
->>>>>>> f9b0f9cc
 #include <klib/include/kprintf.h> // For KASSERT_PLACEHOLDER and kprintf_stub
 #include <klib/include/kstring.h> // Precautionary
 #include <klib/include/kmemory.h> // Precautionary
@@ -31,7 +31,10 @@
 static struct ex_s ex_data[] = {
 	{ "Reset", 0},
 	{ "Undefined instruction", SIGILL}, // SIGILL might be undefined
+	{ "Undefined instruction", SIGILL}, // SIGILL might be undefined
 	{ "Supervisor call", 0},
+	{ "Prefetch Abort", SIGILL}, // SIGILL might be undefined
+	{ "Data Abort", SIGSEGV},    // SIGSEGV might be undefined
 	{ "Prefetch Abort", SIGILL}, // SIGILL might be undefined
 	{ "Data Abort", SIGSEGV},    // SIGSEGV might be undefined
 	{ "Hypervisor call", 0},
@@ -67,11 +70,7 @@
 		catch_pagefaults && (in_physcopy || in_memset)) {
 		if (is_nested) {
 			if(in_physcopy) {
-<<<<<<< HEAD
 				KASSERT(!in_memset);
-=======
-				KASSERT_PLACEHOLDER(!in_memset); // MODIFIED
->>>>>>> f9b0f9cc
 				*saved_lr = (reg_t) phys_copy_fault_in_kernel;
 			} else {
 				*saved_lr = (reg_t) memset_fault_in_kernel;
@@ -87,6 +86,7 @@
 
 	if(is_nested) {
 		kprintf_stub("pagefault in kernel at pc 0x%lx address 0x%lx\n", // MODIFIED
+		kprintf_stub("pagefault in kernel at pc 0x%lx address 0x%lx\n", // MODIFIED
 			*saved_lr, pagefault_addr);
 		inkernel_disaster(pr, saved_lr, NULL, is_nested);
 	}
@@ -97,10 +97,12 @@
 		 * handle.
 		 */
 		kprintf_stub("pagefault for VM on CPU %d, " // MODIFIED
+		kprintf_stub("pagefault for VM on CPU %d, " // MODIFIED
 			"pc = 0x%x, addr = 0x%x, flags = 0x%x, is_nested %d\n",
 			cpuid, pr->p_reg.pc, pagefault_addr, pagefault_status,
 			is_nested);
 		proc_stacktrace(pr);
+		kprintf_stub("pc of pagefault: 0x%lx\n", pr->p_reg.pc); // MODIFIED
 		kprintf_stub("pc of pagefault: 0x%lx\n", pr->p_reg.pc); // MODIFIED
 		panic("pagefault in VM");
 
@@ -138,10 +140,13 @@
 	} else if (!is_nested) {
 		/* A user process caused some other kind of data abort. */
 		int signum = SIGSEGV; // SIGSEGV might be undefined
+		int signum = SIGSEGV; // SIGSEGV might be undefined
 
 		if (is_align_fault(fs)) {
 			signum = SIGBUS; // SIGBUS might be undefined
+			signum = SIGBUS; // SIGBUS might be undefined
 		} else {
+			kprintf_stub("KERNEL: unknown data abort by proc %d sending " // MODIFIED
 			kprintf_stub("KERNEL: unknown data abort by proc %d sending " // MODIFIED
 			       "SIGSEGV (dfar=0x%lx dfsr=0x%lx fs=0x%lx)\n",
 			       proc_nr(pr), dfar, dfsr, fs);
@@ -149,6 +154,7 @@
 		cause_sig(proc_nr(pr), signum);
 	} else { /* is_nested */
 		kprintf_stub("KERNEL: inkernel data abort - disaster (dfar=0x%lx " // MODIFIED
+		kprintf_stub("KERNEL: inkernel data abort - disaster (dfar=0x%lx " // MODIFIED
 		       "dfsr=0x%lx fs=0x%lx)\n", dfar, dfsr, fs);
 		inkernel_disaster(pr, saved_lr, ep, is_nested);
 	}
@@ -161,12 +167,16 @@
 #if USE_SYSDEBUG
   if(ep)
 	kprintf_stub("\n%s\n", ep->msg); // MODIFIED
-
+	kprintf_stub("\n%s\n", ep->msg); // MODIFIED
+
+  kprintf_stub("cpu %d is_nested = %d ", cpuid, is_nested); // MODIFIED
   kprintf_stub("cpu %d is_nested = %d ", cpuid, is_nested); // MODIFIED
 
   if (saved_proc) {
 	  kprintf_stub("scheduled was: process %d (%s), ", saved_proc->p_endpoint, saved_proc->p_name); // MODIFIED
 	  kprintf_stub("pc = 0x%x\n", (unsigned) saved_proc->p_reg.pc); // MODIFIED
+	  kprintf_stub("scheduled was: process %d (%s), ", saved_proc->p_endpoint, saved_proc->p_name); // MODIFIED
+	  kprintf_stub("pc = 0x%x\n", (unsigned) saved_proc->p_reg.pc); // MODIFIED
 	  proc_stacktrace(saved_proc);
 
 	  panic("Unhandled kernel exception");
@@ -188,11 +198,7 @@
 
   ep = &ex_data[vector];
 
-<<<<<<< HEAD
   KASSERT((vir_bytes) saved_lr >= kinfo.vir_kern_start);
-=======
-  KASSERT_PLACEHOLDER((vir_bytes) saved_lr >= kinfo.vir_kern_start); // MODIFIED
->>>>>>> f9b0f9cc
 
   /*
    * handle special cases for nested problems as they might be tricky or filter
@@ -244,6 +250,8 @@
 	if (*saved_lr != ifar && !warned) {
 		kprintf_stub("KERNEL: prefetch abort with differing IFAR and LR\n"); // MODIFIED
 		kprintf_stub("KERNEL: IFSR %"PRIx32" IFAR %"PRIx32" LR %"PRIx32" in " // MODIFIED
+		kprintf_stub("KERNEL: prefetch abort with differing IFAR and LR\n"); // MODIFIED
+		kprintf_stub("KERNEL: IFSR %"PRIx32" IFAR %"PRIx32" LR %"PRIx32" in " // MODIFIED
 		    "%s/%d\n", ifsr, ifar, *saved_lr, saved_proc->p_name,
 		    saved_proc->p_endpoint);
 		warned = TRUE;
@@ -274,6 +282,7 @@
 static void proc_stacktrace_execute(struct proc *whichproc, reg_t v_bp, reg_t pc)
 {
 	kprintf_stub("%-8.8s %6d 0x%lx \n", // MODIFIED
+	kprintf_stub("%-8.8s %6d 0x%lx \n", // MODIFIED
 		whichproc->p_name, whichproc->p_endpoint, pc);
 }
 #endif
