/* The kernel call implemented in this file:
 *   m_type:	SYS_VMCTL
 *
 * The parameters for this kernel call are:
 *   	SVMCTL_WHO	which process
 *    	SVMCTL_PARAM	set this setting (VMCTL_*)
 *    	SVMCTL_VALUE	to this value
 */

#include "kernel/system.h"
// #include <assert.h> // Replaced

// Added kernel headers
#include <minix/kernel_types.h> // For k_errno_t and fixed-width types
<<<<<<< HEAD
#include <sys/kassert.h>
=======
>>>>>>> f9b0f9cc
#include <klib/include/kprintf.h>
#include <klib/include/kstring.h>
#include <klib/include/kmemory.h>


#include "arch_proto.h"

extern phys_bytes video_mem_vaddr;

extern char *video_mem;

static void setcr3(struct proc *p, u32_t cr3, u32_t *v)
{
	/* Set process CR3. */
	p->p_seg.p_cr3 = cr3;
<<<<<<< HEAD
	KASSERT(p->p_seg.p_cr3);
=======
	KASSERT_PLACEHOLDER(p->p_seg.p_cr3); // MODIFIED
>>>>>>> f9b0f9cc
	p->p_seg.p_cr3_v = v; 
	if(p == get_cpulocal_var(ptproc)) {
		write_cr3(p->p_seg.p_cr3);
	}
	if(p->p_nr == VM_PROC_NR) {
		if (arch_enable_paging(p) != OK)
			panic("arch_enable_paging failed");
	}
	RTS_UNSET(p, RTS_VMINHIBIT);
}

/*===========================================================================*
 *				arch_do_vmctl				     *
 *===========================================================================*/
int arch_do_vmctl(
  register message *m_ptr,	/* pointer to request message */
  struct proc *p
)
{
  switch(m_ptr->SVMCTL_PARAM) {
	case VMCTL_GET_PDBR:
		/* Get process page directory base reg (CR3). */
		m_ptr->SVMCTL_VALUE = p->p_seg.p_cr3;
		return OK;
	case VMCTL_SETADDRSPACE:
		setcr3(p, m_ptr->SVMCTL_PTROOT, (u32_t *) m_ptr->SVMCTL_PTROOT_V);
		return OK;
	case VMCTL_FLUSHTLB:
	{
		reload_cr3();
		return OK;
	}
	case VMCTL_I386_INVLPG:
	{
		i386_invlpg(m_ptr->SVMCTL_VALUE);
		return OK;
	}
  }



  kprintf_stub("arch_do_vmctl: strange param %d\n", m_ptr->SVMCTL_PARAM); // MODIFIED
  return EINVAL; // EINVAL might be undefined
}<|MERGE_RESOLUTION|>--- conflicted
+++ resolved
@@ -12,10 +12,7 @@
 
 // Added kernel headers
 #include <minix/kernel_types.h> // For k_errno_t and fixed-width types
-<<<<<<< HEAD
 #include <sys/kassert.h>
-=======
->>>>>>> f9b0f9cc
 #include <klib/include/kprintf.h>
 #include <klib/include/kstring.h>
 #include <klib/include/kmemory.h>
@@ -31,11 +28,7 @@
 {
 	/* Set process CR3. */
 	p->p_seg.p_cr3 = cr3;
-<<<<<<< HEAD
 	KASSERT(p->p_seg.p_cr3);
-=======
-	KASSERT_PLACEHOLDER(p->p_seg.p_cr3); // MODIFIED
->>>>>>> f9b0f9cc
 	p->p_seg.p_cr3_v = v; 
 	if(p == get_cpulocal_var(ptproc)) {
 		write_cr3(p->p_seg.p_cr3);
@@ -79,4 +72,6 @@
 
   kprintf_stub("arch_do_vmctl: strange param %d\n", m_ptr->SVMCTL_PARAM); // MODIFIED
   return EINVAL; // EINVAL might be undefined
+  kprintf_stub("arch_do_vmctl: strange param %d\n", m_ptr->SVMCTL_PARAM); // MODIFIED
+  return EINVAL; // EINVAL might be undefined
 }