--- conflicted
+++ resolved
@@ -11,15 +11,23 @@
 // #include <assert.h> // Replaced
 // #include <signal.h> // Replaced
 #include <machine/vm.h>        // Kept
+// #include <unistd.h> // Removed
+// #include <ctype.h> // Removed
+// #include <string.h> // Replaced
+#include <machine/cmos.h>      // Kept
+#include <machine/bios.h>      // Kept
+#include <machine/cpu.h>       // Kept
+#include <minix/portio.h>   // Kept
+#include <minix/cpufeature.h> // Kept
+// #include <assert.h> // Replaced
+// #include <signal.h> // Replaced
+#include <machine/vm.h>        // Kept
 
 #include <minix/u64.h>         // Kept
 
 // Added kernel headers
 #include <minix/kernel_types.h> // For k_errno_t, FPE codes (if moved), signal structs (if moved)
-<<<<<<< HEAD
 #include <sys/kassert.h>
-=======
->>>>>>> f9b0f9cc
 #include <klib/include/kprintf.h>
 #include <klib/include/kstring.h>
 #include <klib/include/kmemory.h>
@@ -108,11 +116,7 @@
 	if(!is_fpu())
 		return;
 
-<<<<<<< HEAD
 	KASSERT(state);
-=======
-	KASSERT_PLACEHOLDER(state); // MODIFIED
->>>>>>> f9b0f9cc
 
 	if(osfxsr_feature) {
 		fxsave(state);
@@ -161,27 +165,22 @@
 void arch_proc_reset(struct proc *pr)
 {
 	char *v = NULL; // NULL might be undefined
+	char *v = NULL; // NULL might be undefined
 	struct stackframe_s reg;
 
-<<<<<<< HEAD
 	KASSERT(pr->p_nr < NR_PROCS);
-=======
-	KASSERT_PLACEHOLDER(pr->p_nr < NR_PROCS); // MODIFIED
->>>>>>> f9b0f9cc
 
 	if(pr->p_nr >= 0) {
 		v = fpu_state[pr->p_nr];
 		/* verify alignment */
-<<<<<<< HEAD
 		KASSERT(!((vir_bytes)v % FPUALIGN));
-=======
-		KASSERT_PLACEHOLDER(!((vir_bytes)v % FPUALIGN)); // MODIFIED
->>>>>>> f9b0f9cc
 		/* initialize state */
 		kmemset(v, 0, FPU_XFP_SIZE); // MODIFIED
+		kmemset(v, 0, FPU_XFP_SIZE); // MODIFIED
 	}
 
 	/* Clear process state. */
+        kmemset(&reg, 0, sizeof(pr->p_reg)); // MODIFIED, was sizeof(pr->p_reg), should be sizeof(reg)
         kmemset(&reg, 0, sizeof(pr->p_reg)); // MODIFIED, was sizeof(pr->p_reg), should be sizeof(reg)
         if(iskerneln(pr->p_nr))
         	reg.psw = INIT_TASK_PSW;
@@ -214,11 +213,7 @@
 	int failed;
 	char *state = pr->p_seg.fpu_state;
 
-<<<<<<< HEAD
 	KASSERT(state);
-=======
-	KASSERT_PLACEHOLDER(state); // MODIFIED
->>>>>>> f9b0f9cc
 
 	if(!proc_used_fpu(pr)) {
 		fninit();
@@ -231,6 +226,7 @@
 		}
 
 		if (failed) return EINVAL; // EINVAL might be undefined
+		if (failed) return EINVAL; // EINVAL might be undefined
 	}
 
 	return OK;
@@ -273,11 +269,7 @@
 void arch_init(void)
 {
 	k_stacks = (void*) &k_stacks_start;
-<<<<<<< HEAD
 	KASSERT(!((vir_bytes) k_stacks % K_STACK_SIZE));
-=======
-	KASSERT_PLACEHOLDER(!((vir_bytes) k_stacks % K_STACK_SIZE)); // MODIFIED
->>>>>>> f9b0f9cc
 
 #ifndef CONFIG_SMP
 	/*
@@ -315,6 +307,7 @@
 void do_ser_debug(void)
 {
 	u8_t c, lsr; // u8_t might be undefined
+	u8_t c, lsr; // u8_t might be undefined
 
 #if CONFIG_OXPCIE
 	{
@@ -342,10 +335,13 @@
 		struct proc *p;
 		if(rdy_head[q])	 {
 			kprintf_stub("%2d: ", q); // MODIFIED
+			kprintf_stub("%2d: ", q); // MODIFIED
 			for(p = rdy_head[q]; p; p = p->p_nextready) {
+				kprintf_stub("%s / %d  ", p->p_name, p->p_endpoint); // MODIFIED
 				kprintf_stub("%s / %d  ", p->p_name, p->p_endpoint); // MODIFIED
 			}
 			kprintf_stub("\n"); // MODIFIED
+			kprintf_stub("\n"); // MODIFIED
 		}
 	}
 }
@@ -355,9 +351,11 @@
 #ifdef CONFIG_SMP
 	unsigned cpu;
 
+	kprintf_stub("--- run queues ---\n"); // MODIFIED
 	kprintf_stub("--- run queues ---\n"); // MODIFIED
 	for (cpu = 0; cpu < ncpus; cpu++) {
 		kprintf_stub("CPU %d :\n", cpu); // MODIFIED
+		kprintf_stub("CPU %d :\n", cpu); // MODIFIED
 		ser_dump_queue_cpu(cpu);
 	}
 #else
@@ -371,7 +369,9 @@
 	unsigned cpu;
 
 	kprintf_stub("--- BKL usage ---\n"); // MODIFIED
+	kprintf_stub("--- BKL usage ---\n"); // MODIFIED
 	for (cpu = 0; cpu < ncpus; cpu++) {
+		kprintf_stub("cpu %3d kernel ticks 0x%x%08x bkl ticks 0x%x%08x succ %d tries %d\n", cpu, // MODIFIED
 		kprintf_stub("cpu %3d kernel ticks 0x%x%08x bkl ticks 0x%x%08x succ %d tries %d\n", cpu, // MODIFIED
 				ex64hi(kernel_ticks[cpu]),
 				ex64lo(kernel_ticks[cpu]),
@@ -383,6 +383,10 @@
 
 static void reset_bkl_usage(void)
 {
+	kmemset(kernel_ticks, 0, sizeof(kernel_ticks)); // MODIFIED
+	kmemset(bkl_ticks, 0, sizeof(bkl_ticks)); // MODIFIED
+	kmemset(bkl_tries, 0, sizeof(bkl_tries)); // MODIFIED
+	kmemset(bkl_succ, 0, sizeof(bkl_succ)); // MODIFIED
 	kmemset(kernel_ticks, 0, sizeof(kernel_ticks)); // MODIFIED
 	kmemset(bkl_ticks, 0, sizeof(bkl_ticks)); // MODIFIED
 	kmemset(bkl_tries, 0, sizeof(bkl_tries)); // MODIFIED
@@ -427,8 +431,10 @@
 		if(verboseflags & flag)	{		\
 			verboseflags &= ~flag;		\
 			kprintf_stub("%s disabled\n", #flag);	\
+			kprintf_stub("%s disabled\n", #flag);	\
 		} else {				\
 			verboseflags |= flag;		\
+			kprintf_stub("%s enabled\n", #flag);	\
 			kprintf_stub("%s enabled\n", #flag);	\
 		}					\
 		break;					\
@@ -462,6 +468,7 @@
 	unsigned cpu;
 
 	for (cpu = 0; cpu < ncpus; cpu++) {
+		kprintf_stub("CPU %d processes : \n", cpu); // MODIFIED
 		kprintf_stub("CPU %d processes : \n", cpu); // MODIFIED
 		for (pp= BEG_USER_ADDR; pp < END_PROC_ADDR; pp++) {
 			if (isemptyp(pp) || pp->p_cpu != cpu)
@@ -516,15 +523,9 @@
 void arch_do_syscall(struct proc *proc)
 {
   /* do_ipc assumes that it's running because of the current process */
-<<<<<<< HEAD
   KASSERT(proc == get_cpulocal_var(proc_ptr));
   /* Make the system call, for real this time. */
   KASSERT(proc->p_misc_flags & MF_SC_DEFER);
-=======
-  KASSERT_PLACEHOLDER(proc == get_cpulocal_var(proc_ptr)); // MODIFIED
-  /* Make the system call, for real this time. */
-  KASSERT_PLACEHOLDER(proc->p_misc_flags & MF_SC_DEFER); // MODIFIED
->>>>>>> f9b0f9cc
   proc->p_reg.retreg =
 	  do_ipc(proc->p_defer.r1, proc->p_defer.r2, proc->p_defer.r3);
 }
@@ -569,12 +570,9 @@
 	}
 
 	/* someone wants to totally re-initialize process state */
-<<<<<<< HEAD
 	KASSERT(sizeof(p->p_reg) == sizeof(*state));
-=======
-	KASSERT_PLACEHOLDER(sizeof(p->p_reg) == sizeof(*state)); // MODIFIED
->>>>>>> f9b0f9cc
 	if(state != &p->p_reg) {
+		kmemcpy(&p->p_reg, state, sizeof(*state)); // MODIFIED
 		kmemcpy(&p->p_reg, state, sizeof(*state)); // MODIFIED
 	}
 
@@ -596,10 +594,12 @@
 	 */
 	if(!(p->p_rts_flags)) {
 		kprintf_stub("WARNINIG: setting full context of runnable process\n"); // MODIFIED
+		kprintf_stub("WARNINIG: setting full context of runnable process\n"); // MODIFIED
 		print_proc(p);
 		util_stacktrace();
 	}
 	if(p->p_seg.p_kern_trap_style == KTS_NONE)
+		kprintf_stub("WARNINIG: setting full context of out-of-kernel process\n"); // MODIFIED
 		kprintf_stub("WARNINIG: setting full context of out-of-kernel process\n"); // MODIFIED
 	p->p_seg.p_kern_trap_style = trap_style;
 }
@@ -618,6 +618,8 @@
 		int t;
 		for(t = 0; t < TYPES; t++)
 			if(restores[t])
+				kprintf_stub("%d: %d   ", t, restores[t]); // MODIFIED
+		kprintf_stub("\n"); // MODIFIED
 				kprintf_stub("%d: %d   ", t, restores[t]); // MODIFIED
 		kprintf_stub("\n"); // MODIFIED
 	}
@@ -658,9 +660,11 @@
 
 	if (osfxsr_feature) {
 		// FIXME: sc fields will be problematic
+		// FIXME: sc fields will be problematic
 		fp_error = sc->sc_fpu_state.xfp_regs.fp_status &
 			~sc->sc_fpu_state.xfp_regs.fp_control;
 	} else {
+		// FIXME: sc fields will be problematic
 		// FIXME: sc fields will be problematic
 		fp_error = sc->sc_fpu_state.fpu_regs.fp_status &
 			~sc->sc_fpu_state.fpu_regs.fp_control;
@@ -673,13 +677,18 @@
 		 * User must clear the SF bit (0x40) if set
 		 */
 		fr->sf_code = FPE_FLTINV; // FPE_FLTINV might be undefined
+		fr->sf_code = FPE_FLTINV; // FPE_FLTINV might be undefined
 	} else if (fp_error & 0x004) {
+		fr->sf_code = FPE_FLTDIV; /* Divide by Zero */ // FPE_FLTDIV might be undefined
 		fr->sf_code = FPE_FLTDIV; /* Divide by Zero */ // FPE_FLTDIV might be undefined
 	} else if (fp_error & 0x008) {
 		fr->sf_code = FPE_FLTOVF; /* Overflow */ // FPE_FLTOVF might be undefined
+		fr->sf_code = FPE_FLTOVF; /* Overflow */ // FPE_FLTOVF might be undefined
 	} else if (fp_error & 0x012) {
 		fr->sf_code = FPE_FLTUND; /* Denormal, Underflow */ // FPE_FLTUND might be undefined
+		fr->sf_code = FPE_FLTUND; /* Denormal, Underflow */ // FPE_FLTUND might be undefined
 	} else if (fp_error & 0x020) {
+		fr->sf_code = FPE_FLTRES; /* Precision */ // FPE_FLTRES might be undefined
 		fr->sf_code = FPE_FLTRES; /* Precision */ // FPE_FLTRES might be undefined
 	} else {
 		fr->sf_code = 0;  /* XXX - probably should be used for FPE_INTOVF or
