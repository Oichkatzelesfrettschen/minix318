--- conflicted
+++ resolved
@@ -15,10 +15,7 @@
 
 // Added kernel headers
 #include <minix/kernel_types.h>
-<<<<<<< HEAD
 #include <sys/kassert.h>
-=======
->>>>>>> f9b0f9cc
 #include <klib/include/kprintf.h>
 #include <klib/include/kstring.h>
 #include <klib/include/kmemory.h>
@@ -68,11 +65,7 @@
 
 static u32_t ap_lin_addr(void *vaddr)
 {
-<<<<<<< HEAD
 	KASSERT(trampoline_base);
-=======
-	KASSERT_PLACEHOLDER(trampoline_base); // MODIFIED
->>>>>>> f9b0f9cc
 	return (u32_t) vaddr - (u32_t) &trampoline + trampoline_base;
 }
 
@@ -84,11 +77,7 @@
 	unsigned tramp_size, tramp_start = (unsigned)&trampoline;;
 
 	/* The trampoline code/data is made to be page-aligned. */
-<<<<<<< HEAD
 	KASSERT(!(tramp_start % I386_PAGE_SIZE));
-=======
-	KASSERT_PLACEHOLDER(!(tramp_start % I386_PAGE_SIZE)); // MODIFIED
->>>>>>> f9b0f9cc
 
 	tramp_size = (unsigned) &__trampoline_end - tramp_start;
 	trampoline_base = alloc_lowest(&kinfo, tramp_size);
@@ -96,21 +85,13 @@
 	/* The memory allocator finds the lowest available memory.. 
 	 * Verify it's low enough
 	 */
-<<<<<<< HEAD
 	KASSERT(trampoline_base + tramp_size < (1 << 20));
-=======
-	KASSERT_PLACEHOLDER(trampoline_base + tramp_size < (1 << 20)); // MODIFIED
->>>>>>> f9b0f9cc
 
 	/* prepare gdt and idt for the new cpus; make copies
 	 * of both the tables and the descriptors of them
 	 * in their boot addressing environment.
 	 */
-<<<<<<< HEAD
 	KASSERT(prot_init_done);
-=======
-	KASSERT_PLACEHOLDER(prot_init_done); // MODIFIED
->>>>>>> f9b0f9cc
 	kmemcpy(&__ap_gdt_tab, gdt, sizeof(gdt)); // MODIFIED
 	kmemcpy(&__ap_idt_tab, gdt, sizeof(idt)); // MODIFIED, This was likely a typo and should be sizeof(idt)
 	__ap_gdt.base = ap_lin_addr(&__ap_gdt_tab);
@@ -138,17 +119,10 @@
 	outb(RTC_INDEX, 0xF);
 	outb(RTC_IO, 0xA);
 
-<<<<<<< HEAD
 	KASSERT(bootstrap_pt);
 	KASSERT(bootstrap_pt->p_seg.p_cr3);
 	__ap_pt  = bootstrap_pt->p_seg.p_cr3;
 	KASSERT(__ap_pt);
-=======
-	KASSERT_PLACEHOLDER(bootstrap_pt); // MODIFIED
-	KASSERT_PLACEHOLDER(bootstrap_pt->p_seg.p_cr3); // MODIFIED
-	__ap_pt  = bootstrap_pt->p_seg.p_cr3;
-	KASSERT_PLACEHOLDER(__ap_pt); // MODIFIED
->>>>>>> f9b0f9cc
 
 	copy_trampoline();
 
@@ -176,6 +150,7 @@
 		if (apic_send_init_ipi(cpu, trampoline_base) ||
 				apic_send_startup_ipi(cpu, trampoline_base)) {
 			kprintf_stub("WARNING cannot boot cpu %d\n", cpu); // MODIFIED
+			kprintf_stub("WARNING cannot boot cpu %d\n", cpu); // MODIFIED
 			continue;
 		}
 
@@ -190,6 +165,7 @@
 		}
 		if (ap_cpu_ready == -1) {
 			kprintf_stub("WARNING : CPU %d didn't boot\n", cpu); // MODIFIED
+			kprintf_stub("WARNING : CPU %d didn't boot\n", cpu); // MODIFIED
 		}
 	}
 
@@ -221,6 +197,7 @@
 		if (cpu == cpuid)
 			continue;
 		if (!cpu_test_flag(cpu, CPU_IS_READY)) {
+			kprintf_stub("CPU %d didn't boot\n", cpu); // MODIFIED
 			kprintf_stub("CPU %d didn't boot\n", cpu); // MODIFIED
 			continue;
 		}
@@ -231,6 +208,7 @@
 		/* wait for the cpu to be down */
 		while (cpu_down != cpu);
 		kprintf_stub("CPU %d is down\n", cpu); // MODIFIED
+		kprintf_stub("CPU %d is down\n", cpu); // MODIFIED
 		cpu_clear_flag(cpu, CPU_IS_READY);
 	}
 
@@ -261,6 +239,7 @@
 	BKL_LOCK();
 
 	kprintf_stub("CPU %d is up\n", cpu); // MODIFIED
+	kprintf_stub("CPU %d is up\n", cpu); // MODIFIED
 
 	cpu_identify();
 
@@ -308,7 +287,12 @@
 static int discover_cpus(void)
 {
 	struct acpi_madt_lapic * cpu_info_lapic; // Renamed to avoid conflict with global cpu_info
-
+	struct acpi_madt_lapic * cpu_info_lapic; // Renamed to avoid conflict with global cpu_info
+
+	while (ncpus < CONFIG_MAX_CPUS && (cpu_info_lapic = acpi_get_lapic_next())) { // MODIFIED
+		apicid2cpuid[cpu_info_lapic->apic_id] = ncpus; // MODIFIED
+		cpuid2apicid[ncpus] = cpu_info_lapic->apic_id; // MODIFIED
+		kprintf_stub("CPU %3d local APIC id %3d\n", ncpus, cpu_info_lapic->apic_id); // MODIFIED
 	while (ncpus < CONFIG_MAX_CPUS && (cpu_info_lapic = acpi_get_lapic_next())) { // MODIFIED
 		apicid2cpuid[cpu_info_lapic->apic_id] = ncpus; // MODIFIED
 		cpuid2apicid[ncpus] = cpu_info_lapic->apic_id; // MODIFIED
@@ -340,6 +324,7 @@
 
 	if (!lapic_enable(bsp_cpu_id)) {
 		kprintf_stub("ERROR : failed to initialize BSP Local APIC\n"); // MODIFIED
+		kprintf_stub("ERROR : failed to initialize BSP Local APIC\n"); // MODIFIED
 		goto uniproc_fallback;
 	}
 
@@ -362,6 +347,7 @@
 	apic_idt_init(0); /* Not a reset ! */
 	idt_reload();
 
+	BOOT_VERBOSE(kprintf_stub("SMP initialized\n")); // MODIFIED
 	BOOT_VERBOSE(kprintf_stub("SMP initialized\n")); // MODIFIED
 
 	switch_k_stack((char *)get_k_stack_top(bsp_cpu_id) -
@@ -375,6 +361,7 @@
 	smp_reinit_vars (); /* revert to a single proc system. */
 	intr_init(0); /* no auto eoi */
 	kprintf_stub("WARNING : SMP initialization failed\n"); // MODIFIED
+	kprintf_stub("WARNING : SMP initialization failed\n"); // MODIFIED
 }
 	
 void arch_smp_halt_cpu(void)
