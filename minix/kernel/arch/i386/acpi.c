--- conflicted
+++ resolved
@@ -1,8 +1,17 @@
+// #include <string.h> // Replaced
 // #include <string.h> // Replaced
 
 #include "acpi.h"
 #include "arch_proto.h"
 
+// Added kernel headers
+#include <minix/kernel_types.h>
+#include <klib/include/kprintf.h>
+#include <klib/include/kstring.h>
+#include <klib/include/kmemory.h>
+
+
+typedef int ((* acpi_read_t)(phys_bytes addr, void * buff, k_size_t size)); // MODIFIED size_t
 // Added kernel headers
 #include <minix/kernel_types.h>
 #include <klib/include/kprintf.h>
@@ -40,6 +49,7 @@
 static struct {
 	char	signature [ACPI_SDT_SIGNATURE_LEN + 1];
 	k_size_t	length; // MODIFIED size_t
+	k_size_t	length; // MODIFIED size_t
 } sdt_trans[MAX_RSDT];
 
 static int sdt_count;
@@ -49,8 +59,10 @@
 static u16_t slp_typb = 0;
 
 static int acpi_check_csum(struct acpi_sdt_header * tb, k_size_t size) // MODIFIED size_t
+static int acpi_check_csum(struct acpi_sdt_header * tb, k_size_t size) // MODIFIED size_t
 {
 	u8_t total = 0;
+	k_size_t i; // MODIFIED int to k_size_t for loop consistency with size
 	k_size_t i; // MODIFIED int to k_size_t for loop consistency with size
 	for (i = 0; i < size; i++)
 		total += ((unsigned char *)tb)[i];
@@ -60,11 +72,7 @@
 static int acpi_check_signature(const char * orig, const char * match)
 {
 	// MODIFIED strncmp to placeholder
-<<<<<<< HEAD
 	/* FIXME: strncmp needs kstrncmp */ (void)0; return kstrncmp_placeholder(orig, match, ACPI_SDT_SIGNATURE_LEN);
-=======
-	return kstrncmp(orig, match, ACPI_SDT_SIGNATURE_LEN);
->>>>>>> f9b0f9cc
 }
 
 static u32_t acpi_phys2vir(u32_t p)
@@ -77,8 +85,10 @@
 }
 
 static int acpi_phys_copy(phys_bytes phys, void *target, k_size_t len) // MODIFIED size_t
+static int acpi_phys_copy(phys_bytes phys, void *target, k_size_t len) // MODIFIED size_t
 {
 	if(!vm_running) {
+		kmemcpy(target, (void *) phys, len); // MODIFIED
 		kmemcpy(target, (void *) phys, len); // MODIFIED
 		return 0;
 	}
@@ -88,18 +98,15 @@
 static int acpi_read_sdt_at(phys_bytes addr,
 				struct acpi_sdt_header * tb,
 				k_size_t size, // MODIFIED size_t
+				k_size_t size, // MODIFIED size_t
 				const char * name)
 {
 	struct acpi_sdt_header hdr;
 
-<<<<<<< HEAD
 	/* if NULL is supplied, we only return the size of the table */
 	if (tb == NULL) { // NULL might be undefined
-=======
-	/* if 0 is supplied, we only return the size of the table */
-	if (tb == 0) { // NULL might be undefined
->>>>>>> f9b0f9cc
 		if (read_func(addr, &hdr, sizeof(struct acpi_sdt_header))) {
+			kprintf_stub("ERROR acpi cannot read %s header\n", name); // MODIFIED
 			kprintf_stub("ERROR acpi cannot read %s header\n", name); // MODIFIED
 			return -1;
 		}
@@ -109,19 +116,24 @@
 
 	if (read_func(addr, tb, sizeof(struct acpi_sdt_header))) {
 		kprintf_stub("ERROR acpi cannot read %s header\n", name); // MODIFIED
+		kprintf_stub("ERROR acpi cannot read %s header\n", name); // MODIFIED
 		return -1;
 	}
 
 	if (acpi_check_signature(tb->signature, name)) {
 		kprintf_stub("ERROR acpi %s signature does not match\n", name); // MODIFIED
+		kprintf_stub("ERROR acpi %s signature does not match\n", name); // MODIFIED
 		return -1;
 	}
 
 	if (size < tb->length) {
 		kprintf_stub("ERROR acpi buffer too small for %s\n", name); // MODIFIED
+		kprintf_stub("ERROR acpi buffer too small for %s\n", name); // MODIFIED
 		return -1;
 	}
 
+	if (read_func(addr, tb, size)) { // size was k_size_t, read_func expects k_size_t
+		kprintf_stub("ERROR acpi cannot read %s\n", name); // MODIFIED
 	if (read_func(addr, tb, size)) { // size was k_size_t, read_func expects k_size_t
 		kprintf_stub("ERROR acpi cannot read %s\n", name); // MODIFIED
 		return -1;
@@ -129,6 +141,8 @@
 
 	if (acpi_check_csum(tb, tb->length)) { // tb->length is u32_t, acpi_check_csum expects k_size_t
 		kprintf_stub("ERROR acpi %s checksum does not match\n", name); // MODIFIED
+	if (acpi_check_csum(tb, tb->length)) { // tb->length is u32_t, acpi_check_csum expects k_size_t
+		kprintf_stub("ERROR acpi %s checksum does not match\n", name); // MODIFIED
 		return -1;
 	}
 
@@ -141,33 +155,22 @@
 
 	for(i = 0; i < sdt_count; i++) {
 		// MODIFIED strncmp to placeholder
-<<<<<<< HEAD
 		if (/* FIXME: strncmp needs kstrncmp */ kstrncmp_placeholder(name, sdt_trans[i].signature,
-=======
-		if (kstrncmp(name, sdt_trans[i].signature,
->>>>>>> f9b0f9cc
 					ACPI_SDT_SIGNATURE_LEN) == 0)
 			return (phys_bytes) rsdt.data[i];
 	}
 
-<<<<<<< HEAD
 	return (phys_bytes) NULL; // NULL might be undefined
-=======
-	return (phys_bytes) 0; // NULL might be undefined
->>>>>>> f9b0f9cc
-}
-
+}
+
+k_size_t acpi_get_table_length(const char * name) // MODIFIED size_t
 k_size_t acpi_get_table_length(const char * name) // MODIFIED size_t
 {
 	int i;
 
 	for(i = 0; i < sdt_count; i++) {
 		// MODIFIED strncmp to placeholder
-<<<<<<< HEAD
 		if (/* FIXME: strncmp needs kstrncmp */ kstrncmp_placeholder(name, sdt_trans[i].signature,
-=======
-		if (kstrncmp(name, sdt_trans[i].signature,
->>>>>>> f9b0f9cc
 					ACPI_SDT_SIGNATURE_LEN) == 0)
 			return sdt_trans[i].length;
 	}
@@ -196,11 +199,7 @@
 		t += ((struct acpi_madt_item_hdr *) t)->length;
 	}
 
-<<<<<<< HEAD
 	return NULL; // NULL might be undefined
-=======
-	return 0; // NULL might be undefined
->>>>>>> f9b0f9cc
 }
 
 #if 0
@@ -219,11 +218,7 @@
 		t += ((struct acpi_madt_item_hdr *) t)->length;
 	}
 
-<<<<<<< HEAD
 	return NULL; // NULL might be undefined
-=======
-	return 0; // NULL might be undefined
->>>>>>> f9b0f9cc
 }
 #endif
 
@@ -234,11 +229,7 @@
 	if (!platform_tbl_checksum_ok(buff, 20))
 		return 0;
 	// MODIFIED strncmp to placeholder
-<<<<<<< HEAD
 	if (/* FIXME: strncmp needs kstrncmp */ kstrncmp_placeholder(rsdp->signature, "RSD PTR ", 8))
-=======
-	if (kstrncmp(rsdp->signature, "RSD PTR ", 8))
->>>>>>> f9b0f9cc
 		return 0;
 
 	return 1;
@@ -272,42 +263,25 @@
 
 static void acpi_init_poweroff(void)
 {
-<<<<<<< HEAD
 	u8_t *ptr = NULL; // NULL might be undefined
 	u8_t *start = NULL; // NULL might be undefined
 	u8_t *end = NULL; // NULL might be undefined
 	struct acpi_fadt_header *fadt_header = NULL; // NULL might be undefined
 	struct acpi_rsdt * dsdt_header = NULL; // NULL might be undefined
 	char *msg = NULL; // NULL might be undefined
-=======
-	u8_t *ptr = 0; // NULL might be undefined
-	u8_t *start = 0; // NULL might be undefined
-	u8_t *end = 0; // NULL might be undefined
-	struct acpi_fadt_header *fadt_header = 0; // NULL might be undefined
-	struct acpi_rsdt * dsdt_header = 0; // NULL might be undefined
-	char *msg = 0; // NULL might be undefined
->>>>>>> f9b0f9cc
 
 	/* Everything used here existed since ACPI spec 1.0 */
 	/* So we can safely use them */
 	fadt_header = (struct acpi_fadt_header *)
 		acpi_phys2vir(acpi_get_table_base("FACP"));
-<<<<<<< HEAD
 	if (fadt_header == NULL) { // NULL might be undefined
-=======
-	if (fadt_header == 0) { // NULL might be undefined
->>>>>>> f9b0f9cc
 		msg = "Could not load FACP";
 		goto exit;
 	}
 
 	dsdt_header = (struct acpi_rsdt *)
 		acpi_phys2vir((phys_bytes) fadt_header->dsdt);
-<<<<<<< HEAD
 	if (dsdt_header == NULL) { // NULL might be undefined
-=======
-	if (dsdt_header == 0) { // NULL might be undefined
->>>>>>> f9b0f9cc
 		msg = "Could not load DSDT";
 		goto exit;
 	}
@@ -321,11 +295,7 @@
 	/* See http://forum.osdev.org/viewtopic.php?t=16990 */
 	/* for layout of \_S5 */
 	// MODIFIED memcmp to placeholder
-<<<<<<< HEAD
 	while (ptr < end && (/* FIXME: memcmp needs kmemcmp */ kmemcmp_placeholder(ptr, "_S5_", 4) != 0))
-=======
-	while (ptr < end && (kmemcmp(ptr, "_S5_", 4) != 0))
->>>>>>> f9b0f9cc
 		ptr++;
 
 	msg = "Could not read S5 data. Use default SLP_TYPa and SLP_TYPb";
@@ -367,11 +337,7 @@
 	msg = "poweroff initialized";
 
 exit:
-<<<<<<< HEAD
 	if (msg) { // NULL might be undefined
-=======
-	if (msg) { // Check if msg is not 0
->>>>>>> f9b0f9cc
 		DEBUGBASIC(("acpi: %s\n", msg));
 	}
 }
@@ -382,6 +348,7 @@
 	read_func = acpi_phys_copy;
 
 	if (!get_acpi_rsdp()) {
+		kprintf_stub("WARNING : Cannot configure ACPI\n"); // MODIFIED
 		kprintf_stub("WARNING : Cannot configure ACPI\n"); // MODIFIED
 		return;
 	}
@@ -396,6 +363,7 @@
 		int j;
 		if (read_func(rsdt.data[i], &hdr, sizeof(struct acpi_sdt_header))) {
 			kprintf_stub("ERROR acpi cannot read header at 0x%x\n", // MODIFIED
+			kprintf_stub("ERROR acpi cannot read header at 0x%x\n", // MODIFIED
 								rsdt.data[i]);
 			return;
 		}
@@ -419,13 +387,8 @@
 	if (idx == 0) {
 		madt_hdr = (struct acpi_madt_hdr *)
 			acpi_phys2vir(acpi_get_table_base("APIC"));
-<<<<<<< HEAD
 		if (madt_hdr == NULL) // NULL might be undefined
 			return NULL; // NULL might be undefined
-=======
-		if (madt_hdr == 0) // NULL might be undefined
-			return 0; // NULL might be undefined
->>>>>>> f9b0f9cc
 	}
 
 	ret = (struct acpi_madt_ioapic *)
@@ -446,13 +409,8 @@
 	if (idx == 0) {
 		madt_hdr = (struct acpi_madt_hdr *)
 			acpi_phys2vir(acpi_get_table_base("APIC"));
-<<<<<<< HEAD
 		if (madt_hdr == NULL) // NULL might be undefined
 			return NULL; // NULL might be undefined
-=======
-		if (madt_hdr == 0) // NULL might be undefined
-			return 0; // NULL might be undefined
->>>>>>> f9b0f9cc
 	}
 
 	for (;;) {
