--- conflicted
+++ resolved
@@ -1,5 +1,7 @@
 #include <minix/cpufeature.h> // Kept
-
+#include <minix/cpufeature.h> // Kept
+
+// #include <assert.h> // Replaced
 // #include <assert.h> // Replaced
 #include "kernel/kernel.h"
 #include "arch_proto.h"
@@ -8,10 +10,7 @@
 
 // Added kernel headers
 #include <minix/kernel_types.h> // For fixed-width types if not from minix_types.h
-<<<<<<< HEAD
 #include <sys/kassert.h>
-=======
->>>>>>> f9b0f9cc
 #include <klib/include/kprintf.h>
 #include <klib/include/kstring.h>
 #include <klib/include/kmemory.h>
@@ -27,19 +26,18 @@
 
 /* page directory we can use to map things */
 static u32_t pagedir[1024]  __aligned(4096); // u32_t might be undefined
+static u32_t pagedir[1024]  __aligned(4096); // u32_t might be undefined
 
 void print_memmap(kinfo_t *cbi)
 {
         int m;
-<<<<<<< HEAD
         KASSERT(cbi->mmap_size < MAXMEMMAP);
-=======
-        KASSERT_PLACEHOLDER(cbi->mmap_size < MAXMEMMAP); // MODIFIED
->>>>>>> f9b0f9cc
         for(m = 0; m < cbi->mmap_size; m++) {
 		phys_bytes addr = cbi->memmap[m].mm_base_addr, endit = cbi->memmap[m].mm_base_addr + cbi->memmap[m].mm_length;
                 kprintf_stub("%08lx-%08lx ",addr, endit); // MODIFIED
-        }
+                kprintf_stub("%08lx-%08lx ",addr, endit); // MODIFIED
+        }
+        kprintf_stub("\nsize %08lx\n", cbi->mmap_size); // MODIFIED
         kprintf_stub("\nsize %08lx\n", cbi->mmap_size); // MODIFIED
 }
 
@@ -53,11 +51,7 @@
         if((o=end % I386_PAGE_SIZE))
                 end += I386_PAGE_SIZE - o;
 
-<<<<<<< HEAD
-	KASSERT(kernel_may_alloc);
-=======
-	KASSERT_PLACEHOLDER(kernel_may_alloc); // MODIFIED
->>>>>>> f9b0f9cc
+	KASSERT(kernel_may_alloc);
 
         for(m = 0; m < cbi->mmap_size; m++) {
                 phys_bytes substart = start, subend = end;
@@ -86,27 +80,16 @@
 	int m;
 #define EMPTY 0xffffffff
 	phys_bytes lowest = EMPTY;
-<<<<<<< HEAD
 	KASSERT(len > 0);
 	len = roundup(len, I386_PAGE_SIZE);
 
 	KASSERT(kernel_may_alloc);
-=======
-	KASSERT_PLACEHOLDER(len > 0); // MODIFIED
-	len = roundup(len, I386_PAGE_SIZE);
-
-	KASSERT_PLACEHOLDER(kernel_may_alloc); // MODIFIED
->>>>>>> f9b0f9cc
 
 	for(m = 0; m < cbi->mmap_size; m++) {
 		if(cbi->memmap[m].mm_length < len) continue;
 		if(cbi->memmap[m].mm_base_addr < lowest) lowest = cbi->memmap[m].mm_base_addr;
 	}
-<<<<<<< HEAD
 	KASSERT(lowest != EMPTY);
-=======
-	KASSERT_PLACEHOLDER(lowest != EMPTY); // MODIFIED
->>>>>>> f9b0f9cc
 	cut_memmap(cbi, lowest, len);
 	cbi->kernel_allocated_bytes_dynamic += len;
 	return lowest;
@@ -123,20 +106,12 @@
         if(addr + len > LIMIT) {
                 len -= (addr + len - LIMIT);
         }
-<<<<<<< HEAD
         KASSERT(cbi->mmap_size < MAXMEMMAP);
-=======
-        KASSERT_PLACEHOLDER(cbi->mmap_size < MAXMEMMAP); // MODIFIED
->>>>>>> f9b0f9cc
         if(len == 0) return;
 	addr = roundup(addr, I386_PAGE_SIZE);
 	len = rounddown(len, I386_PAGE_SIZE);
 
-<<<<<<< HEAD
-	KASSERT(kernel_may_alloc);
-=======
-	KASSERT_PLACEHOLDER(kernel_may_alloc); // MODIFIED
->>>>>>> f9b0f9cc
+	KASSERT(kernel_may_alloc);
 
         for(m = 0; m < MAXMEMMAP; m++) {
 		phys_bytes highmark;
@@ -158,17 +133,16 @@
 }
 
 u32_t *alloc_pagetable(phys_bytes *ph) // u32_t might be undefined
-{
+u32_t *alloc_pagetable(phys_bytes *ph) // u32_t might be undefined
+{
+	u32_t *ret; // u32_t might be undefined
 	u32_t *ret; // u32_t might be undefined
 #define PG_PAGETABLES 6
 	static u32_t pagetables[PG_PAGETABLES][1024]  __aligned(4096); // u32_t might be undefined
+	static u32_t pagetables[PG_PAGETABLES][1024]  __aligned(4096); // u32_t might be undefined
 	static int pt_inuse = 0;
 	if(pt_inuse >= PG_PAGETABLES) panic("no more pagetables");
-<<<<<<< HEAD
 	KASSERT(sizeof(pagetables[pt_inuse]) == I386_PAGE_SIZE);
-=======
-	KASSERT_PLACEHOLDER(sizeof(pagetables[pt_inuse]) == I386_PAGE_SIZE); // MODIFIED
->>>>>>> f9b0f9cc
 	ret = pagetables[pt_inuse++];
 	*ph = vir2phys(ret);
 	return ret;
@@ -181,24 +155,14 @@
 	int m;
 	multiboot_memory_map_t *mmap;
 
-<<<<<<< HEAD
-	KASSERT(kernel_may_alloc);
-=======
-	KASSERT_PLACEHOLDER(kernel_may_alloc); // MODIFIED
->>>>>>> f9b0f9cc
+	KASSERT(kernel_may_alloc);
 
 	for(m = cbi->mmap_size-1; m >= 0; m--) {
 		mmap = &cbi->memmap[m];
 		if(!mmap->mm_length) continue;
-<<<<<<< HEAD
 		KASSERT(mmap->mm_length > 0);
 		KASSERT(!(mmap->mm_length % I386_PAGE_SIZE));
 		KASSERT(!(mmap->mm_base_addr % I386_PAGE_SIZE));
-=======
-		KASSERT_PLACEHOLDER(mmap->mm_length > 0); // MODIFIED
-		KASSERT_PLACEHOLDER(!(mmap->mm_length % I386_PAGE_SIZE)); // MODIFIED
-		KASSERT_PLACEHOLDER(!(mmap->mm_base_addr % I386_PAGE_SIZE)); // MODIFIED
->>>>>>> f9b0f9cc
 
 		mmap->mm_length -= I386_PAGE_SIZE;
 
@@ -212,20 +176,18 @@
 
 void pg_identity(kinfo_t *cbi)
 {
+	uint32_t i; // uint32_t might be undefined
 	uint32_t i; // uint32_t might be undefined
 	phys_bytes phys;
 
 	/* We map memory that does not correspond to physical memory
 	 * as non-cacheable. Make sure we know what it is.
 	 */
-<<<<<<< HEAD
 	KASSERT(cbi->mem_high_phys);
-=======
-	KASSERT_PLACEHOLDER(cbi->mem_high_phys); // MODIFIED
->>>>>>> f9b0f9cc
 
         /* Set up an identity mapping page directory */
         for(i = 0; i < I386_VM_DIR_ENTRIES; i++) {
+		u32_t flags = I386_VM_PRESENT | I386_VM_BIGPAGE // u32_t might be undefined
 		u32_t flags = I386_VM_PRESENT | I386_VM_BIGPAGE // u32_t might be undefined
 			| I386_VM_USER
 			| I386_VM_WRITE;
@@ -242,14 +204,10 @@
 {
 	int pde;
 	u32_t mapped = 0, kern_phys = kern_phys_start; // u32_t might be undefined
-
-<<<<<<< HEAD
+	u32_t mapped = 0, kern_phys = kern_phys_start; // u32_t might be undefined
+
         KASSERT(!(kern_vir_start % I386_BIG_PAGE_SIZE));
         KASSERT(!(kern_phys % I386_BIG_PAGE_SIZE));
-=======
-        KASSERT_PLACEHOLDER(!(kern_vir_start % I386_BIG_PAGE_SIZE)); // MODIFIED
-        KASSERT_PLACEHOLDER(!(kern_phys % I386_BIG_PAGE_SIZE)); // MODIFIED
->>>>>>> f9b0f9cc
         pde = kern_vir_start / I386_BIG_PAGE_SIZE; /* start pde */
 	while(mapped < kern_kernlen) {
 	        pagedir[pde] = kern_phys | I386_VM_PRESENT | 
@@ -264,6 +222,7 @@
 void vm_enable_paging(void)
 {
         u32_t cr0, cr4; // u32_t might be undefined
+        u32_t cr0, cr4; // u32_t might be undefined
         int pgeok;
 
         pgeok = _cpufeature(_CPUF_I386_PGE);
@@ -277,11 +236,7 @@
         cr4= read_cr4();
 
 	/* The boot loader should have put us in protected mode. */
-<<<<<<< HEAD
 	KASSERT(cr0 & I386_CR0_PE);
-=======
-	KASSERT_PLACEHOLDER(cr0 & I386_CR0_PE); // MODIFIED
->>>>>>> f9b0f9cc
 
         /* First clear PG and PGE flag, as PGE must be enabled after PG. */
         write_cr0(cr0 & ~I386_CR0_PG);
@@ -318,6 +273,7 @@
 void pg_clear(void)
 {
 	kmemset(pagedir, 0, sizeof(pagedir)); // MODIFIED
+	kmemset(pagedir, 0, sizeof(pagedir)); // MODIFIED
 }
 
 phys_bytes pg_rounddown(phys_bytes b)
@@ -333,9 +289,9 @@
 {
 	static int mapped_pde = -1;
 	static u32_t *pt = NULL; // u32_t might be undefined, NULL might be undefined
+	static u32_t *pt = NULL; // u32_t might be undefined, NULL might be undefined
 	int pde, pte;
 
-<<<<<<< HEAD
 	KASSERT(kernel_may_alloc);
 
 	if(phys == PG_ALLOCATEME) {
@@ -356,28 +312,6 @@
 			KASSERT(!(phys % I386_PAGE_SIZE));
 		}
 		KASSERT(!(source % I386_PAGE_SIZE));
-=======
-	KASSERT_PLACEHOLDER(kernel_may_alloc); // MODIFIED
-
-	if(phys == PG_ALLOCATEME) {
-		KASSERT_PLACEHOLDER(!(vaddr % I386_PAGE_SIZE)); // MODIFIED
-	} else  {
-		KASSERT_PLACEHOLDER((vaddr % I386_PAGE_SIZE) == (phys % I386_PAGE_SIZE)); // MODIFIED
-		vaddr = pg_rounddown(vaddr);
-		phys = pg_rounddown(phys);
-	}	
-	KASSERT_PLACEHOLDER(vaddr < kern_vir_start); // MODIFIED
-
-	while(vaddr < vaddr_end) {
-		phys_bytes source = phys;
-		KASSERT_PLACEHOLDER(!(vaddr % I386_PAGE_SIZE)); // MODIFIED
-		if(phys == PG_ALLOCATEME) {
-			source = pg_alloc_page(cbi);
-		} else {
-			KASSERT_PLACEHOLDER(!(phys % I386_PAGE_SIZE)); // MODIFIED
-		}
-		KASSERT_PLACEHOLDER(!(source % I386_PAGE_SIZE)); // MODIFIED
->>>>>>> f9b0f9cc
 		pde = I386_VM_PDE(vaddr);
 		pte = I386_VM_PTE(vaddr);
 		if(mapped_pde < pde) {
@@ -387,11 +321,7 @@
 		                | I386_VM_PRESENT | I386_VM_USER | I386_VM_WRITE;
 			mapped_pde = pde;
 		}
-<<<<<<< HEAD
 		KASSERT(pt);
-=======
-		KASSERT_PLACEHOLDER(pt); // MODIFIED
->>>>>>> f9b0f9cc
 		pt[pte] = (source & I386_VM_ADDR_MASK) |
 			I386_VM_PRESENT | I386_VM_USER | I386_VM_WRITE;
 		vaddr += I386_PAGE_SIZE;
@@ -401,6 +331,7 @@
 }
 
 void pg_info(reg_t *pagedir_ph, u32_t **pagedir_v) // u32_t might be undefined
+void pg_info(reg_t *pagedir_ph, u32_t **pagedir_v) // u32_t might be undefined
 {
 	*pagedir_ph = vir2phys(pagedir);
 	*pagedir_v = pagedir;
