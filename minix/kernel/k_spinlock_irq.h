--- conflicted
+++ resolved
@@ -1,4 +1,3 @@
-<<<<<<< HEAD
 /**
  * @file k_spinlock_irq.h
  * @brief Defines interrupt-safe spinlock primitives.
@@ -91,5 +90,3 @@
 }
 
 #endif /* K_SPINLOCK_IRQ_H */
-=======
->>>>>>> 72dde4f1
