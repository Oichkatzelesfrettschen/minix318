--- conflicted
+++ resolved
@@ -45,10 +45,7 @@
 
 // Added kernel headers
 #include <minix/kernel_types.h>
-<<<<<<< HEAD
 #include <sys/kassert.h>
-=======
->>>>>>> becbe80f
 #include <klib/include/kprintf.h>
 #include <klib/include/kstring.h>
 #include <klib/include/kmemory.h>
@@ -64,11 +61,7 @@
 
 #define map(call_nr, handler) 					\
     {	int call_index = call_nr-KERNEL_CALL; 				\
-<<<<<<< HEAD
 	KASSERT(call_index >= 0 && call_index < NR_SYS_CALLS);			\
-=======
-	KASSERT_PLACEHOLDER(call_index >= 0 && call_index < NR_SYS_CALLS);			\
->>>>>>> becbe80f
     call_vec[call_index] = (handler)  ; }
 
 static void kernel_call_finish(struct proc * caller, message *msg, int result)
@@ -78,13 +71,8 @@
 	   * until VM tells us it's allowed. VM has been notified
 	   * and we must wait for its reply to restart the call.
 	   */
-<<<<<<< HEAD
 	  KASSERT(RTS_ISSET(caller, RTS_VMREQUEST));
 	  KASSERT(caller->p_vmrequest.type == VMSTYPE_KERNELCALL);
-=======
-	  KASSERT_PLACEHOLDER(RTS_ISSET(caller, RTS_VMREQUEST)); // MODIFIED
-	  KASSERT_PLACEHOLDER(caller->p_vmrequest.type == VMSTYPE_KERNELCALL); // MODIFIED
->>>>>>> becbe80f
 	  caller->p_vmrequest.saved.reqmsg = *msg;
 	  caller->p_misc_flags |= MF_KCALL_RESUME;
   } else {
@@ -633,17 +621,9 @@
 {
 	int result;
 
-<<<<<<< HEAD
 	KASSERT(!RTS_ISSET(caller, RTS_SLOT_FREE));
 	KASSERT(!RTS_ISSET(caller, RTS_VMREQUEST));
-
 	KASSERT(caller->p_vmrequest.saved.reqmsg.m_source == caller->p_endpoint);
-=======
-	KASSERT_PLACEHOLDER(!RTS_ISSET(caller, RTS_SLOT_FREE)); // MODIFIED
-	KASSERT_PLACEHOLDER(!RTS_ISSET(caller, RTS_VMREQUEST)); // MODIFIED
-
-	KASSERT_PLACEHOLDER(caller->p_vmrequest.saved.reqmsg.m_source == caller->p_endpoint); // MODIFIED
->>>>>>> becbe80f
 
 	/*
 	kprintf_stub("KERNEL_CALL restart from %s / %d rts 0x%08x misc 0x%08x\n", // MODIFIED
@@ -840,11 +820,7 @@
 		return TRUE; /* no IPC filters, always allow */
 
 	if (m_src_p == NULL) { // MODIFIED (NULL)
-<<<<<<< HEAD
 		KASSERT(m_src_v != 0);
-=======
-		KASSERT_PLACEHOLDER(m_src_v != 0); // MODIFIED
->>>>>>> becbe80f
 
 		/* Should we copy in the message type? */
 		get_mtype = FALSE;
