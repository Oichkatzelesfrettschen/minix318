--- conflicted
+++ resolved
@@ -1,1983 +1,556 @@
-/* This task handles the interface between the kernel and user-level servers.
- * System services can be accessed by doing a system call. System calls are
- * transformed into request messages, which are handled by this task. By
- * convention, a sys_call() is transformed in a SYS_CALL request message that
- * is handled in a function named do_call().
+/*
+ * sys_task.c
+ * Kernel ↔ user-level servers interface.
  *
- * A private call vector is used to map all system calls to the functions that
- * handle them. The actual handler functions are contained in separate files
- * to keep this file clean. The call vector is used in the system task's main
- * loop to handle all incoming requests.
+ * Transforms sys_call traps into request messages handled by do_*() functions,
+ * dispatches notifications and signals, manages IPC filters, and controls
+ * system-level privileges and scheduling.
  *
- * In addition to the main sys_task() entry point, which starts the main loop,
- * there are several other minor entry points:
- *   get_priv:		assign privilege structure to user or system process
- *   set_sendto_bit:	allow a process to send messages to a new target
- *   unset_sendto_bit:	disallow a process from sending messages to a target
- *   fill_sendto_mask:	fill the target mask of a given process
- *   send_sig:		send a signal directly to a system process
- *   cause_sig:		take action to cause a signal to occur via a signal mgr
- *   sig_delay_done:	tell PM that a process is not sending
- *   send_diag_sig:	send a diagnostics signal to interested processes
- *   get_randomness:	accumulate randomness in a buffer
- *   clear_endpoint:	remove a process' ability to send and receive messages
- *   sched_proc:	schedule a process
- *
- * Changes:
- *    Nov 22, 2009   get_priv supports static priv ids (Cristiano Giuffrida)
- *   Aug 04, 2005   check if system call is allowed  (Jorrit N. Herder)
- *   Jul 20, 2005   send signal to services with message  (Jorrit N. Herder)
- *   Jan 15, 2005   new, generalized virtual copy function  (Jorrit N. Herder)
- *   Oct 10, 2004   dispatch system calls from call vector  (Jorrit N. Herder)
- *   Sep 30, 2004   source code documentation updated  (Jorrit N. Herder)
+ * Entry points:
+ *   kernel_call        - Main syscall trap handler
+ *   system_init        - Initialize call vector, timers, and IRQ hooks
+ *   get_priv           - Allocate a privilege slot for a process
+ *   set_sendto_bit     - Grant IPC send permission
+ *   unset_sendto_bit   - Revoke IPC send permission
+ *   fill_sendto_mask   - Bulk-update IPC send mask
+ *   send_sig           - Notify a system process of a signal
+ *   cause_sig          - Initiate signal delivery to a process
+ *   sig_delay_done     - Complete delayed signal delivery
+ *   send_diag_sig      - Broadcast diagnostic signal
+ *   clear_endpoint     - Clean up IPC and VM state for exiting process
+ *   clear_ipc_refs     - Remove IPC dependencies on a exiting process
+ *   kernel_call_resume - Resume a suspended kernel call (VM intervention)
+ *   sched_proc         - Change scheduling parameters of a process
+ *   add_ipc_filter     - Install an IPC filter for a process
+ *   clear_ipc_filters  - Remove all IPC filters for a process
+ *   allow_ipc_filtered_msg     - Check if an IPC message passes filters
+ *   allow_ipc_filtered_memreq  - Check if a VM memory request is allowed
+ *   priv_add_irq       - Grant IRQ permissions
+ *   priv_add_io        - Grant I/O port permissions
+ *   priv_add_mem       - Grant physical memory range permissions
  */
 
 #include "kernel/system.h"
-
 #include "kernel/clock.h"
 #include "kernel/vm.h"
-// #include <stdlib.h>    // Removed
-// #include <assert.h>    // Replaced
-// #include <signal.h>    // Replaced
-// #include <unistd.h>    // Removed
-#include <minix/endpoint.h>    // Kept
-#include <minix/safecopies.h>  // Kept
-
-// Added kernel headers
+
+#include <minix/endpoint.h>
+#include <minix/safecopies.h>
+
 #include <klib/include/kmemory.h>
 #include <klib/include/kprintf.h>
 #include <klib/include/kstring.h>
 #include <minix/kernel_types.h>
 #include <sys/kassert.h>
-/* k_spinlock_irq.h is included via kernel.h -> proc.h */
-
-/* Declaration of the call vector that defines the mapping of system calls
- * to handler functions. The vector is initialized in sys_init() with map(),
- * which makes sure the system call numbers are ok. No space is allocated,
- * because the dummy is declared extern. If an illegal call is given, the
- * array size will be negative and this won't compile.
- */
+
+/*---------------------------------------------------------------------------*
+ *  Call vector and dispatcher                                               *
+ *---------------------------------------------------------------------------*/
 static int (*call_vec[NR_SYS_CALLS])(struct proc *caller, message *m_ptr);
 
-<<<<<<< HEAD
-#define map(call_nr, handler)                              \
-  {                                                        \
-    int call_index = call_nr - KERNEL_CALL;                \
-    KASSERT(call_index >= 0 && call_index < NR_SYS_CALLS); \
-    call_vec[call_index] = (handler);                      \
-  }
-
-=======
-<<<<<<< HEAD
-<<<<<<< HEAD
-#define map(call_nr, handler) 					\
-    {	int call_index = call_nr-KERNEL_CALL; 				\
-	KASSERT(call_index >= 0 && call_index < NR_SYS_CALLS);			\
-	KASSERT(call_index >= 0 && call_index < NR_SYS_CALLS);			\
-    call_vec[call_index] = (handler)  ; }
-
-static void kernel_call_finish(struct proc * caller, message *msg, int result)
-{
-  if(result == VMSUSPEND) {
-	  /* Special case: message has to be saved for handling
-	   * until VM tells us it's allowed. VM has been notified
-	   * and we must wait for its reply to restart the call.
-	   */
-	  KASSERT(RTS_ISSET(caller, RTS_VMREQUEST));
-	  KASSERT(caller->p_vmrequest.type == VMSTYPE_KERNELCALL);
-	  KASSERT(RTS_ISSET(caller, RTS_VMREQUEST));
-	  KASSERT(caller->p_vmrequest.type == VMSTYPE_KERNELCALL);
-	  caller->p_vmrequest.saved.reqmsg = *msg;
-	  caller->p_misc_flags |= MF_KCALL_RESUME;
-=======
-#define map(call_nr, handler)                              \
-  {                                                        \
-    int call_index = call_nr - KERNEL_CALL;                \
-    KASSERT(call_index >= 0 && call_index < NR_SYS_CALLS); \
-    call_vec[call_index] = (handler);                      \
-  }
-
-=======
-#define map(call_nr, handler)                              \
-  {                                                        \
-    int call_index = call_nr - KERNEL_CALL;                \
-    KASSERT(call_index >= 0 && call_index < NR_SYS_CALLS); \
-    call_vec[call_index] = (handler);                      \
-  }
-
->>>>>>> acfb8ad15 (feat: Dev tools, advanced spinlocks, IPC KASSERTs, docs & quality)
->>>>>>> 72dde4f1
-/**
- * @brief Finalizes a kernel call after it has been dispatched and handled.
- * @param caller Pointer to the calling process's structure.
- * @param msg    Pointer to the kernel's copy of the message.
- * @param result The result code from the call handler.
- *
- * This function handles the outcome of a kernel call.
- * If the result is VMSUSPEND, it means the call requires VM intervention
- * (e.g., for memory mapping or page fault resolution). The necessary state
- * is saved in the process structure for resumption later.
- * Otherwise, if a reply is not suppressed (EDONTREPLY), the result is
- * copied back to the user process's message buffer.
+/** Map a kernel call number to its handler. */
+#define map(call_nr, handler)                                      \
+    do {                                                            \
+        int idx = (call_nr) - KERNEL_CALL;                         \
+        KASSERT(idx >= 0 && idx < NR_SYS_CALLS,                     \
+                "map: call %d out of range", call_nr);             \
+        call_vec[idx] = handler;                                   \
+    } while (0)
+
+/**
+ * @brief Finalize a kernel call: handle VMSUSPEND or reply to user.
  */
 static void kernel_call_finish(struct proc *caller, message *msg, int result) {
-  /* KASSERT: Ensure the caller process structure is valid. */
-  KASSERT(caller != NULL,
-          "kernel_call_finish: caller proc pointer is NULL for msg type %d",
-          msg->m_type);
-  KASSERT(proc_ptr_ok(caller),
-          "kernel_call_finish: caller proc pointer %p not OK for msg type %d",
-          caller, msg->m_type);
-  /* KASSERT: Ensure the kernel message pointer is valid. */
-  KASSERT(msg != NULL,
-          "kernel_call_finish: kernel message pointer is NULL for caller %d",
-          caller->p_endpoint);
-
-  if (result == VMSUSPEND) {
-    /* Special case: The call is suspended pending VM action.
-     * The VM has been notified. The kernel call state is saved in the
-     * process structure so it can be resumed later when VM completes.
-     */
-    KASSERT(RTS_ISSET(caller, RTS_VMREQUEST),
-            "kernel_call_finish: VMSUSPEND without RTS_VMREQUEST for caller "
-            "%d, msg type %d",
-            caller->p_endpoint, msg->m_type);
-    KASSERT(caller->p_vmrequest.type == VMSTYPE_KERNELCALL,
-            "kernel_call_finish: VMSUSPEND with incorrect vmrequest.type %d "
-            "for caller %d, msg type %d",
-            caller->p_vmrequest.type, caller->p_endpoint, msg->m_type);
-    caller->p_vmrequest.saved.reqmsg =
-        *msg;  // Save the original request message.
-    caller->p_misc_flags |= MF_KCALL_RESUME;  // Mark for resumption.
-<<<<<<< HEAD
-=======
-<<<<<<< HEAD
->>>>>>> acfb8ad15 (feat: Dev tools, advanced spinlocks, IPC KASSERTs, docs & quality)
-=======
->>>>>>> acfb8ad15 (feat: Dev tools, advanced spinlocks, IPC KASSERTs, docs & quality)
->>>>>>> 72dde4f1
-  } else {
-    /* The call is finished (not VMSUSPEND).
-     * Clear any saved request message source from a previous VMSUSPEND episode
-     * for this process.
-     */
-    caller->p_vmrequest.saved.reqmsg.m_source = NONE;
-
-    // If the call result is not EDONTREPLY, a reply message needs to be sent.
-    if (result != EDONTREPLY) {
-      /* KASSERT: Ensure the destination user message pointer is valid.
-       * This was set from m_user at the start of kernel_call. A NULL value here
-       * would cause copy_msg_to_user to fault.
-       */
-      KASSERT(caller->p_delivermsg_vir != NULL,
-              "kernel_call_finish: null p_delivermsg_vir for caller %d, msg "
-              "type %d, result %d",
-              caller->p_endpoint, msg->m_type, result);
-
-      // Prepare the reply message.
-      msg->m_source = SYSTEM;  // Reply is from the SYSTEM endpoint.
-      msg->m_type = result;    // The message type field holds the result code.
+    KASSERT(caller && proc_ptr_ok(caller));
+    KASSERT(msg);
+    if (result == VMSUSPEND) {
+        KASSERT(RTS_ISSET(caller, RTS_VMREQUEST));
+        KASSERT(caller->p_vmrequest.type == VMSTYPE_KERNELCALL);
+        caller->p_vmrequest.saved.reqmsg = *msg;
+        caller->p_misc_flags |= MF_KCALL_RESUME;
+    } else {
+        caller->p_vmrequest.saved.reqmsg.m_source = NONE;
+        if (result != EDONTREPLY) {
+            KASSERT(caller->p_delivermsg_vir);
+            msg->m_source = SYSTEM;
+            msg->m_type   = result;
 #if DEBUG_IPC_HOOK
-      hook_ipc_msgkresult(msg, caller);
-#endif
-<<<<<<< HEAD
-=======
-<<<<<<< HEAD
-<<<<<<< HEAD
-		  if (copy_msg_to_user(msg, (message *)caller->p_delivermsg_vir)) {
-			  kprintf_stub("WARNING wrong user pointer 0x%08x from " // MODIFIED
-			  kprintf_stub("WARNING wrong user pointer 0x%08x from " // MODIFIED
-					  "process %s / %d\n",
-					  caller->p_delivermsg_vir,
-					  caller->p_name,
-					  caller->p_endpoint);
-			  cause_sig(proc_nr(caller), SIGSEGV); // SIGSEGV may be undefined
-			  cause_sig(proc_nr(caller), SIGSEGV); // SIGSEGV may be undefined
-		  }
-	  }
-=======
-=======
->>>>>>> acfb8ad15 (feat: Dev tools, advanced spinlocks, IPC KASSERTs, docs & quality)
->>>>>>> 72dde4f1
-      // Attempt to copy the reply message to the user's address space.
-      if (copy_msg_to_user(msg, (message *)caller->p_delivermsg_vir)) {
-        // Failed to copy reply to user, likely a bad pointer in
-        // p_delivermsg_vir.
-        kprintf_stub(
-            "WARNING wrong user pointer 0x%08x from "  // MODIFIED
-            "process %s / %d\n",
-            caller->p_delivermsg_vir, caller->p_name, caller->p_endpoint);
-        // Send SIGSEGV to the caller for the bad pointer.
-        cause_sig(proc_nr(caller), SIGSEGV);  // SIGSEGV may be undefined
-      }
-    }
-<<<<<<< HEAD
-=======
-<<<<<<< HEAD
->>>>>>> acfb8ad15 (feat: Dev tools, advanced spinlocks, IPC KASSERTs, docs & quality)
-=======
->>>>>>> acfb8ad15 (feat: Dev tools, advanced spinlocks, IPC KASSERTs, docs & quality)
->>>>>>> 72dde4f1
-  }
-}
-
-/**
- * @brief Dispatches a kernel call to its appropriate handler function.
- * @param caller Pointer to the calling process's structure.
- * @param msg    Pointer to the kernel's copy of the message.
- * @return Result code from the call handler, or an error code if dispatch
- * fails.
- *
- * This function validates the kernel call number derived from the message type
- * and checks if the calling process has the necessary privileges to make this
- * call using its `s_k_call_mask`. If valid and permitted, it invokes the
- * handler function registered in the `call_vec` array.
+            hook_ipc_msgkresult(msg, caller);
+#endif
+            if (copy_msg_to_user(msg, (message *)caller->p_delivermsg_vir)) {
+                kprintf_stub("WARNING: bad user ptr 0x%08x from %s/%d\n",
+                             caller->p_delivermsg_vir,
+                             caller->p_name, caller->p_endpoint);
+                cause_sig(proc_nr(caller), SIGSEGV);
+            }
+        }
+    }
+}
+
+/**
+ * @brief Validate and dispatch a kernel call to its handler.
  */
 static int kernel_call_dispatch(struct proc *caller, message *msg) {
-  int result = OK;
-  int call_nr;
-
-  /* KASSERT: Ensure the caller process structure is valid. */
-  KASSERT(caller != NULL,
-          "kernel_call_dispatch: caller proc pointer is NULL for msg type %d",
-          msg->m_type);
-  KASSERT(proc_ptr_ok(caller),
-          "kernel_call_dispatch: caller proc pointer %p not OK for msg type %d",
-          caller, msg->m_type);
-  /* KASSERT: Ensure the kernel message pointer is valid. */
-  KASSERT(msg != NULL,
-          "kernel_call_dispatch: kernel message pointer is NULL for caller %d",
-          caller->p_endpoint);
-  /* KASSERT: Ensure the privilege structure for the caller is valid before
-   * using it. */
-  KASSERT(
-      priv(caller) != NULL,
-      "kernel_call_dispatch: null priv structure for caller %d, msg type %d",
-      caller->p_endpoint, msg->m_type);
-
+    int call_nr = msg->m_type - KERNEL_CALL;
+    KASSERT(caller && proc_ptr_ok(caller) && priv(caller));
+    KASSERT(call_nr >= 0 && call_nr < NR_SYS_CALLS);
 #if DEBUG_IPC_HOOK
-  hook_ipc_msgkcall(msg, caller);
-#endif
-  // Calculate the call number relative to KERNEL_CALL base.
-  call_nr = msg->m_type - KERNEL_CALL;
-
-<<<<<<< HEAD
-=======
-<<<<<<< HEAD
-<<<<<<< HEAD
-  /* See if the caller made a valid request and try to handle it. */
-  if (call_nr < 0 || call_nr >= NR_SYS_CALLS) {	/* check call number */
-	  kprintf_stub("SYSTEM: illegal request %d from %d.\n", // MODIFIED
-	  kprintf_stub("SYSTEM: illegal request %d from %d.\n", // MODIFIED
-			  call_nr,msg->m_source);
-	  result = EBADREQUEST;			/* illegal message type */
-=======
-=======
->>>>>>> acfb8ad15 (feat: Dev tools, advanced spinlocks, IPC KASSERTs, docs & quality)
->>>>>>> 72dde4f1
-  /* KASSERT: Validate derived call_nr before array access or privilege check.
-   * This ensures call_nr is within the bounds of call_vec and s_k_call_mask.
-   */
-  KASSERT(call_nr >= 0 && call_nr < NR_SYS_CALLS,
-          "kernel_call_dispatch: derived call_nr %d (type %d) out of bounds "
-          "for caller %d",
-          call_nr, msg->m_type, caller->p_endpoint);
-
-  /* Runtime check for call number validity (kept for non-KASSERT builds). */
-  if (call_nr < 0 || call_nr >= NR_SYS_CALLS) {
-    kprintf_stub("SYSTEM: illegal request %d from %d.\n",  // MODIFIED
-                 call_nr, msg->m_source);
-    result = EBADREQUEST;
-<<<<<<< HEAD
-  }
-  /* Runtime check for privilege (kept for non-KASSERT builds). */
-  else if (!GET_BIT(priv(caller)->s_k_call_mask, call_nr)) {
-    /* KASSERT: Make privilege violations fatal in debug builds.
-     * This helps in early detection of misconfigured privileges or unauthorized
-     * call attempts.
-     */
-    KASSERT(GET_BIT(priv(caller)->s_k_call_mask, call_nr),
-            "kernel_call_dispatch: call %d (type %d) denied by s_k_call_mask "
-            "for caller %d",
-            call_nr, msg->m_type, caller->p_endpoint);
-    kprintf_stub("SYSTEM: denied request %d from %d.\n",  // MODIFIED
-                 call_nr, msg->m_source);
-    result = ECALLDENIED;
-  } else {
-=======
-<<<<<<< HEAD
->>>>>>> acfb8ad15 (feat: Dev tools, advanced spinlocks, IPC KASSERTs, docs & quality)
-  }
-  /* Runtime check for privilege (kept for non-KASSERT builds). */
-  else if (!GET_BIT(priv(caller)->s_k_call_mask, call_nr)) {
-<<<<<<< HEAD
-	  kprintf_stub("SYSTEM: denied request %d from %d.\n", // MODIFIED
-	  kprintf_stub("SYSTEM: denied request %d from %d.\n", // MODIFIED
-			  call_nr,msg->m_source);
-	  result = ECALLDENIED;			/* illegal message type */
-  } else {
-	  /* handle the system call */
-	  if (call_vec[call_nr])
-		  result = (*call_vec[call_nr])(caller, msg);
-	  else {
-		  kprintf_stub("Unused kernel call %d from %d\n", // MODIFIED
-		  kprintf_stub("Unused kernel call %d from %d\n", // MODIFIED
-				  call_nr, caller->p_endpoint);
-		  result = EBADREQUEST;
-	  }
-=======
-    /* KASSERT: Make privilege violations fatal in debug builds.
-     * This helps in early detection of misconfigured privileges or unauthorized
-     * call attempts.
-     */
-    KASSERT(GET_BIT(priv(caller)->s_k_call_mask, call_nr),
-            "kernel_call_dispatch: call %d (type %d) denied by s_k_call_mask "
-            "for caller %d",
-            call_nr, msg->m_type, caller->p_endpoint);
-    kprintf_stub("SYSTEM: denied request %d from %d.\n",  // MODIFIED
-                 call_nr, msg->m_source);
-    result = ECALLDENIED;
-  } else {
-=======
-  }
-  /* Runtime check for privilege (kept for non-KASSERT builds). */
-  else if (!GET_BIT(priv(caller)->s_k_call_mask, call_nr)) {
-    /* KASSERT: Make privilege violations fatal in debug builds.
-     * This helps in early detection of misconfigured privileges or unauthorized
-     * call attempts.
-     */
-    KASSERT(GET_BIT(priv(caller)->s_k_call_mask, call_nr),
-            "kernel_call_dispatch: call %d (type %d) denied by s_k_call_mask "
-            "for caller %d",
-            call_nr, msg->m_type, caller->p_endpoint);
-    kprintf_stub("SYSTEM: denied request %d from %d.\n",  // MODIFIED
-                 call_nr, msg->m_source);
-    result = ECALLDENIED;
-  } else {
->>>>>>> acfb8ad15 (feat: Dev tools, advanced spinlocks, IPC KASSERTs, docs & quality)
->>>>>>> 72dde4f1
-    /* Handle the system call by invoking the registered handler. */
-    if (call_vec[call_nr])
-      result = (*call_vec[call_nr])(caller, msg);
-    else {
-      // No handler registered for this valid call number.
-      kprintf_stub("Unused kernel call %d from %d\n",  // MODIFIED
-                   call_nr, caller->p_endpoint);
-      result = EBADREQUEST;
-    }
-<<<<<<< HEAD
-=======
-<<<<<<< HEAD
->>>>>>> acfb8ad15 (feat: Dev tools, advanced spinlocks, IPC KASSERTs, docs & quality)
-=======
->>>>>>> acfb8ad15 (feat: Dev tools, advanced spinlocks, IPC KASSERTs, docs & quality)
->>>>>>> 72dde4f1
-  }
-
-  return result;
-}
-
-/*===========================================================================*
- *				kernel_call				     *
- *===========================================================================*/
-/**
- * @brief Main entry point for kernel calls from user processes.
- * @param m_user Pointer to the message in the user process's address space.
- * @param caller Pointer to the calling process's structure.
- *
- * This function is invoked when a user process makes a system call that is
- * directed to the kernel (i.e., m_type >= KERNEL_CALL). It first copies the
- * message from the user's address space to the kernel's address space.
- * It then sets the message source to the caller's endpoint and dispatches
- * the call to the appropriate handler via kernel_call_dispatch().
- * Finally, it handles the result of the call, potentially copying a reply
- * message back to the user and managing VM suspension/resume states.
+    hook_ipc_msgkcall(msg, caller);
+#endif
+    if (!GET_BIT(priv(caller)->s_k_call_mask, call_nr)) {
+        kprintf_stub("SYSTEM: denied call %d from %d\n",
+                     call_nr, msg->m_source);
+        return ECALLDENIED;
+    }
+    if (!call_vec[call_nr]) {
+        kprintf_stub("SYSTEM: unused call %d from %d\n",
+                     call_nr, caller->p_endpoint);
+        return EBADREQUEST;
+    }
+    return call_vec[call_nr](caller, msg);
+}
+
+/**
+ * @brief Entry point for system calls from user space.
  */
 void kernel_call(message *m_user, struct proc *caller) {
-  /* KASSERT: Ensure the caller process structure is valid.
-   * This is a fundamental check before any operation involving the caller.
-   */
-  KASSERT(caller != NULL, "kernel_call: caller proc pointer is NULL");
-  KASSERT(proc_ptr_ok(caller), "kernel_call: caller proc pointer %p not OK",
-          caller);
-
-  /* KASSERT: Ensure the user message pointer is not NULL.
-   * A NULL m_user would cause copy_msg_from_user to fail or fault.
-   */
-  KASSERT(
-      m_user != NULL,
-      "kernel_call: received null message pointer from userspace for caller %d",
-      caller->p_endpoint);
-
-  int result = OK;
-  message msg;
-
-  caller->p_delivermsg_vir =
-      (vir_bytes)m_user;  // Store user message pointer for potential reply.
-
-  /*
-   * The LDT and CR3 of the caller process are loaded because it just trapped
-   * into the kernel (for a new call) or were already set in switch_to_user()
-   * (for a resumed call after VM interaction). This ensures that address
-   * spaces are correctly set up for user memory access.
-   */
-  if (copy_msg_from_user(m_user, &msg) == 0) {
-<<<<<<< HEAD
-=======
-<<<<<<< HEAD
-<<<<<<< HEAD
-	  msg.m_source = caller->p_endpoint;
-	  result = kernel_call_dispatch(caller, &msg);
-  }
-  else {
-	  kprintf_stub("WARNING wrong user pointer 0x%08x from process %s / %d\n", // MODIFIED
-	  kprintf_stub("WARNING wrong user pointer 0x%08x from process %s / %d\n", // MODIFIED
-			  m_user, caller->p_name, caller->p_endpoint);
-	  cause_sig(proc_nr(caller), SIGSEGV); // SIGSEGV may be undefined
-	  cause_sig(proc_nr(caller), SIGSEGV); // SIGSEGV may be undefined
-	  return;
-=======
-=======
->>>>>>> acfb8ad15 (feat: Dev tools, advanced spinlocks, IPC KASSERTs, docs & quality)
->>>>>>> 72dde4f1
-    // Successfully copied message from user space.
-    // Set the message source to the caller's endpoint. This is crucial for
-    // identifying the origin of the request within the kernel.
+    message msg;
+    int result;
+
+    KASSERT(caller && proc_ptr_ok(caller) && m_user);
+    caller->p_delivermsg_vir = (vir_bytes)m_user;
+    if (copy_msg_from_user(m_user, &msg) != OK) {
+        kprintf_stub("WARNING: bad user ptr 0x%08x from %s/%d\n",
+                     m_user, caller->p_name, caller->p_endpoint);
+        cause_sig(proc_nr(caller), SIGSEGV);
+        return;
+    }
     msg.m_source = caller->p_endpoint;
-    /* KASSERT: Verify the message source was correctly set to the caller.
-     * This is a sanity check on the kernel's internal state assignment.
-     */
-    KASSERT(msg.m_source == caller->p_endpoint,
-            "kernel_call: internal m_source anachronism for caller %d",
-            caller->p_endpoint);
-
-    /* KASSERT: Check message type before dispatch.
-     * While kernel_call_dispatch has its own checks, an early check here can
-     * catch issues before further processing if the type is obviously invalid
-     * for any kernel interaction. (Using a hypothetical IS_IPC_TYPE_VALID).
-     * For now, we rely on kernel_call_dispatch's more specific range check.
-     */
-    // KASSERT(IS_IPC_TYPE_VALID(msg.m_type), "kernel_call: invalid message type
-    // %d from %d", msg.m_type, caller->p_endpoint);
-
-    // Dispatch the call to the specific handler.
     result = kernel_call_dispatch(caller, &msg);
-  } else {
-    // Failed to copy message from user space, likely due to a bad pointer.
-    kprintf_stub(
-        "WARNING wrong user pointer 0x%08x from process %s / %d\n",  // MODIFIED
-        m_user, caller->p_name, caller->p_endpoint);
-    // Send SIGSEGV to the caller for providing an invalid pointer.
-    cause_sig(proc_nr(caller), SIGSEGV);  // SIGSEGV may be undefined
-    return;  // Do not proceed further with this call.
-<<<<<<< HEAD
-=======
-<<<<<<< HEAD
->>>>>>> acfb8ad15 (feat: Dev tools, advanced spinlocks, IPC KASSERTs, docs & quality)
-=======
->>>>>>> acfb8ad15 (feat: Dev tools, advanced spinlocks, IPC KASSERTs, docs & quality)
->>>>>>> 72dde4f1
-  }
-
-  /* Remember who invoked the kernel call so we can bill its time. */
-  kbill_kcall = caller;
-
-  // Finalize the kernel call, handling results and potential VM interactions.
-  kernel_call_finish(caller, &msg, result);
-}
-
-/*===========================================================================*
- *				initialize				     *
- *===========================================================================*/
+    kbill_kcall = caller;
+    kernel_call_finish(caller, &msg, result);
+}
+
+/**
+ * @brief Initialize system task: IRQ hooks, alarms, call vector.
+ */
 void system_init(void) {
-  register struct priv *sp;
-  int i;
-
-  /* Initialize IRQ handler hooks. Mark all hooks available. */
-  for (i = 0; i < NR_IRQ_HOOKS; i++) {
-    irq_hooks[i].proc_nr_e = NONE;
-  }
-
-  /* Initialize all alarm timers for all processes. */
-  for (sp = BEG_PRIV_ADDR; sp < END_PRIV_ADDR; sp++) {
-    tmr_inittimer(&(sp->s_alarm_timer));
-  }
-
-  /* Initialize the call vector to a safe default handler. Some system calls
-   * may be disabled or nonexistant. Then explicitly map known calls to their
-   * handler functions. This is done with a macro that gives a compile error
-   * if an illegal call number is used. The ordering is not important here.
-   */
-<<<<<<< HEAD
-  for (i = 0; i < NR_SYS_CALLS; i++) {
-    call_vec[i] = NULL;  // MODIFIED (NULL)
-=======
-<<<<<<< HEAD
-<<<<<<< HEAD
-  for (i=0; i<NR_SYS_CALLS; i++) {
-      call_vec[i] = NULL; // MODIFIED (NULL)
-      call_vec[i] = NULL; // MODIFIED (NULL)
-=======
-  for (i = 0; i < NR_SYS_CALLS; i++) {
-    call_vec[i] = NULL;  // MODIFIED (NULL)
->>>>>>> acfb8ad15 (feat: Dev tools, advanced spinlocks, IPC KASSERTs, docs & quality)
-=======
-  for (i = 0; i < NR_SYS_CALLS; i++) {
-    call_vec[i] = NULL;  // MODIFIED (NULL)
->>>>>>> acfb8ad15 (feat: Dev tools, advanced spinlocks, IPC KASSERTs, docs & quality)
->>>>>>> 72dde4f1
-  }
-
-  /* Process management. */
-  map(SYS_FORK, do_fork);         /* a process forked a new process */
-  map(SYS_EXEC, do_exec);         /* update process after execute */
-  map(SYS_CLEAR, do_clear);       /* clean up after process exit */
-  map(SYS_EXIT, do_exit);         /* a system process wants to exit */
-  map(SYS_PRIVCTL, do_privctl);   /* system privileges control */
-  map(SYS_TRACE, do_trace);       /* request a trace operation */
-  map(SYS_SETGRANT, do_setgrant); /* get/set own parameters */
-  map(SYS_RUNCTL, do_runctl);     /* set/clear stop flag of a process */
-  map(SYS_UPDATE, do_update);     /* update a process into another */
-  map(SYS_STATECTL, do_statectl); /* let a process control its state */
-
-  /* Signal handling. */
-  map(SYS_KILL, do_kill);           /* cause a process to be signaled */
-  map(SYS_GETKSIG, do_getksig);     /* signal manager checks for signals */
-  map(SYS_ENDKSIG, do_endksig);     /* signal manager finished signal */
-  map(SYS_SIGSEND, do_sigsend);     /* start POSIX-style signal */
-  map(SYS_SIGRETURN, do_sigreturn); /* return from POSIX-style signal */
-
-  /* Device I/O. */
-  map(SYS_IRQCTL, do_irqctl); /* interrupt control operations */
+    int i;
+    struct priv *sp;
+
+    /* IRQ hooks */
+    for (i = 0; i < NR_IRQ_HOOKS; i++) irq_hooks[i].proc_nr_e = NONE;
+
+    /* Alarm timers */
+    for (sp = BEG_PRIV_ADDR; sp < END_PRIV_ADDR; sp++)
+        tmr_inittimer(&sp->s_alarm_timer);
+
+    /* Call vector */
+    for (i = 0; i < NR_SYS_CALLS; i++) call_vec[i] = NULL;
+
+    /* Map system calls to handlers */
+    map(SYS_FORK,       do_fork);
+    map(SYS_EXEC,       do_exec);
+    map(SYS_CLEAR,      do_clear);
+    map(SYS_EXIT,       do_exit);
+    map(SYS_PRIVCTL,    do_privctl);
+    map(SYS_TRACE,      do_trace);
+    map(SYS_SETGRANT,   do_setgrant);
+    map(SYS_RUNCTL,     do_runctl);
+    map(SYS_UPDATE,     do_update);
+    map(SYS_STATECTL,   do_statectl);
+
+    map(SYS_KILL,       do_kill);
+    map(SYS_GETKSIG,    do_getksig);
+    map(SYS_ENDKSIG,    do_endksig);
+    map(SYS_SIGSEND,    do_sigsend);
+    map(SYS_SIGRETURN,  do_sigreturn);
+
+    map(SYS_IRQCTL,     do_irqctl);
 #if defined(__i386__)
-  map(SYS_DEVIO, do_devio);   /* inb, inw, inl, outb, outw, outl */
-  map(SYS_VDEVIO, do_vdevio); /* vector with devio requests */
-#endif
-
-  /* Memory management. */
-  map(SYS_MEMSET, do_memset); /* write char to memory area */
-  map(SYS_VMCTL, do_vmctl);   /* various VM process settings */
-
-  /* Copying. */
-  map(SYS_UMAP, do_umap);               /* map virtual to physical address */
-  map(SYS_UMAP_REMOTE, do_umap_remote); /* do_umap for non-caller process */
-  map(SYS_VUMAP, do_vumap);             /* vectored virtual to physical map */
-  map(SYS_VIRCOPY, do_vircopy);         /* use pure virtual addressing */
-  map(SYS_PHYSCOPY, do_copy);           /* use physical addressing */
-  map(SYS_SAFECOPYFROM,
-      do_safecopy_from);               /* copy with pre-granted permission */
-  map(SYS_SAFECOPYTO, do_safecopy_to); /* copy with pre-granted permission */
-  map(SYS_VSAFECOPY, do_vsafecopy);    /* vectored safecopy */
-
-  /* safe memset */
-  map(SYS_SAFEMEMSET, do_safememset); /* safememset */
-
-  /* Clock functionality. */
-  map(SYS_TIMES, do_times);       /* get uptime and process times */
-  map(SYS_SETALARM, do_setalarm); /* schedule a synchronous alarm */
-  map(SYS_STIME, do_stime);       /* set the boottime */
-  map(SYS_SETTIME, do_settime);   /* set the system time (realtime) */
-  map(SYS_VTIMER, do_vtimer);     /* set or retrieve a virtual timer */
-
-  /* System control. */
-  map(SYS_ABORT, do_abort);     /* abort MINIX */
-  map(SYS_GETINFO, do_getinfo); /* request system information */
-  map(SYS_DIAGCTL, do_diagctl); /* diagnostics-related functionality */
-
-  /* Profiling. */
-  map(SYS_SPROF, do_sprofile); /* start/stop statistical profiling */
-
-  /* arm-specific. */
+    map(SYS_DEVIO,      do_devio);
+    map(SYS_VDEVIO,     do_vdevio);
+#endif
+
+    map(SYS_MEMSET,     do_memset);
+    map(SYS_VMCTL,      do_vmctl);
+
+    map(SYS_UMAP,       do_umap);
+    map(SYS_UMAP_REMOTE,do_umap_remote);
+    map(SYS_VUMAP,      do_vumap);
+    map(SYS_VIRCOPY,    do_vircopy);
+    map(SYS_PHYSCOPY,   do_copy);
+    map(SYS_SAFECOPYFROM, do_safecopy_from);
+    map(SYS_SAFECOPYTO,   do_safecopy_to);
+    map(SYS_VSAFECOPY,    do_vsafecopy);
+    map(SYS_SAFEMEMSET,   do_safememset);
+
+    map(SYS_TIMES,      do_times);
+    map(SYS_SETALARM,   do_setalarm);
+    map(SYS_STIME,      do_stime);
+    map(SYS_SETTIME,    do_settime);
+    map(SYS_VTIMER,     do_vtimer);
+
+    map(SYS_ABORT,      do_abort);
+    map(SYS_GETINFO,    do_getinfo);
+    map(SYS_DIAGCTL,    do_diagctl);
+
+    map(SYS_SPROF,      do_sprofile);
+
 #if defined(__arm__)
-  map(SYS_PADCONF, do_padconf); /* configure pinmux */
-#endif
-
-  /* i386-specific. */
+    map(SYS_PADCONF,    do_padconf);
+#endif
 #if defined(__i386__)
-  map(SYS_READBIOS, do_readbios);   /* read from BIOS locations */
-  map(SYS_IOPENABLE, do_iopenable); /* Enable I/O */
-  map(SYS_SDEVIO, do_sdevio);       /* phys_insb, _insw, _outsb, _outsw */
-#endif
-
-  /* Machine state switching. */
-  map(SYS_SETMCONTEXT, do_setmcontext); /* set machine context */
-  map(SYS_GETMCONTEXT, do_getmcontext); /* get machine context */
-
-  /* Scheduling */
-  map(SYS_SCHEDULE, do_schedule); /* reschedule a process */
-  map(SYS_SCHEDCTL, do_schedctl); /* change process scheduler */
-}
-/*===========================================================================*
- *				get_priv				     *
- *===========================================================================*/
-int get_priv(register struct proc *rc, /* new (child) process pointer */
-             int priv_id               /* privilege id */
-) {
-  /* Allocate a new privilege structure for a system process. Privilege ids
-   * can be assigned either statically or dynamically.
-   */
-  register struct priv *sp; /* privilege structure */
-
-  if (priv_id == NULL_PRIV_ID) { /* allocate slot dynamically */
-    for (sp = BEG_DYN_PRIV_ADDR; sp < END_DYN_PRIV_ADDR; ++sp)
-      if (sp->s_proc_nr == NONE) break;
-    if (sp >= END_DYN_PRIV_ADDR) return (ENOSPC);
-  } else { /* allocate slot from id */
-    if (!is_static_priv_id(priv_id)) {
-      return EINVAL; /* invalid static priv id */
-    }
-    if (priv[priv_id].s_proc_nr != NONE) {
-      return EBUSY; /* slot already in use */
-    }
-    sp = &priv[priv_id];
-  }
-  rc->p_priv = sp;                     /* assign new slot */
-  rc->p_priv->s_proc_nr = proc_nr(rc); /* set association */
-
-  return (OK);
-}
-
-/*===========================================================================*
- *				set_sendto_bit				     *
- *===========================================================================*/
+    map(SYS_READBIOS,   do_readbios);
+    map(SYS_IOPENABLE,  do_iopenable);
+    map(SYS_SDEVIO,     do_sdevio);
+#endif
+
+    map(SYS_SETMCONTEXT, do_setmcontext);
+    map(SYS_GETMCONTEXT, do_getmcontext);
+
+    map(SYS_SCHEDULE,   do_schedule);
+    map(SYS_SCHEDCTL,   do_schedctl);
+}
+
+/*---------------------------------------------------------------------------*
+ *  Privilege and IPC mask management                                        *
+ *---------------------------------------------------------------------------*/
+/**
+ * @brief Allocate or assign a privilege slot to a new process.
+ */
+int get_priv(struct proc *rc, int priv_id) {
+    struct priv *sp;
+    if (priv_id == NULL_PRIV_ID) {
+        for (sp = BEG_DYN_PRIV_ADDR; sp < END_DYN_PRIV_ADDR; sp++)
+            if (sp->s_proc_nr == NONE) break;
+        if (sp >= END_DYN_PRIV_ADDR) return ENOSPC;
+    } else {
+        if (!is_static_priv_id(priv_id)) return EINVAL;
+        if (priv[priv_id].s_proc_nr != NONE) return EBUSY;
+        sp = &priv[priv_id];
+    }
+    rc->p_priv = sp;
+    sp->s_proc_nr = proc_nr(rc);
+    return OK;
+}
+
+/**
+ * @brief Grant a process permission to send IPC to a privilege ID.
+ */
 void set_sendto_bit(const struct proc *rp, int id) {
-  /* Allow a process to send messages to the process(es) associated with the
-   * system privilege structure with the given ID.
-   */
-
-  /* Disallow the process from sending to a process privilege structure with no
-   * associated process, and disallow the process from sending to itself.
-   */
-  if (id_to_nr(id) == NONE || priv_id(rp) == id) {
+    if (id_to_nr(id) == NONE || priv_id(rp) == id) {
+        unset_sys_bit(priv(rp)->s_ipc_to, id);
+        return;
+    }
+    set_sys_bit(priv(rp)->s_ipc_to, id);
+    if (priv_addr(id)->s_trap_mask & ~(1 << RECEIVE))
+        set_sys_bit(priv_addr(id)->s_ipc_to, priv_id(rp));
+}
+
+/**
+ * @brief Revoke a process’s permission to send IPC to a privilege ID.
+ */
+void unset_sendto_bit(const struct proc *rp, int id) {
     unset_sys_bit(priv(rp)->s_ipc_to, id);
-    return;
-  }
-
-  set_sys_bit(priv(rp)->s_ipc_to, id);
-
-  /* The process that this process can now send to, must be able to reply (or
-   * vice versa). Therefore, its send mask should be updated as well. Ignore
-   * receivers that don't support traps other than RECEIVE, they can't reply
-   * or send messages anyway.
-   */
-  if (priv_addr(id)->s_trap_mask & ~((1 << RECEIVE)))
-    set_sys_bit(priv_addr(id)->s_ipc_to, priv_id(rp));
-}
-
-/*===========================================================================*
- *				unset_sendto_bit			     *
- *===========================================================================*/
-void unset_sendto_bit(const struct proc *rp, int id) {
-  /* Prevent a process from sending to another process. Retain the send mask
-   * symmetry by also unsetting the bit for the other direction.
-   */
-
-  unset_sys_bit(priv(rp)->s_ipc_to, id);
-
-  unset_sys_bit(priv_addr(id)->s_ipc_to, priv_id(rp));
-}
-
-/*===========================================================================*
- *			      fill_sendto_mask				     *
- *===========================================================================*/
+    unset_sys_bit(priv_addr(id)->s_ipc_to, priv_id(rp));
+}
+
+/**
+ * @brief Bulk update a process’s IPC send mask from a bitmap.
+ */
 void fill_sendto_mask(const struct proc *rp, sys_map_t *map) {
-  int i;
-
-  for (i = 0; i < NR_SYS_PROCS; i++) {
-    if (get_sys_bit(*map, i))
-      set_sendto_bit(rp, i);
-    else
-      unset_sendto_bit(rp, i);
-  }
-}
-
-/*===========================================================================*
- *				send_sig				     *
- *===========================================================================*/
-/**
- * @brief Notify a system process about a signal.
- * @param ep The endpoint of the process to signal.
- * @param sig_nr The signal number.
- * @return OK if successful, or an error code if the endpoint is invalid.
- *
- * This function sends a notification to the target process, indicating that
- * a signal is pending. The actual setting of the signal in the process's
- * pending set (p_pending or s_sig_pending) is handled by the caller
- * (typically cause_sig) under appropriate locks. This function's primary
- * role is the notification mechanism via mini_notify.
- */
-<<<<<<< HEAD
+    for (int i = 0; i < NR_SYS_PROCS; i++) {
+        if (get_sys_bit(*map, i)) set_sendto_bit(rp, i);
+        else                       unset_sendto_bit(rp, i);
+    }
+}
+
+/*---------------------------------------------------------------------------*
+ *  Signal and notification handling                                         *
+ *---------------------------------------------------------------------------*/
+/**
+ * @brief Send a notification to a system process.
+ */
 int send_sig(endpoint_t ep, int sig_nr) {
-  register struct proc *rp;
-  struct priv *privp;  // Renamed to avoid conflict with priv() macro
-=======
-<<<<<<< HEAD
-<<<<<<< HEAD
-int send_sig(endpoint_t ep, int sig_nr)
-{
-  register struct proc *rp;
-  struct priv *privp; // Renamed to avoid conflict with priv() macro
-=======
-int send_sig(endpoint_t ep, int sig_nr) {
-  register struct proc *rp;
-  struct priv *privp;  // Renamed to avoid conflict with priv() macro
->>>>>>> acfb8ad15 (feat: Dev tools, advanced spinlocks, IPC KASSERTs, docs & quality)
-=======
-int send_sig(endpoint_t ep, int sig_nr) {
-  register struct proc *rp;
-  struct priv *privp;  // Renamed to avoid conflict with priv() macro
->>>>>>> acfb8ad15 (feat: Dev tools, advanced spinlocks, IPC KASSERTs, docs & quality)
->>>>>>> 72dde4f1
-  int proc_nr;
-
-  /* KASSERT: Ensure the signal number is valid (1 to _NSIG-1).
-   * An invalid signal number could lead to undefined behavior or bypass
-   * security checks if not validated by the caller.
-   */
-<<<<<<< HEAD
-  KASSERT(sig_nr > 0 && sig_nr < _NSIG, "send_sig: invalid signal number %d",
-          sig_nr);
-
-  if (!isokendpt(ep, &proc_nr) || isemptyn(proc_nr)) return EINVAL;
-=======
-<<<<<<< HEAD
-<<<<<<< HEAD
-  KASSERT(sig_nr > 0 && sig_nr < _NSIG, "send_sig: invalid signal number %d", sig_nr);
-
-  if(!isokendpt(ep, &proc_nr) || isemptyn(proc_nr))
-	return EINVAL;
-=======
-=======
->>>>>>> acfb8ad15 (feat: Dev tools, advanced spinlocks, IPC KASSERTs, docs & quality)
-  KASSERT(sig_nr > 0 && sig_nr < _NSIG, "send_sig: invalid signal number %d",
-          sig_nr);
-
-  if (!isokendpt(ep, &proc_nr) || isemptyn(proc_nr)) return EINVAL;
-<<<<<<< HEAD
->>>>>>> acfb8ad15 (feat: Dev tools, advanced spinlocks, IPC KASSERTs, docs & quality)
-=======
->>>>>>> acfb8ad15 (feat: Dev tools, advanced spinlocks, IPC KASSERTs, docs & quality)
->>>>>>> 72dde4f1
-
-  rp = proc_addr(proc_nr);
-
-  /* KASSERT: Ensure the target process pointer is not NULL.
-   * A NULL rp would lead to a kernel panic when dereferenced. This indicates
-   * a serious issue with endpoint to process mapping or process table
-   * corruption.
-   */
-  KASSERT(rp != NULL, "send_sig: null process pointer for endpoint %d", ep);
-  /* KASSERT: Check for process table corruption using a magic number.
-   * If p_magic is not PMAGIC, the process structure might be corrupted or
-   * the pointer rp might be invalid, potentially leading to memory errors.
-   */
-  KASSERT(rp->p_magic == PMAGIC,
-          "send_sig: corrupted process structure for endpoint %d, proc_nr %d",
-          ep, proc_nr);
-
-  privp = priv(rp);
-  /* KASSERT: Ensure the privilege structure for the process is not NULL.
-   * The privilege structure holds signal management information. A NULL value
-   * indicates a problem with process initialization or state.
-   */
-  KASSERT(privp != NULL,
-          "send_sig: null privilege structure for endpoint %d, proc_nr %d", ep,
-          proc_nr);
-  if (!privp) return ENOENT;
-
-  /* Note: Modification of s_sig_pending was removed from send_sig.
-   * The caller (cause_sig) now handles this under p_sig_lock for the
-   * self-managed case. For external signal managers, p_pending is used,
-   * also managed by cause_sig under p_sig_lock.
-   * send_sig's role is purely notification.
-   */
-  mini_notify(proc_addr(SYSTEM), rp->p_endpoint);
-
-  return OK;
-}
-
-/*===========================================================================*
- *				cause_sig				     *
- *===========================================================================*/
-/**
- * @brief Initiate the process of sending a signal to a target process.
- * @param proc_nr The process number of the target process.
- * @param sig_nr The signal number to send.
- *
- * This function is the primary kernel mechanism for initiating a signal.
- * It handles routing the signal either directly to the process if it manages
- * its own signals, or to its designated signal manager. It updates the
- * target process's pending signal set and RTS flags, and then notifies the
- * appropriate signal handler (either the process itself or its manager)
- * using send_sig(). Critical sections are protected by p_sig_lock.
- */
-<<<<<<< HEAD
+    int slot;
+    if (sig_nr <= 0 || sig_nr >= _NSIG) KASSERT(false, "send_sig: bad sig %d", sig_nr);
+    if (!isokendpt(ep, &slot) || isemptyn(slot)) return EINVAL;
+
+    struct proc *rp = proc_addr(slot);
+    KASSERT(rp && rp->p_magic == PMAGIC && priv(rp));
+    return mini_notify(proc_addr(SYSTEM), rp->p_endpoint);
+}
+
+/**
+ * @brief Cause a signal to be delivered to a process or its signal manager.
+ */
 void cause_sig(proc_nr_t proc_nr, int sig_nr) {
-=======
-<<<<<<< HEAD
-<<<<<<< HEAD
-void cause_sig(proc_nr_t proc_nr, int sig_nr)
-{
-=======
-void cause_sig(proc_nr_t proc_nr, int sig_nr) {
->>>>>>> acfb8ad15 (feat: Dev tools, advanced spinlocks, IPC KASSERTs, docs & quality)
-=======
-void cause_sig(proc_nr_t proc_nr, int sig_nr) {
->>>>>>> acfb8ad15 (feat: Dev tools, advanced spinlocks, IPC KASSERTs, docs & quality)
->>>>>>> 72dde4f1
-  register struct proc *rp, *sig_mgr_rp;
-  endpoint_t sig_mgr;
-  int sig_mgr_proc_nr;
-  int s, flags; /* For spin_lock_irqsave */
-
-  /* KASSERT: Ensure the signal number is valid (1 to _NSIG-1).
-   * An invalid signal number could lead to out-of-bounds access
-   * when manipulating signal bitmasks (e.g., p_pending) or dispatching
-<<<<<<< HEAD
-   * to signal actions, potentially corrupting memory or causing undefined
-   * behavior. This also enforces the kernel-userspace ABI for signals.
-   */
-  KASSERT(sig_nr > 0 && sig_nr < _NSIG, "cause_sig: invalid signal number %d",
-          sig_nr);
-=======
-<<<<<<< HEAD
-<<<<<<< HEAD
-   * to signal actions, potentially corrupting memory or causing undefined behavior.
-   * This also enforces the kernel-userspace ABI for signals.
-   */
-  KASSERT(sig_nr > 0 && sig_nr < _NSIG, "cause_sig: invalid signal number %d", sig_nr);
-=======
-=======
->>>>>>> acfb8ad15 (feat: Dev tools, advanced spinlocks, IPC KASSERTs, docs & quality)
-   * to signal actions, potentially corrupting memory or causing undefined
-   * behavior. This also enforces the kernel-userspace ABI for signals.
-   */
-  KASSERT(sig_nr > 0 && sig_nr < _NSIG, "cause_sig: invalid signal number %d",
-          sig_nr);
-<<<<<<< HEAD
->>>>>>> acfb8ad15 (feat: Dev tools, advanced spinlocks, IPC KASSERTs, docs & quality)
-=======
->>>>>>> acfb8ad15 (feat: Dev tools, advanced spinlocks, IPC KASSERTs, docs & quality)
->>>>>>> 72dde4f1
-
-  /* Lookup process and signal manager. */
-  /* Lookup process and signal manager. */
-  rp = proc_addr(proc_nr);
-
-  /* KASSERT: Ensure the target process pointer is not NULL.
-   * A NULL rp would lead to a kernel panic when dereferenced. This indicates
-<<<<<<< HEAD
-   * a serious issue with endpoint to process mapping or process table
-   * corruption.
-   */
-  KASSERT(rp != NULL, "cause_sig: null process pointer for proc_nr %d",
-          proc_nr);
-=======
-<<<<<<< HEAD
-<<<<<<< HEAD
-   * a serious issue with endpoint to process mapping or process table corruption.
-   */
-  KASSERT(rp != NULL, "cause_sig: null process pointer for proc_nr %d", proc_nr);
-=======
-=======
->>>>>>> acfb8ad15 (feat: Dev tools, advanced spinlocks, IPC KASSERTs, docs & quality)
-   * a serious issue with endpoint to process mapping or process table
-   * corruption.
-   */
-  KASSERT(rp != NULL, "cause_sig: null process pointer for proc_nr %d",
-          proc_nr);
-<<<<<<< HEAD
->>>>>>> acfb8ad15 (feat: Dev tools, advanced spinlocks, IPC KASSERTs, docs & quality)
-=======
->>>>>>> acfb8ad15 (feat: Dev tools, advanced spinlocks, IPC KASSERTs, docs & quality)
->>>>>>> 72dde4f1
-  /* KASSERT: Check for process table corruption using a magic number.
-   * If p_magic is not PMAGIC, the process structure might be corrupted or
-   * the pointer rp might be invalid, potentially leading to memory errors.
-   */
-<<<<<<< HEAD
-  KASSERT(rp->p_magic == PMAGIC,
-          "cause_sig: corrupted process structure for proc_nr %d, endpoint %d",
-          proc_nr, rp->p_endpoint);
-=======
-<<<<<<< HEAD
-<<<<<<< HEAD
-  KASSERT(rp->p_magic == PMAGIC, "cause_sig: corrupted process structure for proc_nr %d, endpoint %d", proc_nr, rp->p_endpoint);
->>>>>>> 72dde4f1
-  /* KASSERT: Ensure the privilege structure for the process is not NULL.
-   * The privilege structure holds signal management information (e.g.,
-   * s_sig_mgr). A NULL value indicates a problem with process initialization or
-   * state.
-   */
-<<<<<<< HEAD
-  KASSERT(priv(rp) != NULL,
-          "cause_sig: null privilege structure for proc_nr %d, endpoint %d",
-          proc_nr, rp->p_endpoint);
-=======
-  KASSERT(priv(rp) != NULL, "cause_sig: null privilege structure for proc_nr %d, endpoint %d", proc_nr, rp->p_endpoint);
-=======
-=======
->>>>>>> acfb8ad15 (feat: Dev tools, advanced spinlocks, IPC KASSERTs, docs & quality)
-  KASSERT(rp->p_magic == PMAGIC,
-          "cause_sig: corrupted process structure for proc_nr %d, endpoint %d",
-          proc_nr, rp->p_endpoint);
-  /* KASSERT: Ensure the privilege structure for the process is not NULL.
-   * The privilege structure holds signal management information (e.g.,
-   * s_sig_mgr). A NULL value indicates a problem with process initialization or
-   * state.
-   */
-  KASSERT(priv(rp) != NULL,
-          "cause_sig: null privilege structure for proc_nr %d, endpoint %d",
-          proc_nr, rp->p_endpoint);
-<<<<<<< HEAD
->>>>>>> acfb8ad15 (feat: Dev tools, advanced spinlocks, IPC KASSERTs, docs & quality)
-=======
->>>>>>> acfb8ad15 (feat: Dev tools, advanced spinlocks, IPC KASSERTs, docs & quality)
->>>>>>> 72dde4f1
-
-  sig_mgr = priv(rp)->s_sig_mgr;
-  if (sig_mgr == SELF) sig_mgr = rp->p_endpoint;
-
-  /* If the target is the signal manager of itself, send the signal directly. */
-<<<<<<< HEAD
-=======
-<<<<<<< HEAD
-<<<<<<< HEAD
-  if(rp->p_endpoint == sig_mgr) {
-       if(0 /* FIXME: SIGS_IS_LETHAL(sig_nr) was here */) { // SIGS_IS_LETHAL may be undefined
-       if(0 /* FIXME: SIGS_IS_LETHAL(sig_nr) was here */) { // SIGS_IS_LETHAL may be undefined
-           /* If the signal is lethal, see if a backup signal manager exists. */
-           sig_mgr = priv(rp)->s_bak_sig_mgr;
-           if(sig_mgr != NONE && isokendpt(sig_mgr, &sig_mgr_proc_nr)) {
-               /* Lock needs to be acquired before modifying priv(rp) and RTS flags,
-                * and before calling cause_sig recursively or send_sig.
-                * However, recursive locking of the same spinlock is not allowed.
-                * This path needs careful review for locking strategy if SIGS_IS_LETHAL
-                * and backup signal managers are re-enabled. For now, placing locks
-                * around the direct signal sending part.
-                */
-               priv(rp)->s_sig_mgr = sig_mgr;
-               priv(rp)->s_bak_sig_mgr = NONE;
-               sig_mgr_rp = proc_addr(sig_mgr_proc_nr);
-               RTS_UNSET(sig_mgr_rp, RTS_NO_PRIV);
-               cause_sig(proc_nr, sig_nr); /* try again with the new sig mgr. */
-               return; /* Original return, lock not acquired yet in this specific sub-path */
-           }
-           /* We are out of luck. Time to panic. */
-           proc_stacktrace(rp);
-           panic("cause_sig: sig manager %d gets lethal signal %d for itself",
-	   	rp->p_endpoint, sig_nr);
-       }
-       /* FIXME: sigaddset was here */ // sigaddset(&priv(rp)->s_sig_pending, sig_nr);
-       if(OK != send_sig(rp->p_endpoint, SIGKSIGSM)) // SIGKSIGSM may be undefined
-       	panic("send_sig failed");
-       return;
-=======
-=======
->>>>>>> acfb8ad15 (feat: Dev tools, advanced spinlocks, IPC KASSERTs, docs & quality)
->>>>>>> 72dde4f1
-  if (rp->p_endpoint == sig_mgr) {
-    if (0 /* FIXME: SIGS_IS_LETHAL(sig_nr) was here */) {  // SIGS_IS_LETHAL may
-                                                           // be undefined
-      /* If the signal is lethal, see if a backup signal manager exists. */
-      sig_mgr = priv(rp)->s_bak_sig_mgr;
-      if (sig_mgr != NONE && isokendpt(sig_mgr, &sig_mgr_proc_nr)) {
-        /* Lock needs to be acquired before modifying priv(rp) and RTS flags,
-         * and before calling cause_sig recursively or send_sig.
-         * However, recursive locking of the same spinlock is not allowed.
-         * This path needs careful review for locking strategy if SIGS_IS_LETHAL
-         * and backup signal managers are re-enabled. For now, placing locks
-         * around the direct signal sending part.
-         */
-        priv(rp)->s_sig_mgr = sig_mgr;
-        priv(rp)->s_bak_sig_mgr = NONE;
-        sig_mgr_rp = proc_addr(sig_mgr_proc_nr);
-        RTS_UNSET(sig_mgr_rp, RTS_NO_PRIV);
-        cause_sig(proc_nr, sig_nr); /* try again with the new sig mgr. */
-        return; /* Original return, lock not acquired yet in this specific
-                   sub-path */
-      }
-      /* We are out of luck. Time to panic. */
-      proc_stacktrace(rp);
-      panic("cause_sig: sig manager %d gets lethal signal %d for itself",
-            rp->p_endpoint, sig_nr);
-    }
-    flags = spin_lock_irqsave(&rp->p_sig_lock);
-    /* FIXME: sigaddset was here */  // k_sigaddset(&priv(rp)->s_sig_pending,
-                                     // sig_nr);
-    s = send_sig(rp->p_endpoint, SIGKSIGSM);  // SIGKSIGSM may be undefined
-    spin_unlock_irqrestore(&rp->p_sig_lock, flags);
-    if (OK != s) panic("send_sig failed");
-    return;
-<<<<<<< HEAD
-=======
-<<<<<<< HEAD
->>>>>>> acfb8ad15 (feat: Dev tools, advanced spinlocks, IPC KASSERTs, docs & quality)
-=======
->>>>>>> acfb8ad15 (feat: Dev tools, advanced spinlocks, IPC KASSERTs, docs & quality)
->>>>>>> 72dde4f1
-  }
-
-  /* External Manager Path */
-  flags = spin_lock_irqsave(&rp->p_sig_lock);
-  s = k_sigismember(&rp->p_pending, sig_nr);
-  /* Check if the signal is already pending. Process it otherwise. */
-  if (!s) {
-<<<<<<< HEAD
-=======
-<<<<<<< HEAD
-<<<<<<< HEAD
-      /* FIXME: sigaddset was here */ // sigaddset(&rp->p_pending, sig_nr);
-      if (! (RTS_ISSET(rp, RTS_SIGNALED))) {		/* other pending */
-	  /* The RTS_SET macro itself should be SMP-safe or be called
-	   * while holding the appropriate lock.
-	   */
-	  RTS_SET(rp, RTS_SIGNALED | RTS_SIG_PENDING);
-          if(OK != send_sig(sig_mgr, SIGKSIG)) // SIGKSIG may be undefined
-	  	panic("send_sig failed");
-=======
-=======
->>>>>>> acfb8ad15 (feat: Dev tools, advanced spinlocks, IPC KASSERTs, docs & quality)
->>>>>>> 72dde4f1
-    k_sigaddset(&rp->p_pending, sig_nr);
-    if (!(RTS_ISSET(rp, RTS_SIGNALED))) { /* other pending */
-      /* The RTS_SET macro itself should be SMP-safe or be called
-       * while holding the appropriate lock.
-       */
-      RTS_SET(rp, RTS_SIGNALED | RTS_SIG_PENDING);
-      /* send_sig itself doesn't modify shared process state directly here,
-       * but it's part of the signal delivery mechanism initiated while holding
-       * the lock.
-       */
-      int send_result = send_sig(sig_mgr, SIGKSIG);  // SIGKSIG may be undefined
-      if (OK != send_result) {
-        spin_unlock_irqrestore(&rp->p_sig_lock, flags);  // Unlock before panic
-        panic("send_sig failed");
-<<<<<<< HEAD
-=======
-<<<<<<< HEAD
->>>>>>> acfb8ad15 (feat: Dev tools, advanced spinlocks, IPC KASSERTs, docs & quality)
-=======
->>>>>>> acfb8ad15 (feat: Dev tools, advanced spinlocks, IPC KASSERTs, docs & quality)
->>>>>>> 72dde4f1
-      }
-    }
-  }
-  spin_unlock_irqrestore(&rp->p_sig_lock, flags);
-}
-
-/*===========================================================================*
- *				sig_delay_done				     *
- *===========================================================================*/
+    KASSERT(sig_nr > 0 && sig_nr < _NSIG);
+    struct proc *rp = proc_addr(proc_nr);
+    KASSERT(rp && rp->p_magic == PMAGIC && priv(rp));
+    endpoint_t mgr = priv(rp)->s_sig_mgr;
+    if (mgr == SELF) mgr = rp->p_endpoint;
+
+    unsigned flags = spin_lock_irqsave(&rp->p_sig_lock);
+    if (rp->p_endpoint == mgr) {
+        /* Self-managed: queue for kernel-level handling */
+        k_sigaddset(&priv(rp)->s_sig_pending, sig_nr);
+        RTS_SET(rp, RTS_SIGNALED | RTS_SIG_PENDING);
+        spin_unlock_irqrestore(&rp->p_sig_lock, flags);
+        if (send_sig(rp->p_endpoint, SIGKSIGSM) != OK) panic("send_sig failed");
+        return;
+    }
+    /* External manager */
+    if (!k_sigismember(&rp->p_pending, sig_nr)) {
+        k_sigaddset(&rp->p_pending, sig_nr);
+        RTS_SET(rp, RTS_SIGNALED | RTS_SIG_PENDING);
+        spin_unlock_irqrestore(&rp->p_sig_lock, flags);
+        if (send_sig(mgr, SIGKSIG) != OK) panic("send_sig failed");
+    } else {
+        spin_unlock_irqrestore(&rp->p_sig_lock, flags);
+    }
+}
+
+/** @brief Complete delayed signal delivery. */
 void sig_delay_done(struct proc *rp) {
-  /* A process is now known not to send any direct messages.
-   * Tell PM that the stop delay has ended, by sending a signal to the process.
-   * Used for actual signal delivery.
-   */
-
-  rp->p_misc_flags &= ~MF_SIG_DELAY;
-
-<<<<<<< HEAD
-  cause_sig(proc_nr(rp), SIGSNDELAY);  // SIGSNDELAY may be undefined
-=======
-<<<<<<< HEAD
-<<<<<<< HEAD
-  cause_sig(proc_nr(rp), SIGSNDELAY); // SIGSNDELAY may be undefined
-  cause_sig(proc_nr(rp), SIGSNDELAY); // SIGSNDELAY may be undefined
-=======
-  cause_sig(proc_nr(rp), SIGSNDELAY);  // SIGSNDELAY may be undefined
->>>>>>> acfb8ad15 (feat: Dev tools, advanced spinlocks, IPC KASSERTs, docs & quality)
-=======
-  cause_sig(proc_nr(rp), SIGSNDELAY);  // SIGSNDELAY may be undefined
->>>>>>> acfb8ad15 (feat: Dev tools, advanced spinlocks, IPC KASSERTs, docs & quality)
->>>>>>> 72dde4f1
-}
-
-/*===========================================================================*
- *				send_diag_sig				     *
- *===========================================================================*/
+    rp->p_misc_flags &= ~MF_SIG_DELAY;
+    cause_sig(proc_nr(rp), SIGSNDELAY);
+}
+
+/** @brief Broadcast a diagnostic signal to interested services. */
 void send_diag_sig(void) {
-  /* Send a SIGKMESS signal to all processes in receiving updates about new
-   * diagnostics messages.
-   */
-  struct priv *privp;
-  endpoint_t ep;
-
-  for (privp = BEG_PRIV_ADDR; privp < END_PRIV_ADDR; privp++) {
-<<<<<<< HEAD
-=======
-<<<<<<< HEAD
-<<<<<<< HEAD
-	if (privp->s_proc_nr != NONE && privp->s_diag_sig == TRUE) {
-		ep = proc_addr(privp->s_proc_nr)->p_endpoint;
-		send_sig(ep, SIGKMESS); // SIGKMESS may be undefined
-		send_sig(ep, SIGKMESS); // SIGKMESS may be undefined
-	}
-=======
-=======
->>>>>>> acfb8ad15 (feat: Dev tools, advanced spinlocks, IPC KASSERTs, docs & quality)
->>>>>>> 72dde4f1
-    if (privp->s_proc_nr != NONE && privp->s_diag_sig == TRUE) {
-      ep = proc_addr(privp->s_proc_nr)->p_endpoint;
-      send_sig(ep, SIGKMESS);  // SIGKMESS may be undefined
-    }
-<<<<<<< HEAD
-=======
-<<<<<<< HEAD
->>>>>>> acfb8ad15 (feat: Dev tools, advanced spinlocks, IPC KASSERTs, docs & quality)
-=======
->>>>>>> acfb8ad15 (feat: Dev tools, advanced spinlocks, IPC KASSERTs, docs & quality)
->>>>>>> 72dde4f1
-  }
-}
-
-/*===========================================================================*
- *			         clear_memreq				     *
- *===========================================================================*/
+    for (struct priv *p = BEG_PRIV_ADDR; p < END_PRIV_ADDR; p++) {
+        if (p->s_proc_nr != NONE && p->s_diag_sig) {
+            endpoint_t ep = proc_addr(p->s_proc_nr)->p_endpoint;
+            send_sig(ep, SIGKMESS);
+        }
+    }
+}
+
+/*---------------------------------------------------------------------------*
+ *  Endpoint and IPC cleanup                                                 *
+ *---------------------------------------------------------------------------*/
+/** @brief Remove VM request state for a process. */
 static void clear_memreq(struct proc *rp) {
-  struct proc **rpp;
-
-  if (!RTS_ISSET(rp, RTS_VMREQUEST)) return; /* nothing to do */
-
-<<<<<<< HEAD
-=======
-<<<<<<< HEAD
-<<<<<<< HEAD
-  for (rpp = &vmrequest; *rpp != NULL; // MODIFIED (NULL)
-  for (rpp = &vmrequest; *rpp != NULL; // MODIFIED (NULL)
-     rpp = &(*rpp)->p_vmrequest.nextrequestor) {
-	if (*rpp == rp) {
-		*rpp = rp->p_vmrequest.nextrequestor;
-		break;
-	}
-=======
-=======
->>>>>>> acfb8ad15 (feat: Dev tools, advanced spinlocks, IPC KASSERTs, docs & quality)
->>>>>>> 72dde4f1
-  for (rpp = &vmrequest; *rpp != NULL;  // MODIFIED (NULL)
-       rpp = &(*rpp)->p_vmrequest.nextrequestor) {
-    if (*rpp == rp) {
-      *rpp = rp->p_vmrequest.nextrequestor;
-      break;
-    }
-<<<<<<< HEAD
-=======
-<<<<<<< HEAD
->>>>>>> acfb8ad15 (feat: Dev tools, advanced spinlocks, IPC KASSERTs, docs & quality)
-=======
->>>>>>> acfb8ad15 (feat: Dev tools, advanced spinlocks, IPC KASSERTs, docs & quality)
->>>>>>> 72dde4f1
-  }
-
-  RTS_UNSET(rp, RTS_VMREQUEST);
-}
-
-/*===========================================================================*
- *			         clear_ipc				     *
- *===========================================================================*/
-static void clear_ipc(register struct proc *rc /* slot of process to clean up */
-) {
-  /* Clear IPC data for a given process slot. */
-  struct proc **xpp; /* iterate over caller queue */
-
-  if (RTS_ISSET(rc, RTS_SENDING)) {
-    int target_proc;
-
-    okendpt(rc->p_sendto_e, &target_proc);
-    xpp = &proc_addr(target_proc)->p_caller_q; /* destination's queue */
-    while (*xpp) {                             /* check entire queue */
-      if (*xpp == rc) {                        /* process is on the queue */
-        *xpp = (*xpp)->p_q_link;               /* replace by next process */
-#if DEBUG_ENABLE_IPC_WARNINGS
-<<<<<<< HEAD
-        kprintf_stub("endpoint %d / %s removed from queue at %d\n",  // MODIFIED
-                     rc->p_endpoint, rc->p_name, rc->p_sendto_e);
-=======
-<<<<<<< HEAD
-<<<<<<< HEAD
-	      kprintf_stub("endpoint %d / %s removed from queue at %d\n", // MODIFIED
-	      kprintf_stub("endpoint %d / %s removed from queue at %d\n", // MODIFIED
-	          rc->p_endpoint, rc->p_name, rc->p_sendto_e);
-=======
-        kprintf_stub("endpoint %d / %s removed from queue at %d\n",  // MODIFIED
-                     rc->p_endpoint, rc->p_name, rc->p_sendto_e);
->>>>>>> acfb8ad15 (feat: Dev tools, advanced spinlocks, IPC KASSERTs, docs & quality)
-=======
-        kprintf_stub("endpoint %d / %s removed from queue at %d\n",  // MODIFIED
-                     rc->p_endpoint, rc->p_name, rc->p_sendto_e);
->>>>>>> acfb8ad15 (feat: Dev tools, advanced spinlocks, IPC KASSERTs, docs & quality)
->>>>>>> 72dde4f1
-#endif
-        break; /* can only be queued once */
-      }
-      xpp = &(*xpp)->p_q_link; /* proceed to next queued */
-    }
-    RTS_UNSET(rc, RTS_SENDING);
-  }
-  RTS_UNSET(rc, RTS_RECEIVING);
-}
-
-/*===========================================================================*
- *			         clear_endpoint				     *
- *===========================================================================*/
+    if (!RTS_ISSET(rp, RTS_VMREQUEST)) return;
+    for (struct proc **pp = &vmrequest; *pp; pp = &(*pp)->p_vmrequest.nextrequestor) {
+        if (*pp == rp) { *pp = rp->p_vmrequest.nextrequestor; break; }
+    }
+    RTS_UNSET(rp, RTS_VMREQUEST);
+}
+
+/** @brief Remove a process from any IPC queues. */
+static void clear_ipc(struct proc *rc) {
+    if (RTS_ISSET(rc, RTS_SENDING)) {
+        int dst; okendpt(rc->p_sendto_e, &dst);
+        for (struct proc **q = &proc_addr(dst)->p_caller_q; *q; q = &(*q)->p_q_link) {
+            if (*q == rc) { *q = rc->p_q_link; break; }
+        }
+        RTS_UNSET(rc, RTS_SENDING);
+    }
+    RTS_UNSET(rc, RTS_RECEIVING);
+}
+
+/** @brief Fully clear IPC and VM state for an exiting process. */
 void clear_endpoint(struct proc *rc) {
-  /* Clean up the slot of the process given as 'rc'. */
-  if (isemptyp(rc)) panic("clear_proc: empty process: %d", rc->p_endpoint);
-
-#if DEBUG_IPC_HOOK
-  hook_ipc_clear(rc);
-#endif
-
-  /* Make sure that the exiting process is no longer scheduled. */
-  RTS_SET(rc, RTS_NO_ENDPOINT);
-  if (priv(rc)->s_flags & SYS_PROC) {
-    priv(rc)->s_asynsize = 0;
-  }
-
-  /* If the process happens to be queued trying to send a
-   * message, then it must be removed from the message queues.
-   */
-  clear_ipc(rc);
-
-  /* Likewise, if another process was sending or receive a message to or from
-   * the exiting process, it must be alerted that process no longer is alive.
-   * Check all processes.
-   */
-  clear_ipc_refs(rc, EDEADSRCDST);
-
-  /* Finally, if the process was blocked on a VM request, remove it from the
-   * queue of processes waiting to be processed by VM.
-   */
-  clear_memreq(rc);
-}
-
-/*===========================================================================*
- *			       clear_ipc_refs				     *
- *===========================================================================*/
-void clear_ipc_refs(register struct proc *rc, /* slot of process to clean up */
-                    int caller_ret            /* code to return on callers */
-) {
-  /* Clear IPC references for a given process slot. */
-  struct proc *rp; /* iterate over process table */
-  int src_id;
-
-  /* Tell processes that sent asynchronous messages to 'rc' they are not
-   * going to be delivered */
-  while ((src_id = has_pending_asend(rc, ANY)) != NULL_PRIV_ID)
-    cancel_async(proc_addr(id_to_nr(src_id)), rc);
-
-  for (rp = BEG_PROC_ADDR; rp < END_PROC_ADDR; rp++) {
-    if (isemptyp(rp)) continue;
-
-    /* Unset pending notification bits. */
-    unset_sys_bit(priv(rp)->s_notify_pending, priv(rc)->s_id);
-
-    /* Unset pending asynchronous messages */
-    unset_sys_bit(priv(rp)->s_asyn_pending, priv(rc)->s_id);
-
-    /* Check if process depends on given process. */
-    if (P_BLOCKEDON(rp) == rc->p_endpoint) {
-      rp->p_reg.retreg = caller_ret; /* return requested code */
-      clear_ipc(rp);
-    }
-  }
-}
-
-/*===========================================================================*
- *                              kernel_call_resume                           *
- *===========================================================================*/
+    if (isemptyp(rc)) panic("clear_endpoint: empty slot %d", rc->p_endpoint);
+    RTS_SET(rc, RTS_NO_ENDPOINT);
+    if (priv(rc)->s_flags & SYS_PROC) priv(rc)->s_asynsize = 0;
+    clear_ipc(rc);
+    clear_ipc_refs(rc, EDEADSRCDST);
+    clear_memreq(rc);
+}
+
+/**
+ * @brief Remove IPC dependencies on an exiting process.
+ */
+void clear_ipc_refs(struct proc *rc, int caller_ret) {
+    int src_id;
+    /* Cancel pending async sends */
+    while ((src_id = has_pending_asend(rc, ANY)) != NULL_PRIV_ID) {
+        cancel_async(proc_addr(id_to_nr(src_id)), rc);
+    }
+    /* Clear all queues and notify blocked callers */
+    for (struct proc *rp = BEG_PROC_ADDR; rp < END_PROC_ADDR; rp++) {
+        if (isemptyp(rp)) continue;
+        unset_sys_bit(priv(rp)->s_notify_pending, priv(rc)->s_id);
+        unset_sys_bit(priv(rp)->s_asyn_pending, priv(rc)->s_id);
+        if (P_BLOCKEDON(rp) == rc->p_endpoint) {
+            rp->p_reg.retreg = caller_ret;
+            clear_ipc(rp);
+        }
+    }
+}
+
+/*---------------------------------------------------------------------------*
+ *  Kernel call resumption (VM)                                               *
+ *---------------------------------------------------------------------------*/
+/** @brief Resume a previously suspended kernel call. */
 void kernel_call_resume(struct proc *caller) {
-  int result;
-
-<<<<<<< HEAD
-=======
-<<<<<<< HEAD
-<<<<<<< HEAD
-	KASSERT(!RTS_ISSET(caller, RTS_SLOT_FREE));
-	KASSERT(!RTS_ISSET(caller, RTS_VMREQUEST));
-
-	KASSERT(caller->p_vmrequest.saved.reqmsg.m_source == caller->p_endpoint);
-
-	/*
-	kprintf_stub("KERNEL_CALL restart from %s / %d rts 0x%08x misc 0x%08x\n", // MODIFIED
-	kprintf_stub("KERNEL_CALL restart from %s / %d rts 0x%08x misc 0x%08x\n", // MODIFIED
-			caller->p_name, caller->p_endpoint,
-			caller->p_rts_flags, caller->p_misc_flags);
-	 */
-=======
-  KASSERT(!RTS_ISSET(caller, RTS_SLOT_FREE));
-  KASSERT(!RTS_ISSET(caller, RTS_VMREQUEST));
-  KASSERT(caller->p_vmrequest.saved.reqmsg.m_source == caller->p_endpoint);
-
-  /*
-  kprintf_stub("KERNEL_CALL restart from %s / %d rts 0x%08x misc 0x%08x\n", //
-  MODIFIED caller->p_name, caller->p_endpoint, caller->p_rts_flags,
-  caller->p_misc_flags);
-   */
->>>>>>> acfb8ad15 (feat: Dev tools, advanced spinlocks, IPC KASSERTs, docs & quality)
-
-=======
->>>>>>> 72dde4f1
-  KASSERT(!RTS_ISSET(caller, RTS_SLOT_FREE));
-  KASSERT(!RTS_ISSET(caller, RTS_VMREQUEST));
-  KASSERT(caller->p_vmrequest.saved.reqmsg.m_source == caller->p_endpoint);
-
-  /*
-  kprintf_stub("KERNEL_CALL restart from %s / %d rts 0x%08x misc 0x%08x\n", //
-  MODIFIED caller->p_name, caller->p_endpoint, caller->p_rts_flags,
-  caller->p_misc_flags);
-   */
-
-<<<<<<< HEAD
-=======
->>>>>>> acfb8ad15 (feat: Dev tools, advanced spinlocks, IPC KASSERTs, docs & quality)
->>>>>>> 72dde4f1
-  /* re-execute the kernel call, with MF_KCALL_RESUME still set so
-   * the call knows this is a retry.
-   */
-  result = kernel_call_dispatch(caller, &caller->p_vmrequest.saved.reqmsg);
-  /*
-   * we are resuming the kernel call so we have to remove this flag so it
-   * can be set again
-   */
-  caller->p_misc_flags &= ~MF_KCALL_RESUME;
-  kernel_call_finish(caller, &caller->p_vmrequest.saved.reqmsg, result);
-}
-
-/*===========================================================================*
- *                               sched_proc                                  *
- *===========================================================================*/
+    KASSERT(!RTS_ISSET(caller, RTS_SLOT_FREE));
+    KASSERT(RTS_ISSET(caller, RTS_VMREQUEST));
+    int result = kernel_call_dispatch(caller, &caller->p_vmrequest.saved.reqmsg);
+    caller->p_misc_flags &= ~MF_KCALL_RESUME;
+    kernel_call_finish(caller, &caller->p_vmrequest.saved.reqmsg, result);
+}
+
+/*---------------------------------------------------------------------------*
+ *  Scheduling control                                                      *
+ *---------------------------------------------------------------------------*/
+/**
+ * @brief Change scheduling parameters of a process.
+ */
 int sched_proc(struct proc *p, int priority, int quantum, int cpu, int niced) {
-  /* Make sure the values given are within the allowed range.*/
-  if ((priority < TASK_Q && priority != -1) || priority > NR_SCHED_QUEUES)
-    return (EINVAL);
-
-  if (quantum < 1 && quantum != -1) return (EINVAL);
-
+    if ((priority < 0 || priority >= NR_SCHED_QUEUES) && priority != -1) return EINVAL;
+    if ((quantum < 1) && quantum != -1) return EINVAL;
 #ifdef CONFIG_SMP
-  if ((cpu < 0 && cpu != -1) || (cpu > 0 && (unsigned)cpu >= ncpus))
-    return (EINVAL);
-  if (cpu != -1 && !(cpu_is_ready(cpu))) return EBADCPU;
-#endif
-
-  /* In some cases, we might be rescheduling a runnable process. In such
-   * a case (i.e. if we are updating the priority) we set the NO_QUANTUM
-   * flag before the generic unset to dequeue/enqueue the process
-   */
-
-  /* FIXME this preempts the process, do we really want to do that ?*/
-
-  /* FIXME this is a problem for SMP if the processes currently runs on a
-   * different CPU */
-  if (proc_is_runnable(p)) {
+    if (cpu != -1 && ((unsigned)cpu >= ncpus || !cpu_is_ready(cpu))) return EBADCPU;
+#endif
+    if (proc_is_runnable(p)) RTS_SET(p, RTS_NO_QUANTUM);
+    if (priority != -1) p->p_priority = priority;
+    if (quantum  != -1) {
+        p->p_quantum_size_ms = quantum;
+        p->p_cpu_time_left   = ms_2_cpu_time(quantum);
+    }
 #ifdef CONFIG_SMP
-    if (p->p_cpu != cpuid && cpu != -1 && cpu != p->p_cpu) {
-      smp_schedule_migrate_proc(p, cpu);
-    }
-#endif
-
-    RTS_SET(p, RTS_NO_QUANTUM);
-  }
-
-  if (proc_is_runnable(p)) RTS_SET(p, RTS_NO_QUANTUM);
-
-  if (priority != -1) p->p_priority = priority;
-  if (quantum != -1) {
-    p->p_quantum_size_ms = quantum;
-    p->p_cpu_time_left = ms_2_cpu_time(quantum);
-  }
-#ifdef CONFIG_SMP
-  if (cpu != -1) p->p_cpu = cpu;
-#endif
-
-  if (niced)
-    p->p_misc_flags |= MF_NICED;
-  else
-    p->p_misc_flags &= ~MF_NICED;
-
-  /* Clear the scheduling bit and enqueue the process */
-  RTS_UNSET(p, RTS_NO_QUANTUM);
-
-  return OK;
-}
-
-/*===========================================================================*
- *				add_ipc_filter				     *
- *===========================================================================*/
-int add_ipc_filter(struct proc *rp, int type, vir_bytes address,
-<<<<<<< HEAD
-                   k_size_t length)  // MODIFIED size_t
-=======
-<<<<<<< HEAD
-<<<<<<< HEAD
-	k_size_t length) // MODIFIED size_t
-	k_size_t length) // MODIFIED size_t
-=======
-                   k_size_t length)  // MODIFIED size_t
->>>>>>> acfb8ad15 (feat: Dev tools, advanced spinlocks, IPC KASSERTs, docs & quality)
-=======
-                   k_size_t length)  // MODIFIED size_t
->>>>>>> acfb8ad15 (feat: Dev tools, advanced spinlocks, IPC KASSERTs, docs & quality)
->>>>>>> 72dde4f1
-{
-  int num_elements, r;
-  ipc_filter_t *ipcf, **ipcfp;
-
-  /* Validate arguments. */
-  if (type != IPCF_BLACKLIST && type != IPCF_WHITELIST) return EINVAL;
-
-  if (length % sizeof(ipc_filter_el_t) != 0) return EINVAL;
-
-  num_elements = length / sizeof(ipc_filter_el_t);
-  if (num_elements <= 0 || num_elements > IPCF_MAX_ELEMENTS) return E2BIG;
-
-<<<<<<< HEAD
-=======
-<<<<<<< HEAD
-<<<<<<< HEAD
-	/* Allocate a new IPC filter slot. */
-	IPCF_POOL_ALLOCATE_SLOT(type, &ipcf);
-	if (ipcf == NULL) // MODIFIED (NULL)
-	if (ipcf == NULL) // MODIFIED (NULL)
-		return ENOMEM;
-
-	/* Fill details. */
-	ipcf->num_elements = num_elements;
-	ipcf->next = NULL; // MODIFIED (NULL)
-	ipcf->next = NULL; // MODIFIED (NULL)
-	r = data_copy(rp->p_endpoint, address,
-		KERNEL, (vir_bytes)ipcf->elements, length);
-	if (r == OK)
-		r = check_ipc_filter(ipcf, TRUE /*fill_flags*/);
-	if (r != OK) {
-		IPCF_POOL_FREE_SLOT(ipcf);
-		return r;
-	}
-
-	/* Add the new filter at the end of the IPC filter chain. */
-	for (ipcfp = &priv(rp)->s_ipcf; *ipcfp != NULL; // MODIFIED (NULL)
-	for (ipcfp = &priv(rp)->s_ipcf; *ipcfp != NULL; // MODIFIED (NULL)
-	    ipcfp = &(*ipcfp)->next)
-		;
-	*ipcfp = ipcf;
-=======
-  /* Allocate a new IPC filter slot. */
-  IPCF_POOL_ALLOCATE_SLOT(type, &ipcf);
-  if (ipcf == NULL)  // MODIFIED (NULL)
-    return ENOMEM;
-
-  /* Fill details. */
-  ipcf->num_elements = num_elements;
-  ipcf->next = NULL;  // MODIFIED (NULL)
-  r = data_copy(rp->p_endpoint, address, KERNEL, (vir_bytes)ipcf->elements,
-                length);
-  if (r == OK) r = check_ipc_filter(ipcf, TRUE /*fill_flags*/);
-  if (r != OK) {
-    IPCF_POOL_FREE_SLOT(ipcf);
-    return r;
-  }
-
-  /* Add the new filter at the end of the IPC filter chain. */
-  for (ipcfp = &priv(rp)->s_ipcf; *ipcfp != NULL;  // MODIFIED (NULL)
-       ipcfp = &(*ipcfp)->next);
-  *ipcfp = ipcf;
->>>>>>> acfb8ad15 (feat: Dev tools, advanced spinlocks, IPC KASSERTs, docs & quality)
-
-=======
->>>>>>> 72dde4f1
-  /* Allocate a new IPC filter slot. */
-  IPCF_POOL_ALLOCATE_SLOT(type, &ipcf);
-  if (ipcf == NULL)  // MODIFIED (NULL)
-    return ENOMEM;
-
-  /* Fill details. */
-  ipcf->num_elements = num_elements;
-  ipcf->next = NULL;  // MODIFIED (NULL)
-  r = data_copy(rp->p_endpoint, address, KERNEL, (vir_bytes)ipcf->elements,
-                length);
-  if (r == OK) r = check_ipc_filter(ipcf, TRUE /*fill_flags*/);
-  if (r != OK) {
-    IPCF_POOL_FREE_SLOT(ipcf);
-    return r;
-  }
-
-  /* Add the new filter at the end of the IPC filter chain. */
-  for (ipcfp = &priv(rp)->s_ipcf; *ipcfp != NULL;  // MODIFIED (NULL)
-       ipcfp = &(*ipcfp)->next);
-  *ipcfp = ipcf;
-
-<<<<<<< HEAD
-=======
->>>>>>> acfb8ad15 (feat: Dev tools, advanced spinlocks, IPC KASSERTs, docs & quality)
->>>>>>> 72dde4f1
-  return OK;
-}
-
-/*===========================================================================*
- *				clear_ipc_filters			     *
- *===========================================================================*/
+    if (cpu != -1) p->p_cpu = cpu;
+#endif
+    p->p_misc_flags = niced ? (p->p_misc_flags | MF_NICED)
+                             : (p->p_misc_flags & ~MF_NICED);
+    RTS_UNSET(p, RTS_NO_QUANTUM);
+    return OK;
+}
+
+/*---------------------------------------------------------------------------*
+ *  IPC filter management                                                    *
+ *---------------------------------------------------------------------------*/
+int add_ipc_filter(struct proc *rp, int type, vir_bytes addr, size_t len) {
+    int n = len / sizeof(ipc_filter_el_t);
+    if ((type != IPCF_BLACKLIST && type != IPCF_WHITELIST) ||
+        len % sizeof(ipc_filter_el_t) != 0 || n < 1 || n > IPCF_MAX_ELEMENTS)
+        return EINVAL;
+    ipc_filter_t *f;
+    IPCF_POOL_ALLOCATE_SLOT(type, &f);
+    if (!f) return ENOMEM;
+    f->num_elements = n;
+    f->next         = NULL;
+    int r = data_copy(rp->p_endpoint, addr, KERNEL, (vir_bytes)f->elements, len);
+    if (r == OK) r = check_ipc_filter(f, TRUE);
+    if (r != OK) { IPCF_POOL_FREE_SLOT(f); return r; }
+    for (ipc_filter_t **fp = &priv(rp)->s_ipcf; *fp; fp = &(*fp)->next) { }
+    *fp = f;
+    return OK;
+}
+
 void clear_ipc_filters(struct proc *rp) {
-  ipc_filter_t *curr_ipcf, *ipcf;
-
-<<<<<<< HEAD
-=======
-<<<<<<< HEAD
-<<<<<<< HEAD
-	ipcf = priv(rp)->s_ipcf;
-	while (ipcf != NULL) { // MODIFIED (NULL)
-	while (ipcf != NULL) { // MODIFIED (NULL)
-		curr_ipcf = ipcf;
-		ipcf = ipcf->next;
-		IPCF_POOL_FREE_SLOT(curr_ipcf);
-	}
-
-	priv(rp)->s_ipcf = NULL; // MODIFIED (NULL)
-	priv(rp)->s_ipcf = NULL; // MODIFIED (NULL)
-
-	/* VM is a special case here: since the cleared IPC filter may have
-	 * blocked memory handling requests, we may now have to tell VM that
-	 * there are "new" requests pending.
-	 */
-	if (rp->p_endpoint == VM_PROC_NR && vmrequest != NULL) // MODIFIED (NULL)
-		if (send_sig(VM_PROC_NR, SIGKMEM) != OK) // SIGKMEM may be undefined
-	if (rp->p_endpoint == VM_PROC_NR && vmrequest != NULL) // MODIFIED (NULL)
-		if (send_sig(VM_PROC_NR, SIGKMEM) != OK) // SIGKMEM may be undefined
-			panic("send_sig failed");
-=======
-  ipcf = priv(rp)->s_ipcf;
-  while (ipcf != NULL) {  // MODIFIED (NULL)
-    curr_ipcf = ipcf;
-    ipcf = ipcf->next;
-    IPCF_POOL_FREE_SLOT(curr_ipcf);
-  }
-
-  priv(rp)->s_ipcf = NULL;  // MODIFIED (NULL)
-
-=======
->>>>>>> 72dde4f1
-  ipcf = priv(rp)->s_ipcf;
-  while (ipcf != NULL) {  // MODIFIED (NULL)
-    curr_ipcf = ipcf;
-    ipcf = ipcf->next;
-    IPCF_POOL_FREE_SLOT(curr_ipcf);
-  }
-
-  priv(rp)->s_ipcf = NULL;  // MODIFIED (NULL)
-
-<<<<<<< HEAD
-=======
->>>>>>> acfb8ad15 (feat: Dev tools, advanced spinlocks, IPC KASSERTs, docs & quality)
->>>>>>> 72dde4f1
-  /* VM is a special case here: since the cleared IPC filter may have
-   * blocked memory handling requests, we may now have to tell VM that
-   * there are "new" requests pending.
-   */
-  if (rp->p_endpoint == VM_PROC_NR && vmrequest != NULL)  // MODIFIED (NULL)
-    if (send_sig(VM_PROC_NR, SIGKMEM) != OK)  // SIGKMEM may be undefined
-      panic("send_sig failed");
-<<<<<<< HEAD
-=======
-<<<<<<< HEAD
->>>>>>> acfb8ad15 (feat: Dev tools, advanced spinlocks, IPC KASSERTs, docs & quality)
-=======
->>>>>>> acfb8ad15 (feat: Dev tools, advanced spinlocks, IPC KASSERTs, docs & quality)
->>>>>>> 72dde4f1
-}
-
-/*===========================================================================*
- *				check_ipc_filter			     *
- *===========================================================================*/
-int check_ipc_filter(ipc_filter_t *ipcf, int fill_flags) {
-  ipc_filter_el_t *ipcf_el;
-  int i, num_elements, flags;
-
-<<<<<<< HEAD
-  if (ipcf == NULL)  // MODIFIED (NULL)
-    return OK;
-=======
-<<<<<<< HEAD
-<<<<<<< HEAD
-	if (ipcf == NULL) // MODIFIED (NULL)
-	if (ipcf == NULL) // MODIFIED (NULL)
-		return OK;
-=======
-  if (ipcf == NULL)  // MODIFIED (NULL)
-    return OK;
->>>>>>> acfb8ad15 (feat: Dev tools, advanced spinlocks, IPC KASSERTs, docs & quality)
-=======
-  if (ipcf == NULL)  // MODIFIED (NULL)
-    return OK;
->>>>>>> acfb8ad15 (feat: Dev tools, advanced spinlocks, IPC KASSERTs, docs & quality)
->>>>>>> 72dde4f1
-
-  num_elements = ipcf->num_elements;
-  flags = 0;
-  for (i = 0; i < num_elements; i++) {
-    ipcf_el = &ipcf->elements[i];
-    if (!IPCF_EL_CHECK(ipcf_el)) return EINVAL;
-    flags |= ipcf_el->flags;
-  }
-
-  if (fill_flags)
-    ipcf->flags = flags;
-  else if (ipcf->flags != flags)
-    return EINVAL;
-  return OK;
-}
-
-/*===========================================================================*
- *				allow_ipc_filtered_msg			     *
- *===========================================================================*/
-int allow_ipc_filtered_msg(struct proc *rp, endpoint_t src_e, vir_bytes m_src_v,
-                           message *m_src_p) {
-  int i, r, num_elements, get_mtype, allow;
-  ipc_filter_t *ipcf;
-  ipc_filter_el_t *ipcf_el;
-  message m_buff;
-
-<<<<<<< HEAD
-=======
-<<<<<<< HEAD
-<<<<<<< HEAD
-	ipcf = priv(rp)->s_ipcf;
-	if (ipcf == NULL) // MODIFIED (NULL)
-	if (ipcf == NULL) // MODIFIED (NULL)
-		return TRUE; /* no IPC filters, always allow */
-
-	if (m_src_p == NULL) { // MODIFIED (NULL)
-		KASSERT(m_src_v != 0);
-	if (m_src_p == NULL) { // MODIFIED (NULL)
-		KASSERT(m_src_v != 0);
-=======
-  ipcf = priv(rp)->s_ipcf;
-  if (ipcf == NULL)  // MODIFIED (NULL)
-    return TRUE;     /* no IPC filters, always allow */
-
-  if (m_src_p == NULL) {  // MODIFIED (NULL)
-    KASSERT(m_src_v != 0);
->>>>>>> acfb8ad15 (feat: Dev tools, advanced spinlocks, IPC KASSERTs, docs & quality)
-
-=======
->>>>>>> 72dde4f1
-  ipcf = priv(rp)->s_ipcf;
-  if (ipcf == NULL)  // MODIFIED (NULL)
-    return TRUE;     /* no IPC filters, always allow */
-
-  if (m_src_p == NULL) {  // MODIFIED (NULL)
-    KASSERT(m_src_v != 0);
-
-<<<<<<< HEAD
-=======
->>>>>>> acfb8ad15 (feat: Dev tools, advanced spinlocks, IPC KASSERTs, docs & quality)
->>>>>>> 72dde4f1
-    /* Should we copy in the message type? */
-    get_mtype = FALSE;
-    do {
-#if DEBUG_DUMPIPCF
-      if (TRUE) {
-#else
-      if (ipcf->flags & IPCF_MATCH_M_TYPE) {
-#endif
-        get_mtype = TRUE;
-        break;
-      }
-      ipcf = ipcf->next;
-    } while (ipcf);
-    ipcf = priv(rp)->s_ipcf; /* reset to start */
-
-<<<<<<< HEAD
-    /* If so, copy it in from the process. */
-    if (get_mtype) {
-      /* FIXME: offsetof may be undefined */
-      r = data_copy(src_e, m_src_v + K_OFFSETOF(message, m_type), KERNEL,
-                    (vir_bytes)&m_buff.m_type, sizeof(m_buff.m_type));
-      if (r != OK) {
-        /* allow for now, this will fail later anyway */
-#if DEBUG_DUMPIPCF
-=======
-<<<<<<< HEAD
-<<<<<<< HEAD
-		/* If so, copy it in from the process. */
-		if (get_mtype) {
-			/* FIXME: offsetof may be undefined */
-			/* FIXME: offsetof may be undefined */
-			r = data_copy(src_e,
-			    m_src_v + K_OFFSETOF(message, m_type), KERNEL,
-			    m_src_v + K_OFFSETOF(message, m_type), KERNEL,
-			    (vir_bytes)&m_buff.m_type, sizeof(m_buff.m_type));
-			if (r != OK) {
-				/* allow for now, this will fail later anyway */
-#if DEBUG_DUMPIPCF
-				kprintf_stub("KERNEL: allow_ipc_filtered_msg: data " // MODIFIED
-				kprintf_stub("KERNEL: allow_ipc_filtered_msg: data " // MODIFIED
-				    "copy error %d, allowing message...\n", r);
-=======
-    /* If so, copy it in from the process. */
-    if (get_mtype) {
-      /* FIXME: offsetof may be undefined */
-      r = data_copy(src_e, m_src_v + K_OFFSETOF(message, m_type), KERNEL,
-                    (vir_bytes)&m_buff.m_type, sizeof(m_buff.m_type));
-      if (r != OK) {
-        /* allow for now, this will fail later anyway */
-#if DEBUG_DUMPIPCF
-=======
-    /* If so, copy it in from the process. */
-    if (get_mtype) {
-      /* FIXME: offsetof may be undefined */
-      r = data_copy(src_e, m_src_v + K_OFFSETOF(message, m_type), KERNEL,
-                    (vir_bytes)&m_buff.m_type, sizeof(m_buff.m_type));
-      if (r != OK) {
-        /* allow for now, this will fail later anyway */
-#if DEBUG_DUMPIPCF
->>>>>>> acfb8ad15 (feat: Dev tools, advanced spinlocks, IPC KASSERTs, docs & quality)
->>>>>>> 72dde4f1
-        kprintf_stub(
-            "KERNEL: allow_ipc_filtered_msg: data "  // MODIFIED
-            "copy error %d, allowing message...\n",
-            r);
-<<<<<<< HEAD
-=======
-<<<<<<< HEAD
->>>>>>> acfb8ad15 (feat: Dev tools, advanced spinlocks, IPC KASSERTs, docs & quality)
-=======
->>>>>>> acfb8ad15 (feat: Dev tools, advanced spinlocks, IPC KASSERTs, docs & quality)
->>>>>>> 72dde4f1
-#endif
-        return TRUE;
-      }
-    }
-    m_src_p = &m_buff;
-  }
-
-  m_src_p->m_source = src_e;
-
-  /* See if the message is allowed. */
-  allow = (ipcf->type == IPCF_BLACKLIST);
-  do {
-    if (allow != (ipcf->type == IPCF_WHITELIST)) {
-      num_elements = ipcf->num_elements;
-      for (i = 0; i < num_elements; i++) {
-        ipcf_el = &ipcf->elements[i];
-        if (IPCF_EL_MATCH(ipcf_el, m_src_p)) {
-          allow = (ipcf->type == IPCF_WHITELIST);
-          break;
+    ipc_filter_t *f = priv(rp)->s_ipcf, *next;
+    while (f) { next = f->next; IPCF_POOL_FREE_SLOT(f); f = next; }
+    priv(rp)->s_ipcf = NULL;
+    if (rp->p_endpoint == VM_PROC_NR && vmrequest)
+        if (send_sig(VM_PROC_NR, SIGKMEM) != OK) panic("send_sig failed");
+}
+
+/** Check IPC filter structure integrity. */
+int check_ipc_filter(ipc_filter_t *f, int fill_flags) {
+    if (!f) return OK;
+    int flags = 0;
+    for (int i = 0; i < f->num_elements; i++) {
+        if (!IPCF_EL_CHECK(&f->elements[i])) return EINVAL;
+        flags |= f->elements[i].flags;
+    }
+    if (fill_flags) f->flags = flags;
+    else if (f->flags != flags) return EINVAL;
+    return OK;
+}
+
+/**
+ * @brief Determine whether a message passes the process's IPC filters.
+ */
+int allow_ipc_filtered_msg(struct proc *rp, endpoint_t src_e,
+                           vir_bytes m_src_v, message *m_src_p) {
+    ipc_filter_t *f = priv(rp)->s_ipcf;
+    if (!f) return TRUE;
+    message buf;
+    if (!m_src_p) {
+        int need_type = (f->flags & IPCF_MATCH_M_TYPE);
+        if (need_type) {
+            if (data_copy(src_e, m_src_v + K_OFFSETOF(message,m_type),
+                          KERNEL, (vir_bytes)&buf.m_type, sizeof(buf.m_type)) != OK)
+                return TRUE;
+            m_src_p = &buf;
+        } else {
+            return TRUE;
         }
-      }
-    }
-    ipcf = ipcf->next;
-  } while (ipcf);
-
-#if DEBUG_DUMPIPCF
-  printmsg(m_src_p, proc_addr(_ENDPOINT_P(src_e)), rp, allow ? '+' : '-',
-           TRUE /*printparams*/);
-#endif
-
-  return allow;
-}
-
-/*===========================================================================*
- *			  allow_ipc_filtered_memreq			     *
- *===========================================================================*/
-int allow_ipc_filtered_memreq(struct proc *src_rp, struct proc *dst_rp) {
-  /* Determine whether VM should receive a request to handle memory
-   * that is the result of process 'src_rp' trying to access currently
-   * unavailable memory in process 'dst_rp'. Return TRUE if VM should
-   * be given the request, FALSE otherwise.
-   */
-
-  struct proc *vmp;
-  message m_buf;
-
-  vmp = proc_addr(VM_PROC_NR);
-
-<<<<<<< HEAD
-  /* If VM has no filter in place, all requests should go through. */
-  if (priv(vmp)->s_ipcf == NULL)  // MODIFIED (NULL)
+    }
+    m_src_p->m_source = src_e;
+    int allow = (f->type == IPCF_BLACKLIST);
+    for (; f; f = f->next) {
+        if ((f->type == IPCF_WHITELIST) ^ allow) {
+            for (int i = 0; i < f->num_elements; i++) {
+                if (IPCF_EL_MATCH(&f->elements[i], m_src_p)) {
+                    allow = (f->type == IPCF_WHITELIST);
+                    break;
+                }
+            }
+        }
+    }
+    return allow;
+}
+
+/**
+ * @brief Determine whether a VM memory request should be delivered.
+ */
+int allow_ipc_filtered_memreq(struct proc *src, struct proc *dst) {
+    struct proc *vm = proc_addr(VM_PROC_NR);
+    if (!priv(vm)->s_ipcf) return TRUE;
+    message notify = { .m_type = NOTIFY_MESSAGE };
+    if (!allow_ipc_filtered_msg(vm, SYSTEM, 0, &notify)) return FALSE;
     return TRUE;
-=======
-<<<<<<< HEAD
-<<<<<<< HEAD
-	/* If VM has no filter in place, all requests should go through. */
-	if (priv(vmp)->s_ipcf == NULL) // MODIFIED (NULL)
-	if (priv(vmp)->s_ipcf == NULL) // MODIFIED (NULL)
-		return TRUE;
-=======
-  /* If VM has no filter in place, all requests should go through. */
-  if (priv(vmp)->s_ipcf == NULL)  // MODIFIED (NULL)
-    return TRUE;
->>>>>>> acfb8ad15 (feat: Dev tools, advanced spinlocks, IPC KASSERTs, docs & quality)
-=======
-  /* If VM has no filter in place, all requests should go through. */
-  if (priv(vmp)->s_ipcf == NULL)  // MODIFIED (NULL)
-    return TRUE;
->>>>>>> acfb8ad15 (feat: Dev tools, advanced spinlocks, IPC KASSERTs, docs & quality)
->>>>>>> 72dde4f1
-
-  /* VM obtains memory requests in response to a SIGKMEM signal, which
-   * is a notification sent from SYSTEM. Thus, if VM blocks such
-   * notifications, it also should not get any memory requests. Of
-   * course, VM should not be asking for requests in that case either,
-   * but the extra check doesn't hurt.
-   */
-  m_buf.m_type = NOTIFY_MESSAGE;
-  if (!allow_ipc_filtered_msg(vmp, SYSTEM, 0, &m_buf)) return FALSE;
-
-  /* A more refined policy may be implemented here, for example to
-   * ensure that both the source and the destination (if different)
-   * are in the group of processes that VM wants to talk to. Since VM
-   * is basically not able to handle any memory requests during an
-   * update, we will not get here, and none of that is needed.
-   */
-  return TRUE;
-}
-
-/*===========================================================================*
- *                             priv_add_irq                                  *
- *===========================================================================*/
+}
+
+/*---------------------------------------------------------------------------*
+ *  Privilege helpers                                                        *
+ *---------------------------------------------------------------------------*/
 int priv_add_irq(struct proc *rp, int irq) {
-  struct priv *priv = priv(rp);
-  int i;
-
-  priv->s_flags |= CHECK_IRQ; /* Check IRQ */
-
-  /* When restarting a driver, check if it already has the permission */
-  for (i = 0; i < priv->s_nr_irq; i++) {
-    if (priv->s_irq_tab[i] == irq) return OK;
-  }
-
-<<<<<<< HEAD
-=======
-<<<<<<< HEAD
-<<<<<<< HEAD
-	i= priv->s_nr_irq;
-	if (i >= NR_IRQ) {
-		kprintf_stub("do_privctl: %d already has %d irq's.\n", // MODIFIED
-		kprintf_stub("do_privctl: %d already has %d irq's.\n", // MODIFIED
-			rp->p_endpoint, i);
-		return ENOMEM;
-	}
-	priv->s_irq_tab[i]= irq;
-	priv->s_nr_irq++;
-	return OK;
-=======
-=======
->>>>>>> acfb8ad15 (feat: Dev tools, advanced spinlocks, IPC KASSERTs, docs & quality)
->>>>>>> 72dde4f1
-  i = priv->s_nr_irq;
-  if (i >= NR_IRQ) {
-    kprintf_stub("do_privctl: %d already has %d irq's.\n",  // MODIFIED
-                 rp->p_endpoint, i);
-    return ENOMEM;
-  }
-  priv->s_irq_tab[i] = irq;
-  priv->s_nr_irq++;
-  return OK;
-<<<<<<< HEAD
-=======
-<<<<<<< HEAD
->>>>>>> acfb8ad15 (feat: Dev tools, advanced spinlocks, IPC KASSERTs, docs & quality)
-=======
->>>>>>> acfb8ad15 (feat: Dev tools, advanced spinlocks, IPC KASSERTs, docs & quality)
->>>>>>> 72dde4f1
-}
-
-/*===========================================================================*
- *                             priv_add_io                                   *
- *===========================================================================*/
+    struct priv *p = priv(rp);
+    p->s_flags |= CHECK_IRQ;
+    for (int i = 0; i < p->s_nr_irq; i++)
+        if (p->s_irq_tab[i] == irq) return OK;
+    if (p->s_nr_irq >= NR_IRQ) {
+        kprintf_stub("do_privctl: %d has %d IRQs\n", rp->p_endpoint, p->s_nr_irq);
+        return ENOMEM;
+    }
+    p->s_irq_tab[p->s_nr_irq++] = irq;
+    return OK;
+}
+
 int priv_add_io(struct proc *rp, struct io_range *ior) {
-  struct priv *priv = priv(rp);
-  int i;
-
-  priv->s_flags |= CHECK_IO_PORT; /* Check I/O accesses */
-
-  for (i = 0; i < priv->s_nr_io_range; i++) {
-    if (priv->s_io_tab[i].ior_base == ior->ior_base &&
-        priv->s_io_tab[i].ior_limit == ior->ior_limit)
-      return OK;
-  }
-
-<<<<<<< HEAD
-=======
-<<<<<<< HEAD
-<<<<<<< HEAD
-	i= priv->s_nr_io_range;
-	if (i >= NR_IO_RANGE) {
-		kprintf_stub("do_privctl: %d already has %d i/o ranges.\n", // MODIFIED
-		kprintf_stub("do_privctl: %d already has %d i/o ranges.\n", // MODIFIED
-			rp->p_endpoint, i);
-		return ENOMEM;
-	}
-=======
-=======
->>>>>>> acfb8ad15 (feat: Dev tools, advanced spinlocks, IPC KASSERTs, docs & quality)
->>>>>>> 72dde4f1
-  i = priv->s_nr_io_range;
-  if (i >= NR_IO_RANGE) {
-    kprintf_stub("do_privctl: %d already has %d i/o ranges.\n",  // MODIFIED
-                 rp->p_endpoint, i);
-    return ENOMEM;
-  }
-<<<<<<< HEAD
-=======
-<<<<<<< HEAD
->>>>>>> acfb8ad15 (feat: Dev tools, advanced spinlocks, IPC KASSERTs, docs & quality)
-=======
->>>>>>> acfb8ad15 (feat: Dev tools, advanced spinlocks, IPC KASSERTs, docs & quality)
->>>>>>> 72dde4f1
-
-  priv->s_io_tab[i] = *ior;
-  priv->s_nr_io_range++;
-  return OK;
-}
-
-/*===========================================================================*
- *                             priv_add_mem                                  *
- *===========================================================================*/
-int priv_add_mem(struct proc *rp, struct minix_mem_range *memr) {
-  struct priv *priv = priv(rp);
-  int i;
-
-  priv->s_flags |= CHECK_MEM; /* Check memory mappings */
-
-  /* When restarting a driver, check if it already has the permission */
-  for (i = 0; i < priv->s_nr_mem_range; i++) {
-    if (priv->s_mem_tab[i].mr_base == memr->mr_base &&
-        priv->s_mem_tab[i].mr_limit == memr->mr_limit)
-      return OK;
-  }
-
-<<<<<<< HEAD
-=======
-<<<<<<< HEAD
-<<<<<<< HEAD
-	i= priv->s_nr_mem_range;
-	if (i >= NR_MEM_RANGE) {
-		kprintf_stub("do_privctl: %d already has %d mem ranges.\n", // MODIFIED
-		kprintf_stub("do_privctl: %d already has %d mem ranges.\n", // MODIFIED
-			rp->p_endpoint, i);
-		return ENOMEM;
-	}
-	priv->s_mem_tab[i]= *memr;
-	priv->s_nr_mem_range++;
-	return OK;
-=======
-=======
->>>>>>> acfb8ad15 (feat: Dev tools, advanced spinlocks, IPC KASSERTs, docs & quality)
->>>>>>> 72dde4f1
-  i = priv->s_nr_mem_range;
-  if (i >= NR_MEM_RANGE) {
-    kprintf_stub("do_privctl: %d already has %d mem ranges.\n",  // MODIFIED
-                 rp->p_endpoint, i);
-    return ENOMEM;
-  }
-  priv->s_mem_tab[i] = *memr;
-  priv->s_nr_mem_range++;
-  return OK;
-<<<<<<< HEAD
-=======
-<<<<<<< HEAD
->>>>>>> acfb8ad15 (feat: Dev tools, advanced spinlocks, IPC KASSERTs, docs & quality)
-=======
->>>>>>> acfb8ad15 (feat: Dev tools, advanced spinlocks, IPC KASSERTs, docs & quality)
->>>>>>> 72dde4f1
+    struct priv *p = priv(rp);
+    p->s_flags |= CHECK_IO_PORT;
+    for (int i = 0; i < p->s_nr_io_range; i++)
+        if (p->s_io_tab[i].ior_base == ior->ior_base &&
+            p->s_io_tab[i].ior_limit == ior->ior_limit)
+            return OK;
+    if (p->s_nr_io_range >= NR_IO_RANGE) {
+        kprintf_stub("do_privctl: %d has %d I/O ranges\n", rp->p_endpoint, p->s_nr_io_range);
+        return ENOMEM;
+    }
+    p->s_io_tab[p->s_nr_io_range++] = *ior;
+    return OK;
+}
+
+int priv_add_mem(struct proc *rp, struct minix_mem_range *mr) {
+    struct priv *p = priv(rp);
+    p->s_flags |= CHECK_MEM;
+    for (int i = 0; i < p->s_nr_mem_range; i++)
+        if (p->s_mem_tab[i].mr_base == mr->mr_base &&
+            p->s_mem_tab[i].mr_limit == mr->mr_limit)
+            return OK;
+    if (p->s_nr_mem_range >= NR_MEM_RANGE) {
+        kprintf_stub("do_privctl: %d has %d mem ranges\n", rp->p_endpoint, p->s_nr_mem_range);
+        return ENOMEM;
+    }
+    p->s_mem_tab[p->s_nr_mem_range++] = *mr;
+    return OK;
 }