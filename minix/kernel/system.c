--- conflicted
+++ resolved
@@ -59,7 +59,6 @@
  */
 static int (*call_vec[NR_SYS_CALLS])(struct proc *caller, message *m_ptr);
 
-<<<<<<< HEAD
 #define map(call_nr, handler)                              \
   {                                                        \
     int call_index = call_nr - KERNEL_CALL;                \
@@ -109,27 +108,6 @@
     caller->p_vmrequest.saved.reqmsg =
         *msg;  // Save the original request message.
     caller->p_misc_flags |= MF_KCALL_RESUME;  // Mark for resumption.
-=======
-#define map(call_nr, handler) 					\
-    {	int call_index = call_nr-KERNEL_CALL; 				\
-	KASSERT(call_index >= 0 && call_index < NR_SYS_CALLS);			\
-	KASSERT(call_index >= 0 && call_index < NR_SYS_CALLS);			\
-    call_vec[call_index] = (handler)  ; }
-
-static void kernel_call_finish(struct proc * caller, message *msg, int result)
-{
-  if(result == VMSUSPEND) {
-	  /* Special case: message has to be saved for handling
-	   * until VM tells us it's allowed. VM has been notified
-	   * and we must wait for its reply to restart the call.
-	   */
-	  KASSERT(RTS_ISSET(caller, RTS_VMREQUEST));
-	  KASSERT(caller->p_vmrequest.type == VMSTYPE_KERNELCALL);
-	  KASSERT(RTS_ISSET(caller, RTS_VMREQUEST));
-	  KASSERT(caller->p_vmrequest.type == VMSTYPE_KERNELCALL);
-	  caller->p_vmrequest.saved.reqmsg = *msg;
-	  caller->p_misc_flags |= MF_KCALL_RESUME;
->>>>>>> b61d98d3
   } else {
     /* The call is finished (not VMSUSPEND).
      * Clear any saved request message source from a previous VMSUSPEND episode
@@ -154,7 +132,6 @@
 #if DEBUG_IPC_HOOK
       hook_ipc_msgkresult(msg, caller);
 #endif
-<<<<<<< HEAD
       // Attempt to copy the reply message to the user's address space.
       if (copy_msg_to_user(msg, (message *)caller->p_delivermsg_vir)) {
         // Failed to copy reply to user, likely a bad pointer in
@@ -167,19 +144,6 @@
         cause_sig(proc_nr(caller), SIGSEGV);  // SIGSEGV may be undefined
       }
     }
-=======
-		  if (copy_msg_to_user(msg, (message *)caller->p_delivermsg_vir)) {
-			  kprintf_stub("WARNING wrong user pointer 0x%08x from " // MODIFIED
-			  kprintf_stub("WARNING wrong user pointer 0x%08x from " // MODIFIED
-					  "process %s / %d\n",
-					  caller->p_delivermsg_vir,
-					  caller->p_name,
-					  caller->p_endpoint);
-			  cause_sig(proc_nr(caller), SIGSEGV); // SIGSEGV may be undefined
-			  cause_sig(proc_nr(caller), SIGSEGV); // SIGSEGV may be undefined
-		  }
-	  }
->>>>>>> b61d98d3
   }
 }
 
@@ -223,7 +187,6 @@
   // Calculate the call number relative to KERNEL_CALL base.
   call_nr = msg->m_type - KERNEL_CALL;
 
-<<<<<<< HEAD
   /* KASSERT: Validate derived call_nr before array access or privilege check.
    * This ensures call_nr is within the bounds of call_vec and s_k_call_mask.
    */
@@ -237,18 +200,9 @@
     kprintf_stub("SYSTEM: illegal request %d from %d.\n",  // MODIFIED
                  call_nr, msg->m_source);
     result = EBADREQUEST;
-=======
-  /* See if the caller made a valid request and try to handle it. */
-  if (call_nr < 0 || call_nr >= NR_SYS_CALLS) {	/* check call number */
-	  kprintf_stub("SYSTEM: illegal request %d from %d.\n", // MODIFIED
-	  kprintf_stub("SYSTEM: illegal request %d from %d.\n", // MODIFIED
-			  call_nr,msg->m_source);
-	  result = EBADREQUEST;			/* illegal message type */
->>>>>>> b61d98d3
   }
   /* Runtime check for privilege (kept for non-KASSERT builds). */
   else if (!GET_BIT(priv(caller)->s_k_call_mask, call_nr)) {
-<<<<<<< HEAD
     /* KASSERT: Make privilege violations fatal in debug builds.
      * This helps in early detection of misconfigured privileges or unauthorized
      * call attempts.
@@ -270,22 +224,6 @@
                    call_nr, caller->p_endpoint);
       result = EBADREQUEST;
     }
-=======
-	  kprintf_stub("SYSTEM: denied request %d from %d.\n", // MODIFIED
-	  kprintf_stub("SYSTEM: denied request %d from %d.\n", // MODIFIED
-			  call_nr,msg->m_source);
-	  result = ECALLDENIED;			/* illegal message type */
-  } else {
-	  /* handle the system call */
-	  if (call_vec[call_nr])
-		  result = (*call_vec[call_nr])(caller, msg);
-	  else {
-		  kprintf_stub("Unused kernel call %d from %d\n", // MODIFIED
-		  kprintf_stub("Unused kernel call %d from %d\n", // MODIFIED
-				  call_nr, caller->p_endpoint);
-		  result = EBADREQUEST;
-	  }
->>>>>>> b61d98d3
   }
 
   return result;
@@ -336,7 +274,6 @@
    * spaces are correctly set up for user memory access.
    */
   if (copy_msg_from_user(m_user, &msg) == 0) {
-<<<<<<< HEAD
     // Successfully copied message from user space.
     // Set the message source to the caller's endpoint. This is crucial for
     // identifying the origin of the request within the kernel.
@@ -367,18 +304,6 @@
     // Send SIGSEGV to the caller for providing an invalid pointer.
     cause_sig(proc_nr(caller), SIGSEGV);  // SIGSEGV may be undefined
     return;  // Do not proceed further with this call.
-=======
-	  msg.m_source = caller->p_endpoint;
-	  result = kernel_call_dispatch(caller, &msg);
-  }
-  else {
-	  kprintf_stub("WARNING wrong user pointer 0x%08x from process %s / %d\n", // MODIFIED
-	  kprintf_stub("WARNING wrong user pointer 0x%08x from process %s / %d\n", // MODIFIED
-			  m_user, caller->p_name, caller->p_endpoint);
-	  cause_sig(proc_nr(caller), SIGSEGV); // SIGSEGV may be undefined
-	  cause_sig(proc_nr(caller), SIGSEGV); // SIGSEGV may be undefined
-	  return;
->>>>>>> b61d98d3
   }
 
   /* Remember who invoked the kernel call so we can bill its time. */
@@ -410,14 +335,8 @@
    * handler functions. This is done with a macro that gives a compile error
    * if an illegal call number is used. The ordering is not important here.
    */
-<<<<<<< HEAD
   for (i = 0; i < NR_SYS_CALLS; i++) {
     call_vec[i] = NULL;  // MODIFIED (NULL)
-=======
-  for (i=0; i<NR_SYS_CALLS; i++) {
-      call_vec[i] = NULL; // MODIFIED (NULL)
-      call_vec[i] = NULL; // MODIFIED (NULL)
->>>>>>> b61d98d3
   }
 
   /* Process management. */
@@ -598,33 +517,19 @@
  * (typically cause_sig) under appropriate locks. This function's primary
  * role is the notification mechanism via mini_notify.
  */
-<<<<<<< HEAD
 int send_sig(endpoint_t ep, int sig_nr) {
   register struct proc *rp;
   struct priv *privp;  // Renamed to avoid conflict with priv() macro
-=======
-int send_sig(endpoint_t ep, int sig_nr)
-{
-  register struct proc *rp;
-  struct priv *privp; // Renamed to avoid conflict with priv() macro
->>>>>>> b61d98d3
   int proc_nr;
 
   /* KASSERT: Ensure the signal number is valid (1 to _NSIG-1).
    * An invalid signal number could lead to undefined behavior or bypass
    * security checks if not validated by the caller.
    */
-<<<<<<< HEAD
   KASSERT(sig_nr > 0 && sig_nr < _NSIG, "send_sig: invalid signal number %d",
           sig_nr);
 
   if (!isokendpt(ep, &proc_nr) || isemptyn(proc_nr)) return EINVAL;
-=======
-  KASSERT(sig_nr > 0 && sig_nr < _NSIG, "send_sig: invalid signal number %d", sig_nr);
-
-  if(!isokendpt(ep, &proc_nr) || isemptyn(proc_nr))
-	return EINVAL;
->>>>>>> b61d98d3
 
   rp = proc_addr(proc_nr);
 
@@ -678,17 +583,11 @@
  * appropriate signal handler (either the process itself or its manager)
  * using send_sig(). Critical sections are protected by p_sig_lock.
  */
-<<<<<<< HEAD
 void cause_sig(proc_nr_t proc_nr, int sig_nr) {
-=======
-void cause_sig(proc_nr_t proc_nr, int sig_nr)
-{
->>>>>>> b61d98d3
   register struct proc *rp, *sig_mgr_rp;
   endpoint_t sig_mgr;
   int sig_mgr_proc_nr;
   int s, flags; /* For spin_lock_irqsave */
-<<<<<<< HEAD
 
   /* KASSERT: Ensure the signal number is valid (1 to _NSIG-1).
    * An invalid signal number could lead to out-of-bounds access
@@ -699,38 +598,21 @@
   KASSERT(sig_nr > 0 && sig_nr < _NSIG, "cause_sig: invalid signal number %d",
           sig_nr);
 
-=======
-
-  /* KASSERT: Ensure the signal number is valid (1 to _NSIG-1).
-   * An invalid signal number could lead to out-of-bounds access
-   * when manipulating signal bitmasks (e.g., p_pending) or dispatching
-   * to signal actions, potentially corrupting memory or causing undefined behavior.
-   * This also enforces the kernel-userspace ABI for signals.
-   */
-  KASSERT(sig_nr > 0 && sig_nr < _NSIG, "cause_sig: invalid signal number %d", sig_nr);
-
->>>>>>> b61d98d3
+  /* Lookup process and signal manager. */
   /* Lookup process and signal manager. */
   rp = proc_addr(proc_nr);
 
   /* KASSERT: Ensure the target process pointer is not NULL.
    * A NULL rp would lead to a kernel panic when dereferenced. This indicates
-<<<<<<< HEAD
    * a serious issue with endpoint to process mapping or process table
    * corruption.
    */
   KASSERT(rp != NULL, "cause_sig: null process pointer for proc_nr %d",
           proc_nr);
-=======
-   * a serious issue with endpoint to process mapping or process table corruption.
-   */
-  KASSERT(rp != NULL, "cause_sig: null process pointer for proc_nr %d", proc_nr);
->>>>>>> b61d98d3
   /* KASSERT: Check for process table corruption using a magic number.
    * If p_magic is not PMAGIC, the process structure might be corrupted or
    * the pointer rp might be invalid, potentially leading to memory errors.
    */
-<<<<<<< HEAD
   KASSERT(rp->p_magic == PMAGIC,
           "cause_sig: corrupted process structure for proc_nr %d, endpoint %d",
           proc_nr, rp->p_endpoint);
@@ -742,20 +624,11 @@
   KASSERT(priv(rp) != NULL,
           "cause_sig: null privilege structure for proc_nr %d, endpoint %d",
           proc_nr, rp->p_endpoint);
-=======
-  KASSERT(rp->p_magic == PMAGIC, "cause_sig: corrupted process structure for proc_nr %d, endpoint %d", proc_nr, rp->p_endpoint);
-  /* KASSERT: Ensure the privilege structure for the process is not NULL.
-   * The privilege structure holds signal management information (e.g., s_sig_mgr).
-   * A NULL value indicates a problem with process initialization or state.
-   */
-  KASSERT(priv(rp) != NULL, "cause_sig: null privilege structure for proc_nr %d, endpoint %d", proc_nr, rp->p_endpoint);
->>>>>>> b61d98d3
 
   sig_mgr = priv(rp)->s_sig_mgr;
   if (sig_mgr == SELF) sig_mgr = rp->p_endpoint;
 
   /* If the target is the signal manager of itself, send the signal directly. */
-<<<<<<< HEAD
   if (rp->p_endpoint == sig_mgr) {
     if (0 /* FIXME: SIGS_IS_LETHAL(sig_nr) was here */) {  // SIGS_IS_LETHAL may
                                                            // be undefined
@@ -789,37 +662,6 @@
     spin_unlock_irqrestore(&rp->p_sig_lock, flags);
     if (OK != s) panic("send_sig failed");
     return;
-=======
-  if(rp->p_endpoint == sig_mgr) {
-       if(0 /* FIXME: SIGS_IS_LETHAL(sig_nr) was here */) { // SIGS_IS_LETHAL may be undefined
-       if(0 /* FIXME: SIGS_IS_LETHAL(sig_nr) was here */) { // SIGS_IS_LETHAL may be undefined
-           /* If the signal is lethal, see if a backup signal manager exists. */
-           sig_mgr = priv(rp)->s_bak_sig_mgr;
-           if(sig_mgr != NONE && isokendpt(sig_mgr, &sig_mgr_proc_nr)) {
-               /* Lock needs to be acquired before modifying priv(rp) and RTS flags,
-                * and before calling cause_sig recursively or send_sig.
-                * However, recursive locking of the same spinlock is not allowed.
-                * This path needs careful review for locking strategy if SIGS_IS_LETHAL
-                * and backup signal managers are re-enabled. For now, placing locks
-                * around the direct signal sending part.
-                */
-               priv(rp)->s_sig_mgr = sig_mgr;
-               priv(rp)->s_bak_sig_mgr = NONE;
-               sig_mgr_rp = proc_addr(sig_mgr_proc_nr);
-               RTS_UNSET(sig_mgr_rp, RTS_NO_PRIV);
-               cause_sig(proc_nr, sig_nr); /* try again with the new sig mgr. */
-               return; /* Original return, lock not acquired yet in this specific sub-path */
-           }
-           /* We are out of luck. Time to panic. */
-           proc_stacktrace(rp);
-           panic("cause_sig: sig manager %d gets lethal signal %d for itself",
-	   	rp->p_endpoint, sig_nr);
-       }
-       /* FIXME: sigaddset was here */ // sigaddset(&priv(rp)->s_sig_pending, sig_nr);
-       if(OK != send_sig(rp->p_endpoint, SIGKSIGSM)) // SIGKSIGSM may be undefined
-       	panic("send_sig failed");
-       return;
->>>>>>> b61d98d3
   }
 
   /* External Manager Path */
@@ -827,7 +669,6 @@
   s = k_sigismember(&rp->p_pending, sig_nr);
   /* Check if the signal is already pending. Process it otherwise. */
   if (!s) {
-<<<<<<< HEAD
     k_sigaddset(&rp->p_pending, sig_nr);
     if (!(RTS_ISSET(rp, RTS_SIGNALED))) { /* other pending */
       /* The RTS_SET macro itself should be SMP-safe or be called
@@ -842,16 +683,6 @@
       if (OK != send_result) {
         spin_unlock_irqrestore(&rp->p_sig_lock, flags);  // Unlock before panic
         panic("send_sig failed");
-=======
-      /* FIXME: sigaddset was here */ // sigaddset(&rp->p_pending, sig_nr);
-      if (! (RTS_ISSET(rp, RTS_SIGNALED))) {		/* other pending */
-	  /* The RTS_SET macro itself should be SMP-safe or be called
-	   * while holding the appropriate lock.
-	   */
-	  RTS_SET(rp, RTS_SIGNALED | RTS_SIG_PENDING);
-          if(OK != send_sig(sig_mgr, SIGKSIG)) // SIGKSIG may be undefined
-	  	panic("send_sig failed");
->>>>>>> b61d98d3
       }
     }
   }
@@ -869,12 +700,7 @@
 
   rp->p_misc_flags &= ~MF_SIG_DELAY;
 
-<<<<<<< HEAD
   cause_sig(proc_nr(rp), SIGSNDELAY);  // SIGSNDELAY may be undefined
-=======
-  cause_sig(proc_nr(rp), SIGSNDELAY); // SIGSNDELAY may be undefined
-  cause_sig(proc_nr(rp), SIGSNDELAY); // SIGSNDELAY may be undefined
->>>>>>> b61d98d3
 }
 
 /*===========================================================================*
@@ -888,18 +714,10 @@
   endpoint_t ep;
 
   for (privp = BEG_PRIV_ADDR; privp < END_PRIV_ADDR; privp++) {
-<<<<<<< HEAD
     if (privp->s_proc_nr != NONE && privp->s_diag_sig == TRUE) {
       ep = proc_addr(privp->s_proc_nr)->p_endpoint;
       send_sig(ep, SIGKMESS);  // SIGKMESS may be undefined
     }
-=======
-	if (privp->s_proc_nr != NONE && privp->s_diag_sig == TRUE) {
-		ep = proc_addr(privp->s_proc_nr)->p_endpoint;
-		send_sig(ep, SIGKMESS); // SIGKMESS may be undefined
-		send_sig(ep, SIGKMESS); // SIGKMESS may be undefined
-	}
->>>>>>> b61d98d3
   }
 }
 
@@ -911,22 +729,12 @@
 
   if (!RTS_ISSET(rp, RTS_VMREQUEST)) return; /* nothing to do */
 
-<<<<<<< HEAD
   for (rpp = &vmrequest; *rpp != NULL;  // MODIFIED (NULL)
        rpp = &(*rpp)->p_vmrequest.nextrequestor) {
     if (*rpp == rp) {
       *rpp = rp->p_vmrequest.nextrequestor;
       break;
     }
-=======
-  for (rpp = &vmrequest; *rpp != NULL; // MODIFIED (NULL)
-  for (rpp = &vmrequest; *rpp != NULL; // MODIFIED (NULL)
-     rpp = &(*rpp)->p_vmrequest.nextrequestor) {
-	if (*rpp == rp) {
-		*rpp = rp->p_vmrequest.nextrequestor;
-		break;
-	}
->>>>>>> b61d98d3
   }
 
   RTS_UNSET(rp, RTS_VMREQUEST);
@@ -949,14 +757,8 @@
       if (*xpp == rc) {                        /* process is on the queue */
         *xpp = (*xpp)->p_q_link;               /* replace by next process */
 #if DEBUG_ENABLE_IPC_WARNINGS
-<<<<<<< HEAD
         kprintf_stub("endpoint %d / %s removed from queue at %d\n",  // MODIFIED
                      rc->p_endpoint, rc->p_name, rc->p_sendto_e);
-=======
-	      kprintf_stub("endpoint %d / %s removed from queue at %d\n", // MODIFIED
-	      kprintf_stub("endpoint %d / %s removed from queue at %d\n", // MODIFIED
-	          rc->p_endpoint, rc->p_name, rc->p_sendto_e);
->>>>>>> b61d98d3
 #endif
         break; /* can only be queued once */
       }
@@ -1036,7 +838,6 @@
 /*===========================================================================*
  *                              kernel_call_resume                           *
  *===========================================================================*/
-<<<<<<< HEAD
 void kernel_call_resume(struct proc *caller) {
   int result;
 
@@ -1060,34 +861,6 @@
    */
   caller->p_misc_flags &= ~MF_KCALL_RESUME;
   kernel_call_finish(caller, &caller->p_vmrequest.saved.reqmsg, result);
-=======
-void kernel_call_resume(struct proc *caller)
-{
-	int result;
-
-	KASSERT(!RTS_ISSET(caller, RTS_SLOT_FREE));
-	KASSERT(!RTS_ISSET(caller, RTS_VMREQUEST));
-
-	KASSERT(caller->p_vmrequest.saved.reqmsg.m_source == caller->p_endpoint);
-
-	/*
-	kprintf_stub("KERNEL_CALL restart from %s / %d rts 0x%08x misc 0x%08x\n", // MODIFIED
-	kprintf_stub("KERNEL_CALL restart from %s / %d rts 0x%08x misc 0x%08x\n", // MODIFIED
-			caller->p_name, caller->p_endpoint,
-			caller->p_rts_flags, caller->p_misc_flags);
-	 */
-
-	/* re-execute the kernel call, with MF_KCALL_RESUME still set so
-	 * the call knows this is a retry.
-	 */
-	result = kernel_call_dispatch(caller, &caller->p_vmrequest.saved.reqmsg);
-	/*
-	 * we are resuming the kernel call so we have to remove this flag so it
-	 * can be set again
-	 */
-	caller->p_misc_flags &= ~MF_KCALL_RESUME;
-	kernel_call_finish(caller, &caller->p_vmrequest.saved.reqmsg, result);
->>>>>>> b61d98d3
 }
 
 /*===========================================================================*
@@ -1151,7 +924,6 @@
  *				add_ipc_filter				     *
  *===========================================================================*/
 int add_ipc_filter(struct proc *rp, int type, vir_bytes address,
-<<<<<<< HEAD
                    k_size_t length)  // MODIFIED size_t
 {
   int num_elements, r;
@@ -1187,58 +959,11 @@
   *ipcfp = ipcf;
 
   return OK;
-=======
-	k_size_t length) // MODIFIED size_t
-	k_size_t length) // MODIFIED size_t
-{
-	int num_elements, r;
-	ipc_filter_t *ipcf, **ipcfp;
-
-	/* Validate arguments. */
-	if (type != IPCF_BLACKLIST && type != IPCF_WHITELIST)
-		return EINVAL;
-
-	if (length % sizeof(ipc_filter_el_t) != 0)
-		return EINVAL;
-
-	num_elements = length / sizeof(ipc_filter_el_t);
-	if (num_elements <= 0 || num_elements > IPCF_MAX_ELEMENTS)
-		return E2BIG;
-
-	/* Allocate a new IPC filter slot. */
-	IPCF_POOL_ALLOCATE_SLOT(type, &ipcf);
-	if (ipcf == NULL) // MODIFIED (NULL)
-	if (ipcf == NULL) // MODIFIED (NULL)
-		return ENOMEM;
-
-	/* Fill details. */
-	ipcf->num_elements = num_elements;
-	ipcf->next = NULL; // MODIFIED (NULL)
-	ipcf->next = NULL; // MODIFIED (NULL)
-	r = data_copy(rp->p_endpoint, address,
-		KERNEL, (vir_bytes)ipcf->elements, length);
-	if (r == OK)
-		r = check_ipc_filter(ipcf, TRUE /*fill_flags*/);
-	if (r != OK) {
-		IPCF_POOL_FREE_SLOT(ipcf);
-		return r;
-	}
-
-	/* Add the new filter at the end of the IPC filter chain. */
-	for (ipcfp = &priv(rp)->s_ipcf; *ipcfp != NULL; // MODIFIED (NULL)
-	for (ipcfp = &priv(rp)->s_ipcf; *ipcfp != NULL; // MODIFIED (NULL)
-	    ipcfp = &(*ipcfp)->next)
-		;
-	*ipcfp = ipcf;
-
-	return OK;
->>>>>>> b61d98d3
 }
 
 /*===========================================================================*
  *				clear_ipc_filters			     *
  *===========================================================================*/
-<<<<<<< HEAD
 void clear_ipc_filters(struct proc *rp) {
   ipc_filter_t *curr_ipcf, *ipcf;
 
@@ -1258,38 +983,11 @@
   if (rp->p_endpoint == VM_PROC_NR && vmrequest != NULL)  // MODIFIED (NULL)
     if (send_sig(VM_PROC_NR, SIGKMEM) != OK)  // SIGKMEM may be undefined
       panic("send_sig failed");
-=======
-void clear_ipc_filters(struct proc *rp)
-{
-	ipc_filter_t *curr_ipcf, *ipcf;
-
-	ipcf = priv(rp)->s_ipcf;
-	while (ipcf != NULL) { // MODIFIED (NULL)
-	while (ipcf != NULL) { // MODIFIED (NULL)
-		curr_ipcf = ipcf;
-		ipcf = ipcf->next;
-		IPCF_POOL_FREE_SLOT(curr_ipcf);
-	}
-
-	priv(rp)->s_ipcf = NULL; // MODIFIED (NULL)
-	priv(rp)->s_ipcf = NULL; // MODIFIED (NULL)
-
-	/* VM is a special case here: since the cleared IPC filter may have
-	 * blocked memory handling requests, we may now have to tell VM that
-	 * there are "new" requests pending.
-	 */
-	if (rp->p_endpoint == VM_PROC_NR && vmrequest != NULL) // MODIFIED (NULL)
-		if (send_sig(VM_PROC_NR, SIGKMEM) != OK) // SIGKMEM may be undefined
-	if (rp->p_endpoint == VM_PROC_NR && vmrequest != NULL) // MODIFIED (NULL)
-		if (send_sig(VM_PROC_NR, SIGKMEM) != OK) // SIGKMEM may be undefined
-			panic("send_sig failed");
->>>>>>> b61d98d3
 }
 
 /*===========================================================================*
  *				check_ipc_filter			     *
  *===========================================================================*/
-<<<<<<< HEAD
 int check_ipc_filter(ipc_filter_t *ipcf, int fill_flags) {
   ipc_filter_el_t *ipcf_el;
   int i, num_elements, flags;
@@ -1310,37 +1008,11 @@
   else if (ipcf->flags != flags)
     return EINVAL;
   return OK;
-=======
-int check_ipc_filter(ipc_filter_t *ipcf, int fill_flags)
-{
-	ipc_filter_el_t *ipcf_el;
-	int i, num_elements, flags;
-
-	if (ipcf == NULL) // MODIFIED (NULL)
-	if (ipcf == NULL) // MODIFIED (NULL)
-		return OK;
-
-	num_elements = ipcf->num_elements;
-	flags = 0;
-	for (i = 0; i < num_elements; i++) {
-		ipcf_el = &ipcf->elements[i];
-		if (!IPCF_EL_CHECK(ipcf_el))
-			return EINVAL;
-		flags |= ipcf_el->flags;
-	}
-
-	if (fill_flags)
-		ipcf->flags = flags;
-	else if (ipcf->flags != flags)
-		return EINVAL;
-	return OK;
->>>>>>> b61d98d3
 }
 
 /*===========================================================================*
  *				allow_ipc_filtered_msg			     *
  *===========================================================================*/
-<<<<<<< HEAD
 int allow_ipc_filtered_msg(struct proc *rp, endpoint_t src_e, vir_bytes m_src_v,
                            message *m_src_p) {
   int i, r, num_elements, get_mtype, allow;
@@ -1358,35 +1030,11 @@
     /* Should we copy in the message type? */
     get_mtype = FALSE;
     do {
-=======
-int allow_ipc_filtered_msg(struct proc *rp, endpoint_t src_e,
-	vir_bytes m_src_v, message *m_src_p)
-{
-	int i, r, num_elements, get_mtype, allow;
-	ipc_filter_t *ipcf;
-	ipc_filter_el_t *ipcf_el;
-	message m_buff;
-
-	ipcf = priv(rp)->s_ipcf;
-	if (ipcf == NULL) // MODIFIED (NULL)
-	if (ipcf == NULL) // MODIFIED (NULL)
-		return TRUE; /* no IPC filters, always allow */
-
-	if (m_src_p == NULL) { // MODIFIED (NULL)
-		KASSERT(m_src_v != 0);
-	if (m_src_p == NULL) { // MODIFIED (NULL)
-		KASSERT(m_src_v != 0);
-
-		/* Should we copy in the message type? */
-		get_mtype = FALSE;
-		do {
->>>>>>> b61d98d3
 #if DEBUG_DUMPIPCF
       if (TRUE) {
 #else
       if (ipcf->flags & IPCF_MATCH_M_TYPE) {
 #endif
-<<<<<<< HEAD
         get_mtype = TRUE;
         break;
       }
@@ -1406,29 +1054,6 @@
             "KERNEL: allow_ipc_filtered_msg: data "  // MODIFIED
             "copy error %d, allowing message...\n",
             r);
-=======
-				get_mtype = TRUE;
-				break;
-			}
-			ipcf = ipcf->next;
-		} while (ipcf);
-		ipcf = priv(rp)->s_ipcf; /* reset to start */
-
-		/* If so, copy it in from the process. */
-		if (get_mtype) {
-			/* FIXME: offsetof may be undefined */
-			/* FIXME: offsetof may be undefined */
-			r = data_copy(src_e,
-			    m_src_v + K_OFFSETOF(message, m_type), KERNEL,
-			    m_src_v + K_OFFSETOF(message, m_type), KERNEL,
-			    (vir_bytes)&m_buff.m_type, sizeof(m_buff.m_type));
-			if (r != OK) {
-				/* allow for now, this will fail later anyway */
-#if DEBUG_DUMPIPCF
-				kprintf_stub("KERNEL: allow_ipc_filtered_msg: data " // MODIFIED
-				kprintf_stub("KERNEL: allow_ipc_filtered_msg: data " // MODIFIED
-				    "copy error %d, allowing message...\n", r);
->>>>>>> b61d98d3
 #endif
         return TRUE;
       }
@@ -1465,7 +1090,6 @@
 /*===========================================================================*
  *			  allow_ipc_filtered_memreq			     *
  *===========================================================================*/
-<<<<<<< HEAD
 int allow_ipc_filtered_memreq(struct proc *src_rp, struct proc *dst_rp) {
   /* Determine whether VM should receive a request to handle memory
    * that is the result of process 'src_rp' trying to access currently
@@ -1498,49 +1122,11 @@
    * update, we will not get here, and none of that is needed.
    */
   return TRUE;
-=======
-int allow_ipc_filtered_memreq(struct proc *src_rp, struct proc *dst_rp)
-{
-	/* Determine whether VM should receive a request to handle memory
-	 * that is the result of process 'src_rp' trying to access currently
-	 * unavailable memory in process 'dst_rp'. Return TRUE if VM should
-	 * be given the request, FALSE otherwise.
-	 */
-
-	struct proc *vmp;
-	message m_buf;
-
-	vmp = proc_addr(VM_PROC_NR);
-
-	/* If VM has no filter in place, all requests should go through. */
-	if (priv(vmp)->s_ipcf == NULL) // MODIFIED (NULL)
-	if (priv(vmp)->s_ipcf == NULL) // MODIFIED (NULL)
-		return TRUE;
-
-	/* VM obtains memory requests in response to a SIGKMEM signal, which
-	 * is a notification sent from SYSTEM. Thus, if VM blocks such
-	 * notifications, it also should not get any memory requests. Of
-	 * course, VM should not be asking for requests in that case either,
-	 * but the extra check doesn't hurt.
-	 */
-	m_buf.m_type = NOTIFY_MESSAGE;
-	if (!allow_ipc_filtered_msg(vmp, SYSTEM, 0, &m_buf))
-		return FALSE;
-
-	/* A more refined policy may be implemented here, for example to
-	 * ensure that both the source and the destination (if different)
-	 * are in the group of processes that VM wants to talk to. Since VM
-	 * is basically not able to handle any memory requests during an
-	 * update, we will not get here, and none of that is needed.
-	 */
-	return TRUE;
->>>>>>> b61d98d3
 }
 
 /*===========================================================================*
  *                             priv_add_irq                                  *
  *===========================================================================*/
-<<<<<<< HEAD
 int priv_add_irq(struct proc *rp, int irq) {
   struct priv *priv = priv(rp);
   int i;
@@ -1561,37 +1147,11 @@
   priv->s_irq_tab[i] = irq;
   priv->s_nr_irq++;
   return OK;
-=======
-int priv_add_irq(struct proc *rp, int irq)
-{
-        struct priv *priv = priv(rp);
-        int i;
-
-	priv->s_flags |= CHECK_IRQ;	/* Check IRQ */
-
-	/* When restarting a driver, check if it already has the permission */
-	for (i = 0; i < priv->s_nr_irq; i++) {
-		if (priv->s_irq_tab[i] == irq)
-			return OK;
-	}
-
-	i= priv->s_nr_irq;
-	if (i >= NR_IRQ) {
-		kprintf_stub("do_privctl: %d already has %d irq's.\n", // MODIFIED
-		kprintf_stub("do_privctl: %d already has %d irq's.\n", // MODIFIED
-			rp->p_endpoint, i);
-		return ENOMEM;
-	}
-	priv->s_irq_tab[i]= irq;
-	priv->s_nr_irq++;
-	return OK;
->>>>>>> b61d98d3
 }
 
 /*===========================================================================*
  *                             priv_add_io                                   *
  *===========================================================================*/
-<<<<<<< HEAD
 int priv_add_io(struct proc *rp, struct io_range *ior) {
   struct priv *priv = priv(rp);
   int i;
@@ -1614,38 +1174,11 @@
   priv->s_io_tab[i] = *ior;
   priv->s_nr_io_range++;
   return OK;
-=======
-int priv_add_io(struct proc *rp, struct io_range *ior)
-{
-        struct priv *priv = priv(rp);
-        int i;
-
-	priv->s_flags |= CHECK_IO_PORT;	/* Check I/O accesses */
-
-	for (i = 0; i < priv->s_nr_io_range; i++) {
-		if (priv->s_io_tab[i].ior_base == ior->ior_base &&
-			priv->s_io_tab[i].ior_limit == ior->ior_limit)
-			return OK;
-	}
-
-	i= priv->s_nr_io_range;
-	if (i >= NR_IO_RANGE) {
-		kprintf_stub("do_privctl: %d already has %d i/o ranges.\n", // MODIFIED
-		kprintf_stub("do_privctl: %d already has %d i/o ranges.\n", // MODIFIED
-			rp->p_endpoint, i);
-		return ENOMEM;
-	}
-
-	priv->s_io_tab[i] = *ior;
-	priv->s_nr_io_range++;
-	return OK;
->>>>>>> b61d98d3
 }
 
 /*===========================================================================*
  *                             priv_add_mem                                  *
  *===========================================================================*/
-<<<<<<< HEAD
 int priv_add_mem(struct proc *rp, struct minix_mem_range *memr) {
   struct priv *priv = priv(rp);
   int i;
@@ -1668,30 +1201,4 @@
   priv->s_mem_tab[i] = *memr;
   priv->s_nr_mem_range++;
   return OK;
-=======
-int priv_add_mem(struct proc *rp, struct minix_mem_range *memr)
-{
-        struct priv *priv = priv(rp);
-        int i;
-
-	priv->s_flags |= CHECK_MEM;	/* Check memory mappings */
-
-	/* When restarting a driver, check if it already has the permission */
-	for (i = 0; i < priv->s_nr_mem_range; i++) {
-		if (priv->s_mem_tab[i].mr_base == memr->mr_base &&
-			priv->s_mem_tab[i].mr_limit == memr->mr_limit)
-			return OK;
-	}
-
-	i= priv->s_nr_mem_range;
-	if (i >= NR_MEM_RANGE) {
-		kprintf_stub("do_privctl: %d already has %d mem ranges.\n", // MODIFIED
-		kprintf_stub("do_privctl: %d already has %d mem ranges.\n", // MODIFIED
-			rp->p_endpoint, i);
-		return ENOMEM;
-	}
-	priv->s_mem_tab[i]= *memr;
-	priv->s_nr_mem_range++;
-	return OK;
->>>>>>> b61d98d3
 }