--- conflicted
+++ resolved
@@ -1,271 +1,234 @@
+// cap_table.c
+#include <stdint.h>
+#include <string.h>
+
 #include "cap.h"
 #include "defs.h"
 #include "spinlock.h"
 #include "types.h"
-<<<<<<< HEAD
-#include <stdint.h>
-#include <string.h>
-
-/** Global lock protecting the capability table. */
+
+//------------------------------------------------------------------------------
+// Globals
+//------------------------------------------------------------------------------
+
+// Protects concurrent access to cap_table[] and global_epoch.
 static struct spinlock cap_lock;
-/** Capability table storage. */
+
+// Capability table storage.
 static struct cap_entry cap_table[CAP_MAX];
-/** Current epoch encoded into capability identifiers. */
-uint32_t global_epoch;
-/** Flag that becomes non-zero once the table is initialized. */
-int cap_table_ready = 0;
-
-/** Initialize the capability table. */
-=======
-#include <string.h>
-<<<<<<< HEAD
-
-    static struct spinlock cap_lock;
-static struct cap_entry cap_table[CAP_MAX];
-uint global_epoch;
-
->>>>>>> 5047eaff
-void cap_table_init(void) {
-  initlock(&cap_lock, "captbl");
-  memset(cap_table, 0, sizeof(cap_table));
-  global_epoch = 0;
-}
-
-<<<<<<< HEAD
-/**
- * Allocate an entry in the capability table.
- *
- * @param type Capability type.
- * @param resource Backing resource value.
- * @param rights Rights bitmask.
- * @param owner Owning process identifier.
- * @return Encoded capability id or -1 on failure.
- */
-int cap_table_alloc(uint16_t type, uint32_t resource, uint32_t rights,
-                    uint32_t owner) {
-  if (type == CAP_TYPE_NONE || type > CAP_TYPE_CRYPTOKEY)
-=======
-int cap_table_alloc(uint16_t type, uint resource, uint rights, uint owner) {
-  if (type == CAP_TYPE_NONE || type > CAP_TYPE_DMA)
->>>>>>> 5047eaff
-    return -1;
-  acquire(&cap_lock);
-  for (int i = 1; i < CAP_MAX; i++) {
-    if (cap_table[i].type == CAP_TYPE_NONE) {
-      cap_table[i].type = type;
-      cap_table[i].resource = resource;
-      cap_table[i].rights = rights;
-      cap_table[i].owner = owner;
-      cap_table[i].refcnt = 1;
-      cap_table[i].epoch = global_epoch;
-      release(&cap_lock);
-      return i;
-    }
-  }
-  release(&cap_lock);
-  return -1;
-}
-
-<<<<<<< HEAD
-/** Look up a capability by its identifier. */
-int cap_table_lookup(uint32_t id, struct cap_entry *out) {
-  uint16_t idx = id & 0xffff;
-  uint16_t epoch = id >> 16;
-=======
-int cap_table_lookup(uint16_t id, struct cap_entry *out) {
->>>>>>> 5047eaff
-  acquire(&cap_lock);
-  if (id >= CAP_MAX || cap_table[id].type == CAP_TYPE_NONE) {
-    release(&cap_lock);
-    return -1;
-  }
-  if (out)
-    *out = cap_table[id];
-  release(&cap_lock);
-  return 0;
-}
-
-<<<<<<< HEAD
-/** Increase the reference count of a capability. */
-void cap_table_inc(uint32_t id) {
-  uint16_t idx = id & 0xffff;
-  uint16_t epoch = id >> 16;
-=======
-void cap_table_inc(uint16_t id) {
->>>>>>> 5047eaff
-  acquire(&cap_lock);
-  if (id < CAP_MAX && cap_table[id].type != CAP_TYPE_NONE &&
-      cap_table[id].epoch == global_epoch)
-    cap_table[id].refcnt++;
-  release(&cap_lock);
-}
-
-<<<<<<< HEAD
-/** Decrease the reference count of a capability. */
-void cap_table_dec(uint32_t id) {
-  uint16_t idx = id & 0xffff;
-  uint16_t epoch = id >> 16;
-=======
-void cap_table_dec(uint16_t id) {
->>>>>>> 5047eaff
-  acquire(&cap_lock);
-  if (id < CAP_MAX && cap_table[id].type != CAP_TYPE_NONE &&
-      cap_table[id].epoch == global_epoch) {
-    if (--cap_table[id].refcnt == 0)
-      cap_table[id].type = CAP_TYPE_NONE;
-  }
-  release(&cap_lock);
-}
-
-<<<<<<< HEAD
-/** Remove a capability entry. */
-int cap_table_remove(uint32_t id) {
-  uint16_t idx = id & 0xffff;
-  uint16_t epoch = id >> 16;
-=======
-int cap_table_remove(uint16_t id) {
->>>>>>> 5047eaff
-  acquire(&cap_lock);
-  if (id >= CAP_MAX || cap_table[id].type == CAP_TYPE_NONE) {
-    release(&cap_lock);
-    return -1;
-  }
-  cap_table[id].type = CAP_TYPE_NONE;
-  release(&cap_lock);
-  return 0;
-=======
-#include <stdint.h>
-
-<<<<<<< HEAD
-/**
- * Revoke a capability by bumping its epoch.
- *
- * Revocation fails if the epoch would overflow.
- */
-int cap_revoke(uint32_t id) {
-  uint16_t idx = id & 0xffff;
-  uint16_t epoch = id >> 16;
-  acquire(&cap_lock);
-  if (idx >= CAP_MAX || cap_table[idx].type == CAP_TYPE_NONE ||
-      cap_table[idx].epoch != epoch) {
-=======
-  static struct spinlock cap_lock;
-  static struct cap_entry cap_table[CAP_MAX];
-  uint32_t global_epoch;
-  int cap_table_ready = 0;
-
-  void cap_table_init(void) {
-    initlock(&cap_lock, "captbl");
+
+// Monotonically increasing epoch used to tag new allocations.
+static uint16_t global_epoch;
+
+// Set once after cap_table_init() has run.
+static int cap_table_ready = 0;
+
+//------------------------------------------------------------------------------
+// forward declarations
+//------------------------------------------------------------------------------
+static void cap_table_init_if_needed(void);
+
+//------------------------------------------------------------------------------
+// cap_table_init_if_needed
+//
+// Ensures the table has been initialized exactly once.
+//------------------------------------------------------------------------------
+static void
+cap_table_init_if_needed(void)
+{
+    if (cap_table_ready)
+        return;
+
+    initlock(&cap_lock, "cap_table");
     memset(cap_table, 0, sizeof(cap_table));
-    global_epoch = 0;
+
+    global_epoch = 1;          // start epochs at 1 so id=0 always invalid
     cap_table_ready = 1;
-  }
-
-  int cap_table_alloc(uint16_t type, uint32_t resource, uint32_t rights,
-                      uint32_t owner) {
-    // Validate capability type.
-    // CAP_TYPE_NONE is invalid for allocation.
-    // The type must be one of the defined capability types.
-    // CAP_TYPE_CRYPTOKEY is currently the highest valid enum value.
-    // This check needs to be updated if new capability types with higher enum
-    // values are added.
-    if (type == CAP_TYPE_NONE || type > CAP_TYPE_CRYPTOKEY)
-      return -1;
-    acquire(&cap_lock);
-    for (int i = 1; i < CAP_MAX; i++) {
-      if (cap_table[i].type == CAP_TYPE_NONE) {
-        cap_table[i].type = type;
-        cap_table[i].resource = resource;
-        cap_table[i].rights = rights;
-        cap_table[i].owner = owner;
-        cap_table[i].refcnt = 1;
-        uint32_t id = ((uint32_t)cap_table[i].epoch << 16) | i;
-        release(&cap_lock);
-        return id;
-      }
-    }
->>>>>>> 5047eaff
-    release(&cap_lock);
-    return -1;
-  }
-
-  int cap_table_lookup(uint32_t id, struct cap_entry *out) {
-    uint16_t idx = id & 0xffff;
-    uint16_t epoch = id >> 16;
-    acquire(&cap_lock);
-    if (idx >= CAP_MAX || cap_table[idx].type == CAP_TYPE_NONE ||
-        cap_table[idx].epoch != epoch) {
-      release(&cap_lock);
-      return -1;
-    }
+}
+
+//------------------------------------------------------------------------------
+// cap_table_alloc
+//
+// Allocates a new capability entry.  Returns a 32-bit ID encoding
+// (global_epoch<<16)|index, or UINT32_MAX on failure.
+//
+// Valid type values are 1..CAP_TYPE_CRYPTOKEY inclusive.
+//------------------------------------------------------------------------------
+uint32_t
+cap_table_alloc(uint16_t type,
+                uint32_t resource,
+                uint32_t rights,
+                uint32_t owner)
+{
+    cap_table_init_if_needed();
+
+    if (type == CAP_TYPE_NONE || type > CAP_TYPE_CRYPTOKEY) {
+        return UINT32_MAX;
+    }
+
+    acquire(&cap_lock);
+    for (uint16_t i = 1; i < CAP_MAX; i++) {
+        if (cap_table[i].type == CAP_TYPE_NONE) {
+            cap_table[i].type     = type;
+            cap_table[i].resource = resource;
+            cap_table[i].rights   = rights;
+            cap_table[i].owner    = owner;
+            cap_table[i].refcnt   = 1;
+            cap_table[i].epoch    = global_epoch;
+
+            uint32_t id = ((uint32_t)global_epoch << 16) | i;
+            release(&cap_lock);
+            return id;
+        }
+    }
+    release(&cap_lock);
+    return UINT32_MAX;
+}
+
+//------------------------------------------------------------------------------
+// cap_table_lookup
+//
+// Copies entry → *out if id is valid (same epoch, non-NONE type).
+// Returns 0 on success, –1 on failure.
+//------------------------------------------------------------------------------
+int
+cap_table_lookup(uint32_t id, struct cap_entry *out)
+{
+    cap_table_init_if_needed();
+
+    uint16_t idx   = (uint16_t)(id & 0xFFFF);
+    uint16_t epoch = (uint16_t)(id >> 16);
+
+    if (idx == 0 || idx >= CAP_MAX)
+        return -1;
+
+    acquire(&cap_lock);
+    if (cap_table[idx].type == CAP_TYPE_NONE
+        || cap_table[idx].epoch != epoch) {
+        release(&cap_lock);
+        return -1;
+    }
+
     if (out)
-      *out = cap_table[idx];
+        *out = cap_table[idx];
     release(&cap_lock);
     return 0;
-  }
-<<<<<<< HEAD
-  cap_table[idx].epoch++;
-  cap_table[idx].type = CAP_TYPE_NONE;
-  cap_table[idx].refcnt = 0;
-  release(&cap_lock);
-  return 0;
-}
-=======
-
-  void cap_table_inc(uint32_t id) {
-    uint16_t idx = id & 0xffff;
-    uint16_t epoch = id >> 16;
-    acquire(&cap_lock);
-    if (idx < CAP_MAX && cap_table[idx].type != CAP_TYPE_NONE &&
-        cap_table[idx].epoch == epoch)
-      cap_table[idx].refcnt++;
-    release(&cap_lock);
-  }
-
-  void cap_table_dec(uint32_t id) {
-    uint16_t idx = id & 0xffff;
-    uint16_t epoch = id >> 16;
-    acquire(&cap_lock);
-    if (idx < CAP_MAX && cap_table[idx].type != CAP_TYPE_NONE &&
-        cap_table[idx].epoch == epoch) {
-      if (--cap_table[idx].refcnt == 0)
-        cap_table[idx].type = CAP_TYPE_NONE;
-    }
-    release(&cap_lock);
-  }
-
-  int cap_table_remove(uint32_t id) {
-    uint16_t idx = id & 0xffff;
-    uint16_t epoch = id >> 16;
-    acquire(&cap_lock);
-    if (idx >= CAP_MAX || cap_table[idx].type == CAP_TYPE_NONE ||
-        cap_table[idx].epoch != epoch) {
-      release(&cap_lock);
-      return -1;
-    }
-    cap_table[idx].type = CAP_TYPE_NONE;
+}
+
+//------------------------------------------------------------------------------
+// cap_table_inc
+//
+// Increment the refcount if id is valid.
+//------------------------------------------------------------------------------
+void
+cap_table_inc(uint32_t id)
+{
+    cap_table_init_if_needed();
+
+    uint16_t idx   = (uint16_t)(id & 0xFFFF);
+    uint16_t epoch = (uint16_t)(id >> 16);
+
+    acquire(&cap_lock);
+    if (idx > 0 && idx < CAP_MAX
+        && cap_table[idx].type != CAP_TYPE_NONE
+        && cap_table[idx].epoch == epoch) {
+        cap_table[idx].refcnt++;
+    }
+    release(&cap_lock);
+}
+
+//------------------------------------------------------------------------------
+// cap_table_dec
+//
+// Decrement the refcount, freeing the entry if it drops to zero.
+//------------------------------------------------------------------------------
+void
+cap_table_dec(uint32_t id)
+{
+    cap_table_init_if_needed();
+
+    uint16_t idx   = (uint16_t)(id & 0xFFFF);
+    uint16_t epoch = (uint16_t)(id >> 16);
+
+    acquire(&cap_lock);
+    if (idx > 0 && idx < CAP_MAX
+        && cap_table[idx].type != CAP_TYPE_NONE
+        && cap_table[idx].epoch == epoch) {
+        if (--cap_table[idx].refcnt == 0) {
+            cap_table[idx].type = CAP_TYPE_NONE;
+        }
+    }
+    release(&cap_lock);
+}
+
+//------------------------------------------------------------------------------
+// cap_table_remove
+//
+// Forcibly removes the entry if id is valid.  Returns 0 on success,
+// –1 on failure.
+//------------------------------------------------------------------------------
+int
+cap_table_remove(uint32_t id)
+{
+    cap_table_init_if_needed();
+
+    uint16_t idx   = (uint16_t)(id & 0xFFFF);
+    uint16_t epoch = (uint16_t)(id >> 16);
+
+    if (idx == 0 || idx >= CAP_MAX)
+        return -1;
+
+    acquire(&cap_lock);
+    if (cap_table[idx].type == CAP_TYPE_NONE
+        || cap_table[idx].epoch != epoch) {
+        release(&cap_lock);
+        return -1;
+    }
+
+    cap_table[idx].type   = CAP_TYPE_NONE;
+    cap_table[idx].refcnt = 0;
     release(&cap_lock);
     return 0;
-  }
-
-  int cap_revoke(uint32_t id) {
-    uint16_t idx = id & 0xffff;
-    uint16_t epoch = id >> 16;
-    acquire(&cap_lock);
-    if (idx >= CAP_MAX || cap_table[idx].type == CAP_TYPE_NONE ||
-        cap_table[idx].epoch != epoch) {
-      release(&cap_lock);
-      return -1;
-    }
-    if (cap_table[idx].epoch == 0xffff) {
-      release(&cap_lock);
-      return -1;
-    }
-    cap_table[idx].epoch++;
-    cap_table[idx].type = CAP_TYPE_NONE;
+}
+
+//------------------------------------------------------------------------------
+// cap_revoke
+//
+// Revokes the given capability by advancing its epoch (and the global epoch),
+// preventing any past ID from matching again.  Returns 0 on success,
+// –1 on failure.
+//------------------------------------------------------------------------------
+int
+cap_revoke(uint32_t id)
+{
+    cap_table_init_if_needed();
+
+    uint16_t idx   = (uint16_t)(id & 0xFFFF);
+    uint16_t epoch = (uint16_t)(id >> 16);
+
+    if (idx == 0 || idx >= CAP_MAX)
+        return -1;
+
+    acquire(&cap_lock);
+    if (cap_table[idx].type == CAP_TYPE_NONE
+        || cap_table[idx].epoch != epoch) {
+        release(&cap_lock);
+        return -1;
+    }
+
+    // Avoid epoch overflow.
+    if (global_epoch == UINT16_MAX) {
+        release(&cap_lock);
+        return -1;
+    }
+
+    // Bump both the global and this entry’s epoch.
+    global_epoch++;
+    cap_table[idx].epoch = global_epoch;
+
+    // Clear the entry so it must be re-allocated.
+    cap_table[idx].type   = CAP_TYPE_NONE;
     cap_table[idx].refcnt = 0;
     release(&cap_lock);
     return 0;
->>>>>>> origin/feature/epoch-cache-design-progress
-  }
->>>>>>> 5047eaff
+}